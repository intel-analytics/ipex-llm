--- conflicted
+++ resolved
@@ -53,10 +53,6 @@
   }
 
   override def updateOutput(input: Table): Table = {
-<<<<<<< HEAD
-    var i = 0
-=======
->>>>>>> b494590b
     val result = T()
     result(inputDim) = input(inputDim)
     val states = input(hidDim).asInstanceOf[Table]
