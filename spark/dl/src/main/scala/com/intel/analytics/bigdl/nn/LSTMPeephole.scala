/*
 * Copyright 2016 The BigDL Authors.
 *
 * Licensed under the Apache License, Version 2.0 (the "License");
 * you may not use this file except in compliance with the License.
 * You may obtain a copy of the License at
 *
 *     http://www.apache.org/licenses/LICENSE-2.0
 *
 * Unless required by applicable law or agreed to in writing, software
 * distributed under the License is distributed on an "AS IS" BASIS,
 * WITHOUT WARRANTIES OR CONDITIONS OF ANY KIND, either express or implied.
 * See the License for the specific language governing permissions and
 * limitations under the License.
 */

package com.intel.analytics.bigdl.nn

import com.intel.analytics.bigdl.nn.Graph.ModuleNode
import com.intel.analytics.bigdl.nn.abstractnn.{AbstractModule, Activity, TensorModule}
import com.intel.analytics.bigdl.optim.Regularizer
import com.intel.analytics.bigdl.tensor.Tensor
import com.intel.analytics.bigdl.tensor.TensorNumericMath.TensorNumeric
import com.intel.analytics.bigdl.utils.{T, Table}

import scala.reflect.ClassTag

/**
 * Long Short Term Memory architecture with peephole.
 * Ref. A.: http://arxiv.org/pdf/1303.5778v1 (blueprint for this module)
 * B. http://web.eecs.utk.edu/~itamar/courses/ECE-692/Bobby_paper1.pdf
 * C. http://arxiv.org/pdf/1503.04069v1.pdf
 * D. https://github.com/wojzaremba/lstm
 *
 * @param inputSize the size of each input vector
 * @param hiddenSize Hidden unit size in the LSTM
 * @param  p is used for [[Dropout]] probability. For more details about
 *           RNN dropouts, please refer to
 *           [RnnDrop: A Novel Dropout for RNNs in ASR]
 *           (http://www.stat.berkeley.edu/~tsmoon/files/Conference/asru2015.pdf)
 *           [A Theoretically Grounded Application of Dropout in Recurrent Neural Networks]
 *           (https://arxiv.org/pdf/1512.05287.pdf)
 * @param wRegularizer: instance of [[Regularizer]]
 *                    (eg. L1 or L2 regularization), applied to the input weights matrices.
 * @param uRegularizer: instance [[Regularizer]]
            (eg. L1 or L2 regularization), applied to the recurrent weights matrices.
 * @param bRegularizer: instance of [[Regularizer]]
            applied to the bias.
 */
@SerialVersionUID(- 7566757838561436619L)
class LSTMPeephole[T : ClassTag] (
  val inputSize: Int,
  val hiddenSize: Int,
  val p: Double = 0.0,
  var wRegularizer: Regularizer[T] = null,
  var uRegularizer: Regularizer[T] = null,
  var bRegularizer: Regularizer[T] = null
)
  (implicit ev: TensorNumeric[T])
  extends Cell[T](
    hiddensShape = Array(hiddenSize, hiddenSize),
    regularizers = Array(wRegularizer, uRegularizer, bRegularizer)
  ) {
  var inputGate: ModuleNode[T] = _
  var forgetGate: ModuleNode[T] = _
  var outputGate: ModuleNode[T] = _
  var hiddenLayer: ModuleNode[T] = _
  var cellLayer: ModuleNode[T] = _
  val featDim = 2

  override var cell: AbstractModule[Activity, Activity, T] =
    Sequential()
      .add(FlattenTable())
      .add(buildLSTM())
      .add(ConcatTable()
        .add(SelectTable(1))
        .add(NarrowTable(2, 2)))

<<<<<<< HEAD
  override var preTopology: TensorModule[T] =
    Linear(inputSize, hiddenSize * 4, wRegularizer = wRegularizer,
        bRegularizer = bRegularizer)
=======
  override var preTopology: TensorModule[T] = if (p != 0) {
    null
  } else {
    Linear(inputSize, 4 * hiddenSize,
      wRegularizer = wRegularizer, bRegularizer = bRegularizer)
  }
>>>>>>> 2527a76d

  override def hiddenSizeOfPreTopo: Int = hiddenSize * 4

  def buildGate(dimension: Int, offset: Int, length: Int)
               (input1: ModuleNode[T], input2: ModuleNode[T], input3: ModuleNode[T])
  : ModuleNode[T] = {

    /**
     * f(input1 + U * input2)
     */
<<<<<<< HEAD

    val inputAfterDrop = Dropout(p).inputs(input1)
    val i2g = Narrow(dimension, offset, length).inputs(inputAfterDrop)
    val drop = Dropout(p).inputs(input2)
    val h2g = Linear(hiddenSize, hiddenSize,
      withBias = false, wRegularizer = uRegularizer).inputs(drop)
=======
    var i2g: ModuleNode[T] = null
    var h2g: ModuleNode[T] = null
    if (p != 0) {
      val input1Drop = Dropout(p).inputs(input1)
      i2g = Linear(inputSize, hiddenSize, wRegularizer = wRegularizer,
              bRegularizer = bRegularizer).inputs(input1Drop)
      val input2Drop = Dropout(p).inputs(input2)
      h2g = Linear(hiddenSize, hiddenSize, withBias = false,
          wRegularizer = uRegularizer).inputs(input2Drop)
    } else {
      i2g = Narrow(dimension, offset, length).inputs(input1)
      h2g = Linear(hiddenSize, hiddenSize,
        withBias = false, wRegularizer = uRegularizer).inputs(input2)
    }
>>>>>>> 2527a76d
    val cMul = CMul(Array(hiddenSize)).inputs(input3)

    val cadd = CAddTable().inputs(i2g, h2g, cMul)
    val sigmoid = Sigmoid().inputs(cadd)

    sigmoid
  }

  def buildInputGate()
                    (input1: ModuleNode[T], input2: ModuleNode[T], input3: ModuleNode[T])
  : ModuleNode[T] = {
    inputGate = buildGate(featDim, 1, hiddenSize)(input1, input2, input3)
    inputGate
  }

  def buildForgetGate()
                     (input1: ModuleNode[T], input2: ModuleNode[T], input3: ModuleNode[T])
  : ModuleNode[T] = {
    forgetGate =
      buildGate(featDim, 1 + hiddenSize, hiddenSize)(input1, input2, input3)
    forgetGate
  }

  def buildOutputGate()
                     (input1: ModuleNode[T], input2: ModuleNode[T], input3: ModuleNode[T])
  : ModuleNode[T] = {
    outputGate =
      buildGate(featDim, 1 + 3 * hiddenSize, hiddenSize)(input1, input2, input3)
    outputGate
  }

  def buildHidden()
                 (input1: ModuleNode[T], input2: ModuleNode[T])
  : ModuleNode[T] = {

    /**
     * f(input1 + W * input2)
     */

<<<<<<< HEAD
    val inputAfterDropout = Dropout(p).inputs(input1)
    val i2h = Narrow(featDim, 1 + 2 * hiddenSize, hiddenSize).inputs(inputAfterDropout)

    val drop = Dropout(p).inputs(input2)
    val h2h = Linear(hiddenSize, hiddenSize, withBias = false,
      wRegularizer = uRegularizer).inputs(drop)
=======
    var i2h: ModuleNode[T] = null
    var h2h: ModuleNode[T] = null
    if (p != 0) {
      val input1Drop = Dropout(p).inputs(input1)
      i2h = Linear(inputSize, hiddenSize, wRegularizer = wRegularizer,
          bRegularizer = bRegularizer).inputs(input1Drop)

      val input2Drop = Dropout(p).inputs(input2)
      h2h = Linear(hiddenSize, hiddenSize, withBias = false,
          wRegularizer = uRegularizer).inputs(input2Drop)
    } else {
      i2h = Narrow(featDim, 1 + 2 * hiddenSize, hiddenSize).inputs(input1)
      h2h = Linear(hiddenSize, hiddenSize, withBias = false,
        wRegularizer = uRegularizer).inputs(input2)
    }
>>>>>>> 2527a76d
    val cadd = CAddTable().inputs(i2h, h2h)

    val tanh = Tanh().inputs(cadd)

    this.hiddenLayer = tanh
    tanh
  }

  def buildCell()
               (input1: ModuleNode[T], input2: ModuleNode[T], input3: ModuleNode[T])
  : ModuleNode[T] = {
    buildInputGate()(input1, input2, input3)
    buildForgetGate()(input1, input2, input3)
    buildHidden()(input1, input2)

    val forgetLayer = CMulTable().inputs(forgetGate, input3)

    val inputLayer = CMulTable().inputs(inputGate, hiddenLayer)

    val cellLayer = CAddTable().inputs(forgetLayer, inputLayer)

    this.cellLayer = cellLayer
    cellLayer
  }

  def buildLSTM(): Graph[T] = {
    val input1 = Input()
    val input2 = Input()
    val input3 = Input()

    /**
     * f: sigmoid
     * g: tanh
     * forgetLayer = input3 * f(input1 + U1 * input2)
     * inputLayer = f(input1 + U2 * input2) * g(input1 + U3 * input2)
     * cellLayer = forgetLayer + inputLayer
     */
    buildCell()(input1, input2, input3)
    buildOutputGate()(input1, input2, cellLayer)

    val tanh = Tanh().inputs(cellLayer)
    val cMul = CMulTable().inputs(outputGate, tanh)

    val out1 = Identity().inputs(cMul)
    val out2 = Identity().inputs(cMul)
    val out3 = cellLayer

    /**
     * out1 = outputGate * g(cellLayer)
     * out2 = out1
     * out3 = cellLayer
     */
    Graph(Array(input1, input2, input3), Array(out1, out2, out3))
  }

  override def canEqual(other: Any): Boolean = other.isInstanceOf[LSTMPeephole[T]]

  override def equals(other: Any): Boolean = other match {
    case that: LSTMPeephole[T] =>
      super.equals(that) &&
        (that canEqual this) &&
        inputSize == that.inputSize &&
        hiddenSize == that.hiddenSize &&
        p == that.p
    case _ => false
  }

  override def hashCode(): Int = {
    val state = Seq(super.hashCode(), inputSize, hiddenSize, p)
    state.map(_.hashCode()).foldLeft(0)((a, b) => 31 * a + b)
  }

  override def reset(): Unit = {
    super.reset()
    cell.reset()
  }

  override def toString: String = s"LSTMPeephole($inputSize, $hiddenSize, $p)"
}

object LSTMPeephole {
  def apply[@specialized(Float, Double) T: ClassTag](
    inputSize: Int = 4,
    hiddenSize: Int = 3,
    p: Double = 0.0,
    wRegularizer: Regularizer[T] = null,
    uRegularizer: Regularizer[T] = null,
    bRegularizer: Regularizer[T] = null
  )
    (implicit ev: TensorNumeric[T]): LSTMPeephole[T] = {
    new LSTMPeephole[T](inputSize, hiddenSize, p, wRegularizer, uRegularizer,
      bRegularizer)
  }
}
<|MERGE_RESOLUTION|>--- conflicted
+++ resolved
@@ -76,18 +76,12 @@
         .add(SelectTable(1))
         .add(NarrowTable(2, 2)))
 
-<<<<<<< HEAD
-  override var preTopology: TensorModule[T] =
-    Linear(inputSize, hiddenSize * 4, wRegularizer = wRegularizer,
-        bRegularizer = bRegularizer)
-=======
   override var preTopology: TensorModule[T] = if (p != 0) {
     null
   } else {
     Linear(inputSize, 4 * hiddenSize,
       wRegularizer = wRegularizer, bRegularizer = bRegularizer)
   }
->>>>>>> 2527a76d
 
   override def hiddenSizeOfPreTopo: Int = hiddenSize * 4
 
@@ -98,14 +92,6 @@
     /**
      * f(input1 + U * input2)
      */
-<<<<<<< HEAD
-
-    val inputAfterDrop = Dropout(p).inputs(input1)
-    val i2g = Narrow(dimension, offset, length).inputs(inputAfterDrop)
-    val drop = Dropout(p).inputs(input2)
-    val h2g = Linear(hiddenSize, hiddenSize,
-      withBias = false, wRegularizer = uRegularizer).inputs(drop)
-=======
     var i2g: ModuleNode[T] = null
     var h2g: ModuleNode[T] = null
     if (p != 0) {
@@ -120,7 +106,6 @@
       h2g = Linear(hiddenSize, hiddenSize,
         withBias = false, wRegularizer = uRegularizer).inputs(input2)
     }
->>>>>>> 2527a76d
     val cMul = CMul(Array(hiddenSize)).inputs(input3)
 
     val cadd = CAddTable().inputs(i2g, h2g, cMul)
@@ -159,15 +144,6 @@
     /**
      * f(input1 + W * input2)
      */
-
-<<<<<<< HEAD
-    val inputAfterDropout = Dropout(p).inputs(input1)
-    val i2h = Narrow(featDim, 1 + 2 * hiddenSize, hiddenSize).inputs(inputAfterDropout)
-
-    val drop = Dropout(p).inputs(input2)
-    val h2h = Linear(hiddenSize, hiddenSize, withBias = false,
-      wRegularizer = uRegularizer).inputs(drop)
-=======
     var i2h: ModuleNode[T] = null
     var h2h: ModuleNode[T] = null
     if (p != 0) {
@@ -183,7 +159,6 @@
       h2h = Linear(hiddenSize, hiddenSize, withBias = false,
         wRegularizer = uRegularizer).inputs(input2)
     }
->>>>>>> 2527a76d
     val cadd = CAddTable().inputs(i2h, h2h)
 
     val tanh = Tanh().inputs(cadd)
