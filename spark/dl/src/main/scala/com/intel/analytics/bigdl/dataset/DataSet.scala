/*
 * Copyright 2016 The BigDL Authors.
 *
 * Licensed under the Apache License, Version 2.0 (the "License");
 * you may not use this file except in compliance with the License.
 * You may obtain a copy of the License at
 *
 *     http://www.apache.org/licenses/LICENSE-2.0
 *
 * Unless required by applicable law or agreed to in writing, software
 * distributed under the License is distributed on an "AS IS" BASIS,
 * WITHOUT WARRANTIES OR CONDITIONS OF ANY KIND, either express or implied.
 * See the License for the specific language governing permissions and
 * limitations under the License.
 */

package com.intel.analytics.bigdl.dataset

import java.nio.ByteBuffer
import java.nio.file.{Files, Path, Paths}
import java.util.concurrent.atomic.AtomicInteger

import com.intel.analytics.bigdl.DataSet
import com.intel.analytics.bigdl.dataset.image.{LabeledBGRImage, _}
<<<<<<< HEAD
import com.intel.analytics.bigdl.utils.{Engine, RandomGenerator}
import org.apache.hadoop.io.{Text, BytesWritable}
=======
import com.intel.analytics.bigdl.tensor.Tensor
import com.intel.analytics.bigdl.transform.vision.image.{ImageFeature, ImageFrame}
import com.intel.analytics.bigdl.utils.{Engine, RandomGenerator, T}
import org.apache.hadoop.io.Text
>>>>>>> 49155aac
import org.apache.log4j.Logger
import org.apache.spark.SparkContext
import org.apache.spark.rdd.RDD

import scala.reflect._

/**
 * A set of data which is used in the model optimization process. The dataset can be access in
 * a random data sample sequence. In the training process, the data sequence is a looped endless
 * sequence. While in the validation process, the data sequence is a limited length sequence.
 * User can use the data() method to get the data sequence.
 *
 * The sequence of the data is not fixed. It can be changed by the shuffle() method.
 *
 * User can create a dataset from a RDD, an array and a folder, etc. The DataSet object provides
 * many factory methods.
 *
 * @tparam D Data type
 * @tparam DataSequence Represent a sequence of data
 */
trait AbstractDataSet[D, DataSequence] {
  /**
   * Get a sequence of data
   *
   * @param train if the data is used in train. If yes, the data sequence is a looped endless
   *              sequence, or it has a limited length.
   * @return data sequence
   */
  def data(train: Boolean): DataSequence

  /**
   * Change the order of the data sequence from the data set
   */
  def shuffle(): Unit

  /**
   * Total size of the data set
   * @return
   */
  def size(): Long

  /**
   * Helper function to transform the data type in the data set.
   * @param transformer
   * @tparam C
   * @return
   */
  def transform[C: ClassTag](transformer: Transformer[D, C]): DataSet[C]

  // scalastyle:off methodName
  // scalastyle:off noSpaceBeforeLeftBracket
  /**
   * Helper function to transform the data type in the data set.
   *
   * @param transformer
   * @tparam C
   * @return
   */
  def -> [C: ClassTag](transformer: Transformer[D, C]): DataSet[C] = {
    this.transform(transformer)
  }

  // scalastyle:on noSpaceBeforeLeftBracket
  // scalastyle:on methodName

  /**
   * Convert current DataSet to a local DataSet, in which we use an iterator to represent the
   * data sequence.
   * @return
   */
  def toLocal(): LocalDataSet[D] = this.asInstanceOf[LocalDataSet[D]]

  /**
   * Convert current DataSet to a distributed DataSet, in which we use a RDD to represent the
   * data sequence.
   * @return
   */
  def toDistributed(): DistributedDataSet[D] = this.asInstanceOf[DistributedDataSet[D]]
}

/**
 * Manage some 'local' data, e.g. data in files or memory. We use iterator to go through the data.
 * @tparam T
 */
trait LocalDataSet[T] extends AbstractDataSet[T, Iterator[T]] {
  override def transform[C: ClassTag](transformer: Transformer[T, C]): DataSet[C] = {
    val preDataSet = this
    new LocalDataSet[C] {
      override def shuffle(): Unit = preDataSet.shuffle

      override def size(): Long = preDataSet.size()

      override def data(train: Boolean): Iterator[C] = transformer(preDataSet.data(train))
    }
  }
}

/**
 * Wrap an array as a DataSet.
 * @param buffer
 * @tparam T
 */
class LocalArrayDataSet[T] private[dataset](buffer: Array[T]) extends LocalDataSet[T] {
  override def shuffle(): Unit = {
    RandomGenerator.shuffle(buffer)
  }

  override def data(train: Boolean): Iterator[T] = {
    new Iterator[T] {
      private val index = new AtomicInteger()

      override def hasNext: Boolean = {
        if (train) {
          true
        } else {
          index.get() < buffer.length
        }
      }

      override def next(): T = {
        val curIndex = index.getAndIncrement()
        if (train || curIndex < buffer.length) {
          buffer(if (train) (curIndex % buffer.length) else curIndex)
        } else {
          null.asInstanceOf[T]
        }
      }
    }
  }

  override def size(): Long = buffer.length
}

/**
 * Represent a distributed data. Use RDD to go through all data.
 *
 * @tparam T
 */
trait DistributedDataSet[T] extends AbstractDataSet[T, RDD[T]] {

  override def transform[C: ClassTag](transformer: Transformer[T, C]): DataSet[C] = {
    val preDataSet = this

    val broadcast = this.originRDD().sparkContext.broadcast(transformer)

    val cachedTransformer =
      preDataSet.originRDD().mapPartitions(_ => Iterator
        .single(broadcast.value.cloneTransformer())
      ).setName("Cached Transformer").persist()

    new DistributedDataSet[C] {
      override def size(): Long = preDataSet.size()

      override def shuffle(): Unit = preDataSet.shuffle()

      override def data(train: Boolean): RDD[C] =
        preDataSet.data(train).zipPartitions(cachedTransformer)(
          (data, tran) => tran.next()(data))

      override def originRDD(): RDD[_] = preDataSet.originRDD()

      override def cache(): Unit = {
        cachedTransformer.count()
        isCached = true
      }

      override def unpersist(): Unit = {
        cachedTransformer.unpersist()
        isCached = false
      }
    }
  }

  /**
   * Get the 'origin' RDD of the dataset.
   *
   * @return
   */
  def originRDD(): RDD[_]

  /**
   * Trigger the computation of this dataset and cache it in memory.
   */
  def cache(): Unit = {
    if (originRDD() != null) {
      originRDD().count()
    }
    isCached = true
  }

  /**
   * Unpersist rdd.
   */
  def unpersist(): Unit = {
    if (originRDD() != null) {
      originRDD().unpersist()
      isCached = false
    }
  }

  /**
   * Check if rdd is cached.
   */
  var isCached = false
}

/**
 * Wrap a RDD as a DataSet.
 * @param buffer
 * @param isInOrder whether need keeping original data order, default false
 * @param groupSize offset range, from 0 until buffer.length - groupSize + 1,
 *                  only use when need keep original order
 * @tparam T
 */
class CachedDistriDataSet[T: ClassTag] private[dataset]
(buffer: RDD[Array[T]], isInOrder: Boolean = false, groupSize: Int = 1)
  extends DistributedDataSet[T] {

  protected lazy val count: Long = buffer.mapPartitions(iter => {
    require(iter.hasNext)
    val array = iter.next()
    require(!iter.hasNext)
    Iterator.single(array.length)
  }).reduce(_ + _)

  protected var indexes: RDD[Array[Int]] = buffer.mapPartitions(iter => {
    Iterator.single((0 until iter.next().length).toArray)
  }).setName("original index").cache()

  override def data(train: Boolean): RDD[T] = {
    val _train = train
    val _groupSize = if (isInOrder) Utils.getBatchSize(groupSize) else 1
    buffer.zipPartitions(indexes)((dataIter, indexIter) => {
      val indexes = indexIter.next()
      val indexOffset = math.max(1, indexes.length - (_groupSize - 1))
      val localData = dataIter.next()
      val offset = if (_train) {
        RandomGenerator.RNG.uniform(0, indexOffset).toInt
      } else {
        0
      }
      new Iterator[T] {
        private val _offset = new AtomicInteger(offset)

        override def hasNext: Boolean = {
          if (_train) true else _offset.get() < localData.length
        }

        override def next(): T = {
          val i = _offset.getAndIncrement()
          if (_train) {
            localData(indexes(i % localData.length))
          } else {
            if (i < localData.length) {
              localData(indexes(i))
            } else {
              null.asInstanceOf[T]
            }
          }
        }
      }
    })
  }

  override def size(): Long = count

  override def shuffle(): Unit = {
    if (!isInOrder) {
      indexes.unpersist()
      indexes = buffer.mapPartitions(iter => {
        Iterator.single(RandomGenerator.shuffle((0 until iter.next().length).toArray))
      }).setName("shuffled index").cache()
    }
  }

  override def originRDD(): RDD[_] = buffer

  override def cache(): Unit = {
    buffer.count()
    indexes.count()
    isCached = true
  }

  override def unpersist(): Unit = {
    buffer.unpersist()
    indexes.unpersist()
    isCached = false
  }
}

/**
 * Common used DataSet builder.
 */
object DataSet {
  val logger = Logger.getLogger(getClass)

  /**
   * Wrap an array as a DataSet.
   */
  def array[T](data: Array[T]): LocalArrayDataSet[T] = {
    new LocalArrayDataSet[T](data)
  }

  /**
   * Wrap an array as a distributed DataSet.
   * @param localData
   * @param sc
   * @tparam T
   * @return
   */
  def array[T: ClassTag](localData: Array[T], sc: SparkContext): DistributedDataSet[T] = {
    val nodeNumber = Engine.nodeNumber()
    new CachedDistriDataSet[T](
      sc.parallelize(localData, nodeNumber)
        // Keep this line, or the array will be send to worker every time
        .coalesce(nodeNumber, true)
        .mapPartitions(iter => {
          Iterator.single(iter.toArray)
        }).setName("cached dataset")
        .cache()
    )
  }

  /**
   * Wrap a RDD as a DataSet.
   * @param data
   * @tparam T
   * @return
   */
  def rdd[T: ClassTag](data: RDD[T]): DistributedDataSet[T] = {
    val nodeNumber = Engine.nodeNumber()
    new CachedDistriDataSet[T](
      data.coalesce(nodeNumber, true)
        .mapPartitions(iter => {
          Iterator.single(iter.toArray)
        }).setName("cached dataset")
        .cache()
    )
  }

  /**
   * Wrap a RDD as a DataSet.
   * @param data
   * @tparam T
   * @return
   */
  private[bigdl] def sortRDD[T: ClassTag](data: RDD[T], isInOrder: Boolean = false,
                                          groupSize: Int = 1): DistributedDataSet[T] = {
    val nodeNumber = Engine.nodeNumber()
    new CachedDistriDataSet[T](
      data.coalesce(nodeNumber, true)
        .mapPartitions(iter => {
          Iterator.single(sortData(iter.toArray, isInOrder))
        }).setName("cached dataset")
        .cache(),
      isInOrder,
      groupSize
    )
  }

  /**
   * sort data from small to big, only support Sample data type.
   * @param data original data
   * @param isInOrder whether to sort data by ascending order
   * @return
   */
  def sortData[T: ClassTag](data: Array[T], isInOrder: Boolean): Array[T] = {
    if (isInOrder) {
      require(classTag[T] == classTag[Sample[_]],
        "DataSet.sortData: Only support sort for sample input")
      data.sortBy(a => a.asInstanceOf[Sample[_]].featureLength(0))
    } else {
      data
    }
  }

  /**
   * Generate a DataSet from a local image folder. The image folder should have two levels. The
   * first level is class folders, and the second level is images. All images belong to a same
   * class should be put into the same class folder. So each image in the path is labeled by the
   * folder it belongs.
   */
  object ImageFolder {
    /**
     * Extract all image paths into a Local DataSet. The paths are all labeled. When the image
     * files are too large(e.g. ImageNet2012 data set), you'd better readd all paths instead of
     * image files themselves.
     * @param path
     * @return
     */
    def paths(path: Path): LocalDataSet[LocalLabeledImagePath] = {
      val buffer = LocalImageFiles.readPaths(path)
      new LocalArrayDataSet[LocalLabeledImagePath](buffer)
    }

    /**
     * Extract all images under the given path into a Local DataSet. The images are all labeled.
     * @param path
     * @param scaleTo
     * @return
     */
    def images(path: Path, scaleTo: Int): DataSet[LabeledBGRImage] = {
      val paths = LocalImageFiles.readPaths(path)
      val total = paths.length
      var count = 1
      val buffer = paths.map(imageFile => {
        if (total < 100 || count % (total / 100) == 0 || count == total) {
          logger.info(s"Cache image $count/$total(${count * 100 / total}%)")
        }
        count += 1

        val bufferBGR = new LabeledBGRImage()
        bufferBGR.copy(BGRImage.readImage(imageFile.path, scaleTo), 255f)
          .setLabel(imageFile.label)
      })

      new LocalArrayDataSet[LabeledBGRImage](buffer)
    }

    /**
     * Extract all images under the given path into a Distributed DataSet. The images are all
     * labeled.
     * @param path
     * @param sc
     * @param scaleTo
     * @return
     */
    def images(path: Path, sc: SparkContext, scaleTo: Int)
    : DataSet[LabeledBGRImage] = {
      val paths = LocalImageFiles.readPaths(path)
      val buffer: Array[LabeledBGRImage] = {
        paths.map(imageFile => {
          val bufferBGR = new LabeledBGRImage()
          bufferBGR.copy(BGRImage.readImage(imageFile.path, scaleTo), 255f)
            .setLabel(imageFile.label)
        })
      }
      array(buffer, sc)
    }
  }

  /**
   * Create a DataSet from a Hadoop sequence file folder.
   */
  object SeqFileFolder {
    val logger = Logger.getLogger(getClass)

    /**
     * Extract all hadoop sequence file paths from a local file folder.
     * @param path
     * @param totalSize
     * @return
     */
    def paths(path: Path, totalSize: Long): LocalDataSet[LocalSeqFilePath] = {
      logger.info(s"Read sequence files folder $path")
      val buffer: Array[LocalSeqFilePath] = findFiles(path)
      logger.info(s"Find ${buffer.length} sequence files")
      require(buffer.length > 0, s"Can't find any sequence files under $path")
      new LocalArrayDataSet[LocalSeqFilePath](buffer) {
        override def size(): Long = {
          totalSize
        }
      }
    }

    /**
     * get label from text of sequence file,
     * @param data text of sequence file, this text can split into parts by "\n"
     * @return
     */
    def readLabel(data: Text): String = {
      val dataArr = data.toString.split("\n")
      if (dataArr.length == 1) {
        dataArr(0)
      } else {
        dataArr(1)
      }
    }

    /**
     * get name from text of sequence file,
     * @param data text of sequence file, this text can split into parts by "\n"
     * @return
     */
    def readName(data: Text): String = {
      val dataArr = data.toString.split("\n")
      require(dataArr.length >= 2, "key in seq file only contains label, no name")
      dataArr(0)
    }

    /**
     * Extract hadoop sequence files from an HDFS path
     * @param url
     * @param sc
     * @param classNum
     * @return
     */
    def files(url: String, sc: SparkContext, classNum: Int): DistributedDataSet[ByteRecord] = {
      val nodeNumber = Engine.nodeNumber()
      val coreNumber = Engine.coreNumber()
      val rawData = sc.sequenceFile(url, classOf[Text], classOf[BytesWritable],
        nodeNumber * coreNumber).map(image => {
        ByteRecord(image._2.copyBytes(), readLabel(image._1).toFloat)
      }).filter(_.label <= classNum)

      rdd[ByteRecord](rawData)
    }

    /**
     * Extract hadoop sequence files from an HDFS path as RDD
     * @param url sequence files folder path
     * @param sc spark context
     * @param classNum class number of data
     * @param partitionNum partition number, default: Engine.nodeNumber() * Engine.coreNumber()
     * @return
     */
    private[bigdl] def filesToRdd(url: String, sc: SparkContext,
      classNum: Int, partitionNum: Option[Int] = None): RDD[ByteRecord] = {
      val num = partitionNum.getOrElse(Engine.nodeNumber() * Engine.coreNumber())
      val rawData = sc.sequenceFile(url, classOf[Text], classOf[Text], num).map(image => {
        ByteRecord(image._2.copyBytes(), readLabel(image._1).toFloat)
      }).filter(_.label <= classNum)
      rawData.coalesce(num, true)
    }

    /**
     * Extract hadoop sequence files from an HDFS path as ImageFrame
     * @param url sequence files folder path
     * @param sc spark context
     * @param classNum class number of data
     * @param partitionNum partition number, default: Engine.nodeNumber() * Engine.coreNumber()
     * @return
     */
    private[bigdl] def filesToImageFrame(url: String, sc: SparkContext,
      classNum: Int, partitionNum: Option[Int] = None): ImageFrame = {
      val num = partitionNum.getOrElse(Engine.nodeNumber() * Engine.coreNumber())
      val rawData = sc.sequenceFile(url, classOf[Text], classOf[Text], num).map(image => {
        val rawBytes = image._2.copyBytes()
        val label = Tensor[Float](T(readLabel(image._1).toFloat))
        val imgBuffer = ByteBuffer.wrap(rawBytes)
        val width = imgBuffer.getInt
        val height = imgBuffer.getInt
        val bytes = new Array[Byte](3 * width * height)
        System.arraycopy(imgBuffer.array(), 8, bytes, 0, bytes.length)
        val imf = ImageFeature(bytes, label)
        imf(ImageFeature.originalSize) = (height, width, 3)
        imf
      }).filter(_[Tensor[Float]](ImageFeature.label).valueAt(1) <= classNum)
      ImageFrame.rdd(rawData.coalesce(num, true))
    }

    private[bigdl] def findFiles(path: Path): Array[LocalSeqFilePath] = {
      val directoryStream = Files.newDirectoryStream(path)
      import scala.collection.JavaConverters._
      directoryStream.asScala.map(_.toAbsolutePath.toString)
        .filter(_.endsWith(".seq")).toArray.sortWith(_ < _).map(p => LocalSeqFilePath(Paths.get(p)))
    }
  }

}



<|MERGE_RESOLUTION|>--- conflicted
+++ resolved
@@ -22,15 +22,10 @@
 
 import com.intel.analytics.bigdl.DataSet
 import com.intel.analytics.bigdl.dataset.image.{LabeledBGRImage, _}
-<<<<<<< HEAD
-import com.intel.analytics.bigdl.utils.{Engine, RandomGenerator}
-import org.apache.hadoop.io.{Text, BytesWritable}
-=======
 import com.intel.analytics.bigdl.tensor.Tensor
 import com.intel.analytics.bigdl.transform.vision.image.{ImageFeature, ImageFrame}
 import com.intel.analytics.bigdl.utils.{Engine, RandomGenerator, T}
 import org.apache.hadoop.io.Text
->>>>>>> 49155aac
 import org.apache.log4j.Logger
 import org.apache.spark.SparkContext
 import org.apache.spark.rdd.RDD
@@ -531,7 +526,7 @@
     def files(url: String, sc: SparkContext, classNum: Int): DistributedDataSet[ByteRecord] = {
       val nodeNumber = Engine.nodeNumber()
       val coreNumber = Engine.coreNumber()
-      val rawData = sc.sequenceFile(url, classOf[Text], classOf[BytesWritable],
+      val rawData = sc.sequenceFile(url, classOf[Text], classOf[Text],
         nodeNumber * coreNumber).map(image => {
         ByteRecord(image._2.copyBytes(), readLabel(image._1).toFloat)
       }).filter(_.label <= classNum)
