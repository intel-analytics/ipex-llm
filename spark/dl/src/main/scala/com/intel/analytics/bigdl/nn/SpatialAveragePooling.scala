--- conflicted
+++ resolved
@@ -334,11 +334,7 @@
       kH = inputHeight
       kW = inputWidth
     }
-<<<<<<< HEAD
-    
-=======
-
->>>>>>> f530177e
+
     val sizes =
       if (padW == -1 && padH == -1) {
         Utils.getSAMEOutSizeAndPadding(inputHeight, inputWidth, dH, dW, kH, kW)
@@ -351,15 +347,11 @@
     val padRight = sizes(3)
     val outputHeight = sizes(4)
     val outputWidth = sizes(5)
-<<<<<<< HEAD
-    
-=======
 
     if (ceilMode && padW == 0 && (inputWidth - kW) % dW == 0) {
       ceilMode = false // The ceil mode is not needed.
     }
 
->>>>>>> f530177e
     if (input.dim() == 3) {
       format match {
         case DataFormat.NCHW =>
@@ -662,10 +654,6 @@
     val inputHeight = inputSize(dimh - 1)
     val inputWidth = inputSize(dimw - 1)
 
-<<<<<<< HEAD
-//    val (padTop, padBottom, padLeft, padRight, outputHeight, outputWidth) =
-=======
->>>>>>> f530177e
     val sizes =
       if (padW == -1 && padH == -1) {
         // no ceil/floor mode in SAME padding
