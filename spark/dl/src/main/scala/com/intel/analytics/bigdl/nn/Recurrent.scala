/*
 * Copyright 2016 The BigDL Authors.
 *
 * Licensed under the Apache License, Version 2.0 (the "License");
 * you may not use this file except in compliance with the License.
 * You may obtain a copy of the License at
 *
 *     http://www.apache.org/licenses/LICENSE-2.0
 *
 * Unless required by applicable law or agreed to in writing, software
 * distributed under the License is distributed on an "AS IS" BASIS,
 * WITHOUT WARRANTIES OR CONDITIONS OF ANY KIND, either express or implied.
 * See the License for the specific language governing permissions and
 * limitations under the License.
 */

package com.intel.analytics.bigdl.nn


import com.intel.analytics.bigdl._
import com.intel.analytics.bigdl.nn.abstractnn.{AbstractModule, Activity, TensorModule}
import com.intel.analytics.bigdl.tensor.Tensor
import com.intel.analytics.bigdl.tensor.TensorNumericMath.TensorNumeric
import com.intel.analytics.bigdl.utils.serializer.{ContainerSerializable, DataConverter, ModuleData, ModuleSerializer}
import com.intel.analytics.bigdl.utils.{T, Table}
import serialization.Bigdl.{AttrValue, BigDLModule}
import scala.reflect.runtime.universe
import scala.collection.JavaConverters._
import scala.collection.mutable.ArrayBuffer
import scala.reflect.ClassTag

/**
 * [[Recurrent]] module is a container of rnn cells
 * Different types of rnn cells can be added using add() function
 */
class Recurrent[T : ClassTag](var batchNormParams: BatchNormParams[T] = null)
  (implicit ev: TensorNumeric[T]) extends Container[Tensor[T], Tensor[T], T] {

  protected var hidden: Activity = null
  protected var gradHidden: Activity = null
  protected var hiddenShape: Array[Int] = null
  protected val currentInput = T()
  protected val currentGradOutput = T()
  protected val gradInputCell = Tensor[T]()
  protected var outputCell = Tensor[T]()
  protected val _input = T()
  protected val batchDim = Recurrent.batchDim
  protected val timeDim = Recurrent.timeDim
  protected val inputDim = 1
  protected val hidDim = 2
  protected var (batchSize, times) = (0, 0)
  protected var topology: Cell[T] = null
  protected val outputBuffer = Tensor[T]()
  private val gradBuffer = Tensor[T]()
  protected var preTopology: AbstractModule[Activity, Activity, T] = null
  private val dropouts: ArrayBuffer[Array[Dropout[T]]] =
    new ArrayBuffer[Array[Dropout[T]]]
  private val timeBuffer =
    new ArrayBuffer[(AbstractModule[_ <: Activity, _ <: Activity, T], Long, Long)]
  private var layer: TensorModule[T] = null

  /**
   *
   *  modules: -- preTopology
   *           |- BatchNormalization (optional)
   *           |- topology (cell)
   *
   * The topology (or cell) will be cloned for N times w.r.t the time dimension.
   * The preTopology will be execute only once before the recurrence.
   *
   * @param module module to be add
   * @return this container
   */
  override def add(module: AbstractModule[_ <: Activity, _ <: Activity, T]): Recurrent.this.type = {
    require(module.isInstanceOf[Cell[T]],
      "Recurrent: added module should be Cell type!")
    require(!module.isInstanceOf[MultiRNNCell[T]],
      "Recurrent: added module cannot be MultiRNNCell," +
        "use Sequential().add(Recurrent(cell)).add(Recurrent(cell))... instead!")

    topology = module.asInstanceOf[Cell[T]]
    preTopology = if (topology.preTopology != null) {
      TimeDistributed(topology.preTopology)
    } else topology.preTopology

    if (batchNormParams != null && preTopology == null) {
      throw new IllegalArgumentException(
        s"${topology.getName} does not support BatchNormalization." +
          s" Please add preTopology for it. You can simply using: " +
          s"override def preTopology: AbstractModule[Activity, Activity, T] = Identity()")
    }

    if (batchNormParams != null) {
      layer = batchNormalization(batchNormParams)
      preTopology = Sequential[T]().add(preTopology).add(layer)
    }

    if (preTopology != null) {
      modules += preTopology
    }
    modules += topology

    require((preTopology == null && modules.length == 1) ||
      (topology != null && preTopology != null && modules.length == 2),
      "Recurrent extend: should contain only one cell or plus a pre-topology" +
        " to process input")
    this
  }

  private def batchNormalization(batchNormParams: BatchNormParams[T]) = {
    TimeDistributed[T](BatchNormalization[T](
      nOutput = topology.hiddenSizeOfPreTopo,
      batchNormParams.eps,
      batchNormParams.momentum,
      affine = batchNormParams.affine,
      batchNormParams.initWeight,
      batchNormParams.initBias,
      batchNormParams.initGradWeight,
      batchNormParams.initGradBias))
  }

  // list of cell modules cloned from added modules
  protected val cells: ArrayBuffer[Cell[T]]
  = ArrayBuffer[Cell[T]]()

  /**
   * Clone N models; N depends on the time dimension of the input
   * @param sizes, the first element is hiddensize, the left is size of images
   */
  protected def initHidden(sizes: Array[Int]): Unit = {
    val imageSize = sizes
    if (hidden == null) {
      cells.clear()
      cells += topology
      val cell = cells.head

      // The cell will help initialize or resize the hidden variable.
      hidden = cell.hidResize(hidden = null, batchSize = batchSize, imageSize)

      /*
       * Since the gradHidden is only used as an empty Tensor or Table during
       * backward operations. We can reuse the hidden variable by pointing the
       * gradHidden to it.
       */
      gradHidden = hidden
    } else {
      cells.head.hidResize(hidden = hidden, batchSize = batchSize, imageSize)
      gradHidden = hidden
    }
  }

  protected def cloneCells(): Unit = {
    var t = cells.length
    if (t < times) {
      val cloneCell = cells.head.cloneModule()
      cloneCell.parameters()._1.map(_.set())
      cloneCell.parameters()._2.map(_.set())
      while (t < times) {
        cells += cloneCell.cloneModule()
          .asInstanceOf[Cell[T]]
        t += 1
      }
      share(cells)
    }
  }

  /**
   * Sharing weights, bias, gradWeights across all the cells in time dim
   * @param cells
   */
  def share(cells: ArrayBuffer[Cell[T]]): Unit = {
    val params = cells.head.parameters()
    cells.foreach(c => {
      if (!c.parameters().eq(params)) {
        var i = 0
        while (i < c.parameters()._1.length) {
          c.parameters()._1(i).set(params._1(i))
          i += 1
        }
        i = 0
        while (i < c.parameters()._2.length) {
          c.parameters()._2(i).set(params._2(i))
          i += 1
        }

        dropouts.append(findDropouts(c))
      }
    })

    val stepLength = dropouts.length
    for (i <- dropouts.head.indices) {
      val head = dropouts.head(i)
      val noise = head.noise
      for (j <- 1 until stepLength) {
        val current = dropouts(j)(i)
        current.noise = noise
        current.isResampling = false
      }
    }
  }

  def findDropouts(cell: Cell[T]): Array[Dropout[T]] = {
    var result: Array[Dropout[T]] = null
    cell.cell match {
      case container: Container[_, _, T] =>
        result = container
          .findModules("Dropout")
          .toArray
          .map(_.asInstanceOf[Dropout[T]])
      case _ =>
    }

    result
  }

  override def updateOutput(input: Tensor[T]): Tensor[T] = {
    require(input.dim == 3 || input.dim == 5 || input.dim == 6,
      "Recurrent: input should be a 3D/5D/6D Tensor, e.g [batch, times, nDim], " +
        s"current input.dim = ${input.dim}")

    batchSize = input.size(batchDim)
    times = input.size(timeDim)

    outputCell = if (preTopology != null) {
      preTopology.forward(input).toTensor[T]
    } else {
      input
    }

    val hiddenSize = topology.hiddensShape(0)
    val outputSize = input.size()
    outputSize(2) = hiddenSize
    output.resize(outputSize)

    /**
     * currentInput forms a T() type. It contains two elements, hidden and input.
     * Each time it will feed the cell with T(hidden, input) (or T(input, hidden) depends on
     * your hidDim and inputDim), and the cell will give a table output containing two
     * identical elements T(output, output). One of the elements from the cell output is
     * the updated hidden. Thus the currentInput will update its hidden element with this output.
     */
    var i = 1
    // Clone N modules along the sequence dimension.
    initHidden(outputSize.drop(2))
    cloneCells()

<<<<<<< HEAD
    currentInput(hidDim) = if (initHiddenState != null) initHiddenState
=======
    currentInput(hidDim) = if (initStates != null) initStates
>>>>>>> 9763ad7e
    else hidden

    while (i <= times) {
      currentInput(inputDim) = Recurrent.selectCopy(outputCell, i, outputBuffer)
      cells(i - 1).forward(currentInput)
      currentInput(hidDim) = cells(i - 1).output.toTable(hidDim)
      i += 1
    }

    Recurrent.copy(cells.map(x => x.output.toTable[Tensor[T]](inputDim)),
      output)
    output
  }

<<<<<<< HEAD
  // get hidden state at the last time step
  def getHiddenState(): Activity = {
    require(cells != null && cells(times - 1).output != null,
      "getHiddenState need to be called after updateOutput")
    cells(times - 1).output.toTable(hidDim)
  }

  // set hidden state at the first time step
  protected var initHiddenState: Activity = null
  def setHiddenState(hiddenState: Activity): Unit = {
    initHiddenState = hiddenState
  }

  // get gradient hidden state at the first time step
  def getGradHiddenState(): Activity = {
    require(cells != null && cells(0).gradInput != null,
      "getGradHiddenState need to be called after backward")
    cells(0).gradInput.toTable(hidDim)
  }

  protected var initGradHiddenState: Activity = null
  // set gradient hiddent state at the last time step
  def setGradHiddenState(gradHiddenState: Activity): Unit = {
    initGradHiddenState = gradHiddenState
=======
  def getStates(): Activity = {
    require(cells != null && cells(times - 1).output != null,
      "getStates need to be called after updateOutput")
    cells(times - 1).output.toTable(hidDim)
  }

  protected var initStates: Activity = null
  def setStates(states: Activity): Unit = {
    initStates = states
>>>>>>> 9763ad7e
  }

  override def accGradParameters(input: Tensor[T], gradOutput: Tensor[T]): Unit = {
    currentGradOutput(hidDim) = gradHidden
    /**
     * Since we clone module along the time dimension, the output of each
     * iteration have been recorded by the cloned modules. Thus, we can
     * reuse these outputs during the backward operations by copying the
     * outputs to _input variable.
     *
     * The output of Cell(i-1) should be one of the elements fed to the inputs
     * of Cell(i)
     * The first module in the cells array accepts zero hidden parameter.
     */

    var i = times
    while (i >= 1) {
      currentGradOutput(inputDim) = Recurrent.selectCopy(gradOutput, i, gradBuffer)
      _input(hidDim) = if (i > 1) cells(i - 2).output.toTable(hidDim)
<<<<<<< HEAD
      else if (initHiddenState == null) hidden else initHiddenState
=======
      else if (initStates == null) hidden else initStates
>>>>>>> 9763ad7e
      _input(inputDim) = Recurrent.selectCopy(outputCell, i, outputBuffer)

      if (i == 1) {
        cells(i - 1).regluarized(true)
      } else {
        cells(i - 1).regluarized(false)
      }
      cells(i - 1).accGradParameters(_input, currentGradOutput)
      currentGradOutput(hidDim) = cells(i - 1).gradInput.toTable(hidDim)
      i -= 1
    }
    if (preTopology != null) {
      preTopology.accGradParameters(input, gradInputCell)
    }
  }

  override def updateGradInput(input: Tensor[T], gradOutput: Tensor[T]): Tensor[T] = {

    gradInput = if (preTopology != null) {
      /**
       * if preTopology is Sequential, it has not created gradInput.
       * Thus, it needs to create a new Tensor.
       */
      if (preTopology.gradInput == null) {
        preTopology.gradInput = Tensor[T]()
      }
      preTopology.gradInput.toTensor[T]
    } else {
      gradInputCell
    }
    gradInputCell.resizeAs(outputCell)
    currentGradOutput(hidDim) = gradHidden
    var i = times
    while (i >= 1) {
      currentGradOutput(inputDim) = Recurrent.selectCopy(gradOutput, i, gradBuffer)
      _input(hidDim) = if (i > 1) cells(i - 2).output.toTable(hidDim)
<<<<<<< HEAD
      else if (initHiddenState == null) hidden else initHiddenState
=======
      else if (initStates == null) hidden else initStates
>>>>>>> 9763ad7e
      _input(inputDim) = Recurrent.selectCopy(outputCell, i, outputBuffer)

      cells(i - 1).updateGradInput(_input, currentGradOutput)
      currentGradOutput(hidDim) = cells(i - 1).gradInput.toTable(hidDim)
      i -= 1
    }
    Recurrent.copy(cells.map(x => x.gradInput.toTable[Tensor[T]](inputDim)), gradInputCell)
    if (preTopology != null) {
      gradInput = preTopology.updateGradInput(input, gradInputCell).toTensor[T]
    }
    gradInput
  }

  override def backward(input: Tensor[T], gradOutput: Tensor[T]): Tensor[T] = {
    val st = System.nanoTime
    var i = times

    while (i >= 1) {
      currentGradOutput(inputDim) = Recurrent.selectCopy(gradOutput, i, gradBuffer)
      currentGradOutput(hidDim) = if (i != times) cells(i).gradInput.toTable(hidDim)
        else if (initGradHiddenState == null) gradHidden else initGradHiddenState

      _input(hidDim) = if (i > 1) cells(i - 2).output.toTable(hidDim)
<<<<<<< HEAD
      else if (initHiddenState == null) hidden else initHiddenState
=======
      else if (initStates == null) hidden else initStates
>>>>>>> 9763ad7e
      _input(inputDim) = Recurrent.selectCopy(outputCell, i, outputBuffer)
      if (i == 1) {
        cells(i - 1).regluarized(true)
      } else {
        cells(i - 1).regluarized(false)
      }
      cells(i - 1).backward(_input, currentGradOutput)
      i -= 1
    }

    gradInput = if (preTopology != null) {
      /**
       * if preTopology is Sequential, it has not created gradInput.
       * Thus, it needs to create a new Tensor.
       */
      if (preTopology.gradInput == null) {
        preTopology.gradInput = Tensor[T]()
      }
      preTopology.gradInput.toTensor[T]
    } else {
      gradInputCell
    }
    gradInputCell.resizeAs(outputCell)
    Recurrent.copy(cells.map(x => x.gradInput.toTable[Tensor[T]](inputDim)), gradInputCell)

    if (preTopology != null) {
      gradInput = preTopology.backward(input, gradInputCell).toTensor[T]
    }

    this.backwardTime = System.nanoTime - st
    gradInput
  }

  private def appendTimes(module: Module[T]): Unit = {
    if (module != null) {
      module.getTimes.foreach(x => {
        timeBuffer.append(x)
      })
    }
  }

  private def bufferTime(): (Long, Long) = {
    var forwardSum = 0L
    var backwardSum = 0L
    timeBuffer.foreach(x => {
      forwardSum += x._2
      backwardSum += x._3
    })
    (forwardSum, backwardSum)
  }

  override def getTimes():
  Array[(AbstractModule[_ <: Activity, _ <: Activity, T], Long, Long)] = {
    timeBuffer.clear

    val head = if (!cells.isEmpty) {
      cells.head
    } else null

    var i = 1
    while (i < times) {
      head.addTimes(cells(i))
      i += 1
    }

    appendTimes(preTopology)
    appendTimes(head)

    val (bufferForward, bufferBackward) = bufferTime()
    timeBuffer.append(
      (this,
        this.forwardTime - bufferForward,
        this.backwardTime - bufferBackward))
    timeBuffer.toArray
  }

  override def resetTimes(): Unit = {
    if (preTopology != null) {
      preTopology.resetTimes
    }
    var i = 0
    while (i < times) {
      cells(i).resetTimes
      i += 1
    }
    this.forwardTime = 0
    this.backwardTime = 0
  }

  override def clearState() : this.type = {
    super.clearState()
    hidden = null
    gradHidden = null
    hiddenShape = null
    gradInputCell.set()
    outputCell.set()
    currentInput.clear()
    currentGradOutput.clear()
    _input.clear()
    cells.foreach(x => x.clearState())
    cells.clear()
    timeBuffer.clear()
<<<<<<< HEAD
    initHiddenState = null
    initGradHiddenState = null
=======
    initStates = null
>>>>>>> 9763ad7e
    outputBuffer.set()
    gradBuffer.set()
    this
  }

  override def reset(): Unit = {
    require((preTopology == null && modules.length == 1) ||
      (topology != null && preTopology != null && modules.length == 2),
      "Recurrent extend: should contain only one cell or plus a pre-topology" +
        " to process input.")
    require(topology.isInstanceOf[Cell[T]],
      "Recurrent: should contain module with Cell type")

    modules.foreach(_.reset())
    cells.clear()
  }
  
  lazy val containMultiRNNCell: Boolean = topology.isInstanceOf[MultiRNNCell[T]]

  override def canEqual(other: Any): Boolean = other.isInstanceOf[Recurrent[T]]

  override def equals(other: Any): Boolean = other match {
    case that: Recurrent[T] =>
      super.equals(that) &&
        (that canEqual this) &&
        cells == that.cells
    case _ => false
  }

  override def hashCode(): Int = {
    val state = Seq(super.hashCode(), cells)
    state.map(_.hashCode()).foldLeft(0)((a, b) => 31 * a + b)
  }

  override def toString(): String = s"${getPrintName}${modules}"
}

object Recurrent extends ContainerSerializable {

  private val batchDim = 1
  private val timeDim = 2
  val inputDim = 1
  val hidDim = 2

  def apply[@specialized(Float, Double) T: ClassTag](
    batchNormParams: BatchNormParams[T] = null)
    (implicit ev: TensorNumeric[T]) : Recurrent[T] = {
    new Recurrent[T](batchNormParams)
  }

  /**
   * set the cells' output and gradInput to recurrent's output and gradInput
   * to decrease the copy expense.
   * Copy src tensor to dst tensor along timeDime, default timeDime 2, batchDim 1
   * @param src
   * @param dst
   */
  private[bigdl] def copy[@specialized(Float, Double) T: ClassTag](
    src: ArrayBuffer[Tensor[T]], dst: Tensor[T]): Unit = {
    val timeSize = dst.size(timeDim)
    var t = 1
    while (t <= timeSize) {
      copyToIndex(src(t -1), dst, t)
      t += 1
    }
  }

  /**
   * select srcIndex subset of the 2-th dimension from src, and copy to dst
   * @param src
   * @param srcIndex the index of 2-th dimension from src
   * @param dst
   */
  private[bigdl] def selectCopy[@specialized(Float, Double) T: ClassTag](
    src: Tensor[T], srcIndex: Int, dst: Tensor[T]): Tensor[T] = {
    if (src.isContiguous() && dst.isContiguous()) {
      if ((dst.nElement() == 0) || (dst.nElement() != (src.nElement() / src.size(2)))) {
        dst.resizeAs(src.select(2, srcIndex))
      }

      val batchSize = src.size(batchDim)
      val timeSize = src.size(timeDim)
      val stepSize = src.nElement() / (batchSize * timeSize)

      val srcArr = src.storage().array()
      var srcOffset = src.storageOffset() - 1
      val dstArr = dst.storage().array()
      var dstOffset = dst.storageOffset() - 1

      val recordSize = timeSize * stepSize
      val indexSize = (srcIndex-1) * stepSize

      var b = 0
      while (b < batchSize) {
        System.arraycopy(srcArr, srcOffset + indexSize, dstArr, dstOffset, stepSize)
        srcOffset += recordSize
        dstOffset += stepSize
        b += 1
      }
    } else {
      val output = src.select(2, srcIndex)
      dst.resizeAs(output).copy(output)
    }
    dst
  }

  /**
   * copy src to be dst dstIndex subset of the 2-th dimension
   * @param src
   * @param dst
   * @param dstIndex the index of 2-th dimension from dst
   */
  private[bigdl] def copyToIndex[@specialized(Float, Double) T: ClassTag](
    src: Tensor[T], dst: Tensor[T], dstIndex: Int): Tensor[T] = {
    if (src.isContiguous() && dst.isContiguous()) {
      val batchSize = dst.size(batchDim)
      val timeSize = dst.size(timeDim)
      val stepSize = dst.nElement() / (batchSize * timeSize)

      val dstArr = dst.storage().array()
      var dstOffset = dst.storageOffset() - 1
      val srcArr = src.storage().array()
      var srcOffset = src.storageOffset() - 1

      val recordSize = timeSize * stepSize
      val indexSize = (dstIndex - 1) * stepSize

      var b = 0
      while (b < batchSize) {
        System.arraycopy(srcArr, srcOffset, dstArr, dstOffset + indexSize, stepSize)
        srcOffset += stepSize
        dstOffset += recordSize
        b += 1
      }
    } else {
      dst.select(2, dstIndex).copy(src)
    }
    dst
  }

  override def doLoadModule[T: ClassTag](model : BigDLModule)
    (implicit ev: TensorNumeric[T]) : AbstractModule[Activity, Activity, T] = {

    val attrMap = model.getAttrMap

    val flag = DataConverter
      .getAttributeValue(attrMap.get("bnorm"))
      .asInstanceOf[Boolean]
    val recurrent = if (flag) {
      Recurrent[T](BatchNormParams[T]())
    } else {
      Recurrent[T]()
    }

    val topologyAttr = attrMap.get("topology")
    recurrent.topology = DataConverter.getAttributeValue(topologyAttr).
      asInstanceOf[Cell[T]]

    val preTopologyAttr = attrMap.get("preTopology")
    recurrent.preTopology = DataConverter.getAttributeValue(preTopologyAttr).
      asInstanceOf[AbstractModule[Activity, Activity, T]]

    if (recurrent.preTopology != null) {
      recurrent.modules.append(recurrent.preTopology)
    }
    recurrent.modules.append(recurrent.topology)

    if (flag) {
      val bnormEpsAttr = attrMap.get("bnormEps")
      recurrent.batchNormParams.eps =
        DataConverter.getAttributeValue(bnormEpsAttr)
          .asInstanceOf[Double]

      val bnormMomentumAttr = attrMap.get("bnormMomentum")
      recurrent.batchNormParams.momentum =
        DataConverter.getAttributeValue(bnormMomentumAttr)
          .asInstanceOf[Double]

      val bnormInitWeightAttr = attrMap.get("bnormInitWeight")
      recurrent.batchNormParams.initWeight =
        DataConverter.getAttributeValue(bnormInitWeightAttr)
          .asInstanceOf[Tensor[T]]

      val bnormInitBiasAttr = attrMap.get("bnormInitBias")
      recurrent.batchNormParams.initBias =
        DataConverter.getAttributeValue(bnormInitBiasAttr)
          .asInstanceOf[Tensor[T]]

      val bnormInitGradWeightAttr = attrMap.get("bnormInitGradWeight")
      recurrent.batchNormParams.initGradWeight =
        DataConverter.getAttributeValue(bnormInitGradWeightAttr)
          .asInstanceOf[Tensor[T]]

      val bnormInitGradBiasAttr = attrMap.get("bnormInitGradBias")
      recurrent.batchNormParams.initGradBias =
        DataConverter.getAttributeValue(bnormInitGradBiasAttr)
          .asInstanceOf[Tensor[T]]

      val bnormAffineAttr = attrMap.get("bnormAffine")
      recurrent.batchNormParams.affine =
        DataConverter.getAttributeValue(bnormAffineAttr)
        .asInstanceOf[Boolean]
    }

    createBigDLModule(model, recurrent)
    recurrent
  }

  override def doSerializeModule[T: ClassTag](module : ModuleData[T],
                                            recurrentBuilder : BigDLModule.Builder)
                                           (implicit ev: TensorNumeric[T]) : Unit = {

    val recurrent = module.module.asInstanceOf[Recurrent[T]]

    val topologyBuilder = AttrValue.newBuilder
    DataConverter.setAttributeValue(topologyBuilder, recurrent.topology,
      ModuleSerializer.abstractModuleType)
    recurrentBuilder.putAttr("topology", topologyBuilder.build)

    val preTopologyBuilder = AttrValue.newBuilder
    DataConverter.setAttributeValue(preTopologyBuilder,
      recurrent.preTopology, ModuleSerializer.abstractModuleType)
    recurrentBuilder.putAttr("preTopology", preTopologyBuilder.build)

    val flag = if (recurrent.batchNormParams != null) {

      val bnormEpsBuilder = AttrValue.newBuilder
      DataConverter.setAttributeValue(bnormEpsBuilder,
        recurrent.batchNormParams.eps, universe.typeOf[Double])
      recurrentBuilder.putAttr("bnormEps", bnormEpsBuilder.build)

      val bnormMomentumBuilder = AttrValue.newBuilder
      DataConverter.setAttributeValue(bnormMomentumBuilder,
        recurrent.batchNormParams.momentum, universe.typeOf[Double])
      recurrentBuilder.putAttr("bnormMomentum", bnormMomentumBuilder.build)

      val bnormInitWeightBuilder = AttrValue.newBuilder
      DataConverter.setAttributeValue(bnormInitWeightBuilder,
        recurrent.batchNormParams.initWeight, ModuleSerializer.tensorType)
      recurrentBuilder.putAttr("bnormInitWeight", bnormInitWeightBuilder.build)

      val bnormInitBiasBuilder = AttrValue.newBuilder
      DataConverter.setAttributeValue(bnormInitBiasBuilder,
        recurrent.batchNormParams.initBias, ModuleSerializer.tensorType)
      recurrentBuilder.putAttr("bnormInitBias", bnormInitBiasBuilder.build)

      val bnormInitGradWeightBuilder = AttrValue.newBuilder
      DataConverter.setAttributeValue(bnormInitGradWeightBuilder,
        recurrent.batchNormParams.initGradWeight, ModuleSerializer.tensorType)
      recurrentBuilder.putAttr("bnormInitGradWeight", bnormInitGradWeightBuilder.build)

      val bnormInitGradBiasBuilder = AttrValue.newBuilder
      DataConverter.setAttributeValue(bnormInitGradBiasBuilder,
        recurrent.batchNormParams.initGradBias, ModuleSerializer.tensorType)
      recurrentBuilder.putAttr("bnormInitGradBias", bnormInitGradBiasBuilder.build)

      val bnormAffineBuilder = AttrValue.newBuilder
      DataConverter.setAttributeValue(bnormAffineBuilder,
        recurrent.batchNormParams.affine, universe.typeOf[Boolean])
      recurrentBuilder.putAttr("bnormAffine", bnormAffineBuilder.build)

      true
    } else {
      false
    }

    val bNormBuilder = AttrValue.newBuilder
    DataConverter.setAttributeValue(bNormBuilder,
      flag, universe.typeOf[Boolean])
    recurrentBuilder.putAttr("bnorm", bNormBuilder.build)

    createSerializeBigDLModule(recurrentBuilder, module)
  }
}

case class BatchNormParams[T : ClassTag](
             var eps: Double = 1e-5, // avoid divde zero
             var momentum: Double = 0.1, // momentum for weight update
             var initWeight: Tensor[T] = null,
             var initBias: Tensor[T] = null,
             var initGradWeight: Tensor[T] = null,
             var initGradBias: Tensor[T] = null,
             var affine: Boolean = true)(implicit ev: TensorNumeric[T])<|MERGE_RESOLUTION|>--- conflicted
+++ resolved
@@ -244,11 +244,7 @@
     initHidden(outputSize.drop(2))
     cloneCells()
 
-<<<<<<< HEAD
     currentInput(hidDim) = if (initHiddenState != null) initHiddenState
-=======
-    currentInput(hidDim) = if (initStates != null) initStates
->>>>>>> 9763ad7e
     else hidden
 
     while (i <= times) {
@@ -263,7 +259,6 @@
     output
   }
 
-<<<<<<< HEAD
   // get hidden state at the last time step
   def getHiddenState(): Activity = {
     require(cells != null && cells(times - 1).output != null,
@@ -288,17 +283,6 @@
   // set gradient hiddent state at the last time step
   def setGradHiddenState(gradHiddenState: Activity): Unit = {
     initGradHiddenState = gradHiddenState
-=======
-  def getStates(): Activity = {
-    require(cells != null && cells(times - 1).output != null,
-      "getStates need to be called after updateOutput")
-    cells(times - 1).output.toTable(hidDim)
-  }
-
-  protected var initStates: Activity = null
-  def setStates(states: Activity): Unit = {
-    initStates = states
->>>>>>> 9763ad7e
   }
 
   override def accGradParameters(input: Tensor[T], gradOutput: Tensor[T]): Unit = {
@@ -318,11 +302,8 @@
     while (i >= 1) {
       currentGradOutput(inputDim) = Recurrent.selectCopy(gradOutput, i, gradBuffer)
       _input(hidDim) = if (i > 1) cells(i - 2).output.toTable(hidDim)
-<<<<<<< HEAD
       else if (initHiddenState == null) hidden else initHiddenState
-=======
-      else if (initStates == null) hidden else initStates
->>>>>>> 9763ad7e
+
       _input(inputDim) = Recurrent.selectCopy(outputCell, i, outputBuffer)
 
       if (i == 1) {
@@ -359,11 +340,7 @@
     while (i >= 1) {
       currentGradOutput(inputDim) = Recurrent.selectCopy(gradOutput, i, gradBuffer)
       _input(hidDim) = if (i > 1) cells(i - 2).output.toTable(hidDim)
-<<<<<<< HEAD
       else if (initHiddenState == null) hidden else initHiddenState
-=======
-      else if (initStates == null) hidden else initStates
->>>>>>> 9763ad7e
       _input(inputDim) = Recurrent.selectCopy(outputCell, i, outputBuffer)
 
       cells(i - 1).updateGradInput(_input, currentGradOutput)
@@ -387,11 +364,8 @@
         else if (initGradHiddenState == null) gradHidden else initGradHiddenState
 
       _input(hidDim) = if (i > 1) cells(i - 2).output.toTable(hidDim)
-<<<<<<< HEAD
       else if (initHiddenState == null) hidden else initHiddenState
-=======
-      else if (initStates == null) hidden else initStates
->>>>>>> 9763ad7e
+
       _input(inputDim) = Recurrent.selectCopy(outputCell, i, outputBuffer)
       if (i == 1) {
         cells(i - 1).regluarized(true)
@@ -494,12 +468,8 @@
     cells.foreach(x => x.clearState())
     cells.clear()
     timeBuffer.clear()
-<<<<<<< HEAD
     initHiddenState = null
     initGradHiddenState = null
-=======
-    initStates = null
->>>>>>> 9763ad7e
     outputBuffer.set()
     gradBuffer.set()
     this
