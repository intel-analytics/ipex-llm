--- conflicted
+++ resolved
@@ -52,12 +52,9 @@
   private var preTopology: AbstractModule[Activity, Activity, T] = null
   private val dropouts: ArrayBuffer[Array[Dropout[T]]] =
     new ArrayBuffer[Array[Dropout[T]]]
-<<<<<<< HEAD
   private var newInput = Tensor[T]()
-=======
   private val timeBuffer =
     new ArrayBuffer[(AbstractModule[_ <: Activity, _ <: Activity, T], Long, Long)]
->>>>>>> 7d0b4f17
 
   /**
    *
@@ -79,6 +76,7 @@
     if (preTopology != null) {
       modules += preTopology
     }
+    topology.cell = topology.buildModel()
     modules += topology
     this
   }
@@ -234,7 +232,6 @@
     }
 
     while (i <= times) {
-<<<<<<< HEAD
       if (!feedbackOutput) {
         currentInput(inputDim) = outputCell.select(timeDim, i)
       } else {
@@ -250,11 +247,7 @@
           "not the same with input size!! Please update cell settings or turn off feedbackOutput.")
         currentInput(inputDim) = inputTmp
       }
-      cells(i - 1).updateOutput(currentInput)
-=======
-      currentInput(inputDim) = outputCell.select(timeDim, i)
       cells(i - 1).forward(currentInput)
->>>>>>> 7d0b4f17
       currentInput(hidDim) = cells(i - 1).output.toTable(hidDim)
       i += 1
     }
@@ -497,13 +490,8 @@
   }
 }
 
-<<<<<<< HEAD
-object Recurrent {
+object Recurrent extends ContainerSerializable {
   def apply[@specialized(Float, Double) T: ClassTag](feedbackOutput: Boolean = false)
-=======
-object Recurrent extends ContainerSerializable {
-  def apply[@specialized(Float, Double) T: ClassTag]()
->>>>>>> 7d0b4f17
     (implicit ev: TensorNumeric[T]) : Recurrent[T] = {
     new Recurrent[T](feedbackOutput)
   }
