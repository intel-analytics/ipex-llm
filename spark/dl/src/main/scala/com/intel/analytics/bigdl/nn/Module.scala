/*
 * Copyright 2016 The BigDL Authors.
 *
 * Licensed under the Apache License, Version 2.0 (the "License");
 * you may not use this file except in compliance with the License.
 * You may obtain a copy of the License at
 *
 *     http://www.apache.org/licenses/LICENSE-2.0
 *
 * Unless required by applicable law or agreed to in writing, software
 * distributed under the License is distributed on an "AS IS" BASIS,
 * WITHOUT WARRANTIES OR CONDITIONS OF ANY KIND, either express or implied.
 * See the License for the specific language governing permissions and
 * limitations under the License.
 */
package com.intel.analytics.bigdl.nn

import java.nio.ByteOrder

import com.intel.analytics.bigdl.Module
import com.intel.analytics.bigdl.nn.abstractnn.Activity
import com.intel.analytics.bigdl.nn.abstractnn.AbstractModule
import com.intel.analytics.bigdl.tensor.Tensor
import com.intel.analytics.bigdl.tensor.TensorNumericMath.TensorNumeric
<<<<<<< HEAD
import com.intel.analytics.bigdl.utils.File
import com.intel.analytics.bigdl.utils.caffe.CaffeLoader
=======
import com.intel.analytics.bigdl.utils.{CaffeLoader, File}
import com.intel.analytics.bigdl.utils.tf.{TensorflowDataFormat, TensorflowLoader}
>>>>>>> 6ea62b38

import scala.reflect.ClassTag

object Module {
  def load[T: ClassTag](path : String) : AbstractModule[Activity, Activity, T] = {
    File.load[AbstractModule[Activity, Activity, T]](path)
  }

  def loadTorch[T: ClassTag](path : String) : AbstractModule[Activity, Activity, T] = {
    File.loadTorch[AbstractModule[Activity, Activity, T]](path)
  }

  @deprecated
  def loadCaffe[T: ClassTag](model: AbstractModule[Activity, Activity, T],
    defPath: String, modelPath: String, matchAll: Boolean = true)(
    implicit ev: TensorNumeric[T]): AbstractModule[Activity, Activity, T] = {
    CaffeLoader.load[T](model, defPath, modelPath, matchAll)
  }

<<<<<<< HEAD
  def loadCaffeDynamic[T: ClassTag](defPath: String, modelPath: String, matchAll: Boolean = true)(
    implicit ev: TensorNumeric[T]): AbstractModule[Activity, Activity, T] = {
    CaffeLoader.loadCaffe[T](defPath, modelPath, matchAll)._1
=======
  /**
   * Load tensorflow model from its saved protobuf file.
   * @param file where is the protobuf model file
   * @param inputs input node names
   * @param outputs output node names, the output tensor order is same with the node order
   * @param byteOrder byte order in the tensorflow file. The default value is little endian
   * @return BigDL model
   */
  def loadTF[T: ClassTag](file: String, inputs: Seq[String], outputs: Seq[String],
            byteOrder: ByteOrder = ByteOrder.LITTLE_ENDIAN)(
    implicit ev: TensorNumeric[T]): Module[T] = {

    TensorflowLoader.load(file, inputs, outputs, byteOrder)
>>>>>>> 6ea62b38
  }

  def flatten[@specialized(Float, Double) T: ClassTag](parameters: Array[Tensor[T]])(
    implicit ev: TensorNumeric[T]): Tensor[T] = {
    val compactedTensor = isCompact(parameters)
    if (compactedTensor != null) {
      return compactedTensor
    }
    var i = 0
    var length = 0
    while (i < parameters.length) {
      require(parameters(i).isContiguous())
      length += parameters(i).nElement()
      i += 1
    }

    val result = Tensor[T](length)
    val resultStorage = result.storage()

    i = 0
    var offset = 0
    while (i < parameters.length) {
      System.arraycopy(parameters(i).storage().array(), parameters(i).storageOffset() - 1,
        resultStorage.array(), offset, parameters(i).nElement())
      parameters(i).set(resultStorage, offset + 1, parameters(i).size(), parameters(i).stride())
      offset += parameters(i).nElement()
      i += 1
    }

    result
  }

  def isCompact[@specialized(Float, Double) T: ClassTag](paramters: Array[Tensor[T]])(
    implicit ev: TensorNumeric[T]): Tensor[T] = {
    require(paramters.length > 0)
    var i = 1
    val storage = paramters(0).storage()
    var length = paramters(0).nElement()
    while (i < paramters.length) {
      if (!storage.eq(paramters(i).storage())) {
        return null
      }
      length += paramters(i).nElement()
      i += 1
    }

    if (length != storage.array().length) {
      return null
    }

    return Tensor(storage)
  }
}<|MERGE_RESOLUTION|>--- conflicted
+++ resolved
@@ -22,13 +22,9 @@
 import com.intel.analytics.bigdl.nn.abstractnn.AbstractModule
 import com.intel.analytics.bigdl.tensor.Tensor
 import com.intel.analytics.bigdl.tensor.TensorNumericMath.TensorNumeric
-<<<<<<< HEAD
 import com.intel.analytics.bigdl.utils.File
 import com.intel.analytics.bigdl.utils.caffe.CaffeLoader
-=======
-import com.intel.analytics.bigdl.utils.{CaffeLoader, File}
 import com.intel.analytics.bigdl.utils.tf.{TensorflowDataFormat, TensorflowLoader}
->>>>>>> 6ea62b38
 
 import scala.reflect.ClassTag
 
@@ -48,11 +44,10 @@
     CaffeLoader.load[T](model, defPath, modelPath, matchAll)
   }
 
-<<<<<<< HEAD
   def loadCaffeDynamic[T: ClassTag](defPath: String, modelPath: String, matchAll: Boolean = true)(
     implicit ev: TensorNumeric[T]): AbstractModule[Activity, Activity, T] = {
-    CaffeLoader.loadCaffe[T](defPath, modelPath, matchAll)._1
-=======
+    CaffeLoader.loadCaffe[T](defPath, modelPath, matchAll)._1 
+  }
   /**
    * Load tensorflow model from its saved protobuf file.
    * @param file where is the protobuf model file
@@ -66,7 +61,6 @@
     implicit ev: TensorNumeric[T]): Module[T] = {
 
     TensorflowLoader.load(file, inputs, outputs, byteOrder)
->>>>>>> 6ea62b38
   }
 
   def flatten[@specialized(Float, Double) T: ClassTag](parameters: Array[Tensor[T]])(
