/*
 * Copyright 2016 The BigDL Authors.
 *
 * Licensed under the Apache License, Version 2.0 (the "License");
 * you may not use this file except in compliance with the License.
 * You may obtain a copy of the License at
 *
 *     http://www.apache.org/licenses/LICENSE-2.0
 *
 * Unless required by applicable law or agreed to in writing, software
 * distributed under the License is distributed on an "AS IS" BASIS,
 * WITHOUT WARRANTIES OR CONDITIONS OF ANY KIND, either express or implied.
 * See the License for the specific language governing permissions and
 * limitations under the License.
 */

package com.intel.analytics.bigdl.utils

import java.io._
import java.net.URL
<<<<<<< HEAD

import com.intel.analytics.bigdl
import org.apache.commons.io.FileUtils
=======
import java.net.URI
>>>>>>> ac4af8f6
import org.apache.commons.io.FilenameUtils
import org.apache.hadoop.conf.Configuration
import org.apache.hadoop.fs.{FSDataInputStream, FSDataOutputStream, FileSystem, Path}
import org.apache.hadoop.io.IOUtils

object File {
  private[bigdl] val hdfsPrefix: String = "hdfs:"
  private[bigdl] val s3aPrefix: String = "s3a:"

  /**
   * Load torch object from a torch binary file
   *
   * @param fileName file name.
   * @return An instance of T
   */
  def loadTorch[T](fileName: String): T = {
    TorchFile.load[T](fileName)
  }

  /**
   * Save scala object into a torch binary file
   *
   * @param source  The object to be saved.
   * @param fileName file name to saving.
   * @param objectType The object type.
   * @param overWrite If over write.
   */
  def saveTorch(
      source: Any,
      fileName: String,
      objectType: TorchObject,
      overWrite: Boolean = false): Unit = {
    TorchFile.save(source, fileName, objectType, overWrite)
  }

  /**
   * Save scala object into a local/hdfs/s3 path
   *
   * Notice: S3 path should be like s3a://bucket/xxx.
   *
   * See (hadoop aws)[http://hadoop.apache.org/docs/r2.7.3/hadoop-aws/tools/hadoop-aws/index.html]
   * for details, if you want to save model to s3.
   *
   * @param obj object to be saved.
   * @param fileName local/hdfs output path.
   * @param isOverwrite if overwrite.
   */
  def save(obj: Serializable, fileName: String, isOverwrite: Boolean = false): Unit = {

    val byteArrayOut = new ByteArrayOutputStream()
    val objFile = new ObjectOutputStream(byteArrayOut)
    objFile.writeObject(obj)
    saveBytes(byteArrayOut.toByteArray, fileName, isOverwrite)
  }

  def saveBytes(bytes: Array[Byte], fileName: String, isOverwrite: Boolean = false) : Unit = {
    var fw: FileWriter = null
    var out: OutputStream = null
    var objFile: ObjectOutputStream = null
    try {
      fw = FileWriter(fileName)
      out = fw.create(isOverwrite)
      IOUtils.copyBytes(new ByteArrayInputStream(bytes), out, 1024, true)
    } finally {
      if (null != objFile) objFile.close()
      if (null != out) out.close()
      if (null != fw) fw.close()
    }
  }

  private[bigdl] def getFileSystem(fileName: String): org.apache.hadoop.fs.FileSystem = {
    val src = new Path(fileName)
    val fs = src.getFileSystem(File.getConfiguration(fileName))
    require(fs.exists(src), src + " does not exists")
    fs
  }

  private[bigdl] def getConfiguration(fileName: String): Configuration = {
    if (fileName.startsWith(File.hdfsPrefix) || fileName.startsWith(s3aPrefix)) {
      new Configuration()
    } else {
      new Configuration(false)
    }
  }

  /**
   * Write file to HDFS.
   * @param obj
   * @param fileName
   * @param overwrite
   */
  def saveToHdfs(obj: Serializable, fileName: String, overwrite: Boolean): Unit = {
    require(fileName.startsWith(File.hdfsPrefix),
      s"hdfs path ${fileName} should have prefix 'hdfs:'")
    val dest = new Path(fileName)
    var fs: FileSystem = null
    var out: FSDataOutputStream = null
    var objFile: ObjectOutputStream = null
    try {
      fs = dest.getFileSystem(new Configuration())
      if (fs.exists(dest)) {
        if (overwrite) {
          fs.delete(dest, true)
        } else {
          throw new RuntimeException(s"file $fileName already exists")
        }
      }
      out = fs.create(dest)
      val byteArrayOut = new ByteArrayOutputStream()
      objFile = new ObjectOutputStream(byteArrayOut)
      objFile.writeObject(obj)
      IOUtils.copyBytes(new ByteArrayInputStream(byteArrayOut.toByteArray), out, 1024, true)
    } finally {
      if (null != objFile) objFile.close()
      if (null != out) out.close()
      if (null != fs) fs.close()
    }
  }

  /**
   * Load file from HDFS
   *
   * @param fileName
   */
  def loadFromHdfs[T](fileName: String): T = {
    val byteArrayOut = readHdfsByte(fileName)
    var objFile: ObjectInputStream = null
    try {
      objFile = new ObjectInputStream(new ByteArrayInputStream(byteArrayOut))
      val result = objFile.readObject()
      objFile.close()
      result.asInstanceOf[T]
    } finally {
      if (null != objFile) objFile.close()
    }
  }

  /**
   * Load a scala object from a local/hdfs/s3 path.
   *
   * Notice: S3 path should be like s3a://bucket/xxx.
   *
   * See (hadoop aws)[http://hadoop.apache.org/docs/r2.7.3/hadoop-aws/tools/hadoop-aws/index.html]
   * for details, if you want to load model from s3.
   *
   * @param fileName file name.
   */
  def load[T](fileName: String): T = {

    val objFile = new ObjectInputStream(new ByteArrayInputStream(readBytes(fileName)))
    val result = objFile.readObject()
    result.asInstanceOf[T]
  }


  def readBytes[T](fileName : String) : Array[Byte] = {
    var fr: FileReader = null
    var in: InputStream = null
    var objFile: ObjectInputStream = null
    try {
      fr = FileReader(fileName)
      in = fr.open()
      val byteArrayOut = new ByteArrayOutputStream()
      IOUtils.copyBytes(in, byteArrayOut, 1024, true)
      byteArrayOut.toByteArray
    } finally {
      if (null != in) in.close()
      if (null != fr) fr.close()
      if (null != objFile) objFile.close()
    }
  }

  /**
   * load binary file from HDFS
   * @param fileName
   * @return
   */
  def readHdfsByte(fileName: String): Array[Byte] = {
    val src: Path = new Path(fileName)
    var fs: FileSystem = null
    var in: FSDataInputStream = null
    try {
      fs = FileSystem.newInstance(new URI(fileName), new Configuration())
      in = fs.open(src)
      val byteArrayOut = new ByteArrayOutputStream()
      IOUtils.copyBytes(in, byteArrayOut, 1024, true)
      byteArrayOut.toByteArray
    } finally {
      if (null != in) in.close()
      if (null != fs) fs.close()
    }
  }


}

/**
 * FileReader in BigDL.
 * @param fileName
 */
private[bigdl] class FileReader(fileName: String) {
  private var inputStream: InputStream = null
  private var exactFileName: String = fileName
  private val conf = File.getConfiguration(fileName)
  private var path: Path = null
  private var fs: FileSystem = null
  private val httpPrefix: String = "http://"
  private val httpsPrefix: String = "https://"
<<<<<<< HEAD
  /**
   * load  file according to url
=======
  /* load  file according to url
>>>>>>> ac4af8f6
   * @param url
   * @param dir
   */
  private def downloadFromUrl(url: String, dir: String): Unit = {
    val httpurl = new URL(url)
<<<<<<< HEAD
    val fileName = FilenameUtils.getBaseName(url) + '.' + FilenameUtils.getExtension(url)
    val f = new File(dir + fileName)
    FileUtils.copyURLToFile(httpurl, f)
=======
    import sys.process._
    val s = "wget" + " -P /tmp " + httpurl !!
>>>>>>> ac4af8f6

  }
  /**
   * get an InputStream
   * @return
   */
  def open(): InputStream = {
    require(inputStream == null, s"File $fileName has been opened already.")
    if(fileName.startsWith(httpPrefix) || fileName.startsWith(httpsPrefix)) {
      downloadFromUrl(fileName, "/tmp/")
      exactFileName = "/tmp/" +
        FilenameUtils.getBaseName(fileName) + '.' +
        FilenameUtils.getExtension(fileName)
    }
    path = new Path(exactFileName)
    fs = path.getFileSystem(conf)
    require(fs.exists(path), s"$fileName is empty!")
    inputStream = fs.open(path)

    inputStream
  }

  /**
   * close the resources.
   */
  def close(): Unit = {
    if (null != inputStream) inputStream.close()

    if(fileName != exactFileName) {
<<<<<<< HEAD
       if (fs.exists(path)) {
         fs.delete(path, true)
       }
=======
      if (fs.exists(path)) {
        fs.delete(path, true)
      }
>>>>>>> ac4af8f6
    }
    if (null != fs) fs.close()
  }

}

object FileReader {
  private[bigdl] def apply(fileName: String): FileReader = {
    new FileReader(fileName)
  }
}

/**
 * FileWriter in BigDL.
 * @param fileName
 */
private[bigdl] class FileWriter(fileName: String) {
  private var outputStream: OutputStream = null
  private val conf = File.getConfiguration(fileName)
  private val path = new Path(fileName)
  private val fs: FileSystem = path.getFileSystem(conf)

  /**
   * get an OutputStream
   * @param overwrite if overwrite
   * @return
   */
  def create(overwrite: Boolean = false): OutputStream = {
    require(outputStream == null, s"File $fileName has been created already.")
    if (!overwrite) {
      require(!fs.exists(path), s"$fileName already exists!")
    }
    outputStream = fs.create(path, overwrite)
    outputStream
  }

  /**
   * close the resources.
   */
  def close(): Unit = {
    if (null != outputStream) outputStream.close()
    fs.close()
  }

}

object FileWriter {
  private[bigdl] def apply(fileName: String): FileWriter = {
    new FileWriter(fileName)
  }
}
<|MERGE_RESOLUTION|>--- conflicted
+++ resolved
@@ -18,14 +18,8 @@
 
 import java.io._
 import java.net.URL
-<<<<<<< HEAD
-
-import com.intel.analytics.bigdl
-import org.apache.commons.io.FileUtils
-=======
+import org.apache.commons.io.FilenameUtils
 import java.net.URI
->>>>>>> ac4af8f6
-import org.apache.commons.io.FilenameUtils
 import org.apache.hadoop.conf.Configuration
 import org.apache.hadoop.fs.{FSDataInputStream, FSDataOutputStream, FileSystem, Path}
 import org.apache.hadoop.io.IOUtils
@@ -233,25 +227,16 @@
   private var fs: FileSystem = null
   private val httpPrefix: String = "http://"
   private val httpsPrefix: String = "https://"
-<<<<<<< HEAD
-  /**
-   * load  file according to url
-=======
-  /* load  file according to url
->>>>>>> ac4af8f6
+  /** load  file according to url
    * @param url
    * @param dir
    */
   private def downloadFromUrl(url: String, dir: String): Unit = {
     val httpurl = new URL(url)
-<<<<<<< HEAD
-    val fileName = FilenameUtils.getBaseName(url) + '.' + FilenameUtils.getExtension(url)
-    val f = new File(dir + fileName)
-    FileUtils.copyURLToFile(httpurl, f)
-=======
+
     import sys.process._
     val s = "wget" + " -P /tmp " + httpurl !!
->>>>>>> ac4af8f6
+
 
   }
   /**
@@ -281,15 +266,10 @@
     if (null != inputStream) inputStream.close()
 
     if(fileName != exactFileName) {
-<<<<<<< HEAD
-       if (fs.exists(path)) {
-         fs.delete(path, true)
-       }
-=======
+
       if (fs.exists(path)) {
         fs.delete(path, true)
       }
->>>>>>> ac4af8f6
     }
     if (null != fs) fs.close()
   }
