--- conflicted
+++ resolved
@@ -217,12 +217,6 @@
 
       // prepare for evaluation
       val postOutput = T()
-<<<<<<< HEAD
-      postOutput.update(RoiImageInfo.MASKS, masksRLE)
-      postOutput.update(RoiImageInfo.BBOXES, bboxPerImg)
-      postOutput.update(RoiImageInfo.CLASSES, classPerImg)
-      postOutput.update(RoiImageInfo.SCORES, scorePerImg)
-=======
 
       val boxNumber = boxesInImage(i)
       if (boxNumber > 0) {
@@ -249,12 +243,11 @@
         }
         start += boxNumber
 
-        postOutput.update(RoiLabel.MASKS, masksRLE)
-        postOutput.update(RoiLabel.BBOXES, bboxPerImg)
-        postOutput.update(RoiLabel.CLASSES, classPerImg)
-        postOutput.update(RoiLabel.SCORES, scorePerImg)
-      }
->>>>>>> e8d0bc5b
+        postOutput.update(RoiImageInfo.MASKS, masksRLE)
+        postOutput.update(RoiImageInfo.BBOXES, bboxPerImg)
+        postOutput.update(RoiImageInfo.CLASSES, classPerImg)
+        postOutput.update(RoiImageInfo.SCORES, scorePerImg)
+      }
 
       output(i + 1) = postOutput
     }
