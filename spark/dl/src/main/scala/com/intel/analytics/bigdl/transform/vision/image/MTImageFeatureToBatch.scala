--- conflicted
+++ resolved
@@ -22,7 +22,6 @@
 import com.intel.analytics.bigdl.tensor.TensorNumericMath.TensorNumeric
 import com.intel.analytics.bigdl.tensor.{Storage, Tensor}
 import com.intel.analytics.bigdl.transform.vision.image.label.roi.RoiLabel
-import scala.collection.mutable.IndexedSeq
 import com.intel.analytics.bigdl.utils.{Engine, T, Table}
 
 object MTImageFeatureToBatch {
@@ -61,13 +60,9 @@
   }
 }
 
-<<<<<<< HEAD
 import MTImageFeatureToBatch._
 
-object MTImageFeatureToBatchWithResize {
-=======
 object RoiImageFeatureToBatch {
->>>>>>> f6805178
   /**
    * The transformer from ImageFeature to mini-batches, and extract ROI labels for segmentation
    * if roi labels are set. The sizes of the images can be different.
@@ -394,7 +389,6 @@
     imgInfoData.setValue(position + 1, 4, img.getOriginalWidth)
   }
 
-
   override protected def createBatch(curBatchSize: Int): MiniBatch[Float] = {
     if (featureTensor.nElement() != curBatchSize) {
       featureTensor.set(Storage[Float](featureData),
@@ -457,7 +451,6 @@
     } else {
       require(isCrowd == null, "ImageFeature's ISCROWD should be not be set if the label is empty")
     }
-
     isCrowdData(position) = isCrowd
     labelData(position) = label
     imgInfoData.setValue(position + 1, 1, img.getHeight())
