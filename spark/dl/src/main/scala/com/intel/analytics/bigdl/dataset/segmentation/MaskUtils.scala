/*
 * Copyright 2016 The BigDL Authors.
 *
 * Licensed under the Apache License, Version 2.0 (the "License");
 * you may not use this file except in compliance with the License.
 * You may obtain a copy of the License at
 *
 *     http://www.apache.org/licenses/LICENSE-2.0
 *
 * Unless required by applicable law or agreed to in writing, software
 * distributed under the License is distributed on an "AS IS" BASIS,
 * WITHOUT WARRANTIES OR CONDITIONS OF ANY KIND, either express or implied.
 * See the License for the specific language governing permissions and
 * limitations under the License.
 */

package com.intel.analytics.bigdl.dataset.segmentation

import com.intel.analytics.bigdl.tensor.Tensor
import scala.collection.mutable.ArrayBuffer


abstract class SegmentationMasks extends Serializable {
  /**
   * Convert to a RLE encoded tensor
   */
  def toRLE: RLEMasks
}

/**
 * A mask of regions defined by one or more polygons. The masked object(s) should have the same
 * label.
 * @param poly An array of polygons. The inner array defines one polygon, with [x1,y1,x2,y2,...]
 * @param height the height of the image
 * @param width the width of the image
 */
class PolyMasks(val poly: Array[Array[Float]], val height: Int, val width: Int) extends
  SegmentationMasks {
  override def toRLE: RLEMasks = {
    require(height > 0 && width > 0, "the height and width must > 0 for toRLE")
    MaskUtils.mergeRLEs(MaskUtils.poly2RLE(this, height, width), false)
  }
}

object PolyMasks {
  def apply(poly: Array[Array[Float]], height: Int, width: Int): PolyMasks =
    new PolyMasks(poly, height, width)
}

/**
 * A mask of regions defined by RLE. The masked object(s) should have the same label.
 * This class corresponds to "uncompressed RLE" of COCO dataset.
 * RLE is a compact format for binary masks. Binary masks defines the region by assigning a boolean
 * to every pixel of the image. RLE compresses the binary masks by instead recording the runs of
 * trues and falses in the binary masks. RLE is an array of integer.
 * The first element is the length of run of falses staring from the first pixel.
 * The second element of RLE is the is the length of first run of trues.
 * e.g. binary masks: 00001110000011
 *      RLE:          ---4--3----5-2 ====> 4,3,5,2
 *
 * Also note that we don't use COCO's "compact" RLE string here because this RLE class has better
 * time & space performance.
 *
 * @param height height of the image
 * @param width width of the image
 */
<<<<<<< HEAD
abstract class RLEMasks(val height: Int, val width: Int)
  extends SegmentationMasks {
  override def toRLETensor: Tensor[Float]

  // cached bbox value
  @transient
  lazy val bbox: (Float, Float, Float, Float) = MaskUtils.rleToOneBbox(this)

  // cached area value
  @transient
  lazy val area: Long = MaskUtils.rleArea(this)
=======
class RLEMasks(val counts: Array[Int], val height: Int, val width: Int) extends SegmentationMasks {
  override def toRLE: RLEMasks = this
>>>>>>> 4594ab2f

  /**
   * @return The length of counts data
   */
  def countsLength: Int
  def counts: Array[Int]
  /**
   * Get an element in the counts. Process the overflowed int
   *
   * @param idx
   * @return
   */
  def get(idx: Int): Long
}

class RLEMasksIntArray(private val _counts: Array[Int], height: Int, width: Int)
  extends RLEMasks(height, width) {
  override def toRLETensor: Tensor[Float] = {
    Tensor(_counts.map(MaskUtils.uint2long(_).toFloat), Array(_counts.length))
  }

  override def countsLength: Int = _counts.length

  override def get(idx: Int): Long = {
    MaskUtils.uint2long(_counts(idx))
  }

  override def counts: Array[Int] = _counts
}

class RLEMasksFloatTensor(private val _counts: Tensor[Float], height: Int, width: Int)
  extends RLEMasks(height, width) {
  override def toRLETensor: Tensor[Float] = _counts

  override def countsLength: Int = _counts.nElement()

  override def get(idx: Int): Long = {
    _counts.valueAt(idx + 1).toLong
  }

  override def counts: Array[Int] = {
    val ret = new Array[Int](_counts.nElement())
    for (i <- ret.indices) {
      ret(i) = _counts.valueAt(i + 1).toInt
    }
    ret
  }
}

object RLEMasks {
  def apply(counts: Array[Int], height: Int, width: Int): RLEMasks =
    new RLEMasksIntArray(counts, height, width)

  def apply(counts: Tensor[Float], height: Int, width: Int): RLEMasks =
    new RLEMasksFloatTensor(counts, height, width)
}


object MaskUtils {

  /**
   * Convert an unsigned int to long (note: int may overflow)
   *
   * @param i
   * @return
   */
  def uint2long(i: Int): Long = {
    if (i >= 0) {
      i
    } else {
      i.toLong - Int.MinValue.toLong + Int.MaxValue.toLong + 1
    }
  }

  /**
   * Convert "uncompressed" RLE to "compact" RLE string of COCO
   * Implementation based on COCO's MaskApi.c
   * @param rle
   * @return RLE string
   */
  // scalastyle:off methodName
  def RLE2String(rle: RLEMasks): String = {
    // Similar to LEB128 but using 6 bits/char and ascii chars 48-111.
    val m = rle.countsLength
    val s = new ArrayBuffer[Char]()
    for (i <- 0 until m) {
      var x = rle.get(i)
      if (i > 2) x -= rle.get(i - 2)
      var more = true
      while (more) {
        var c = (x & 0x1f)
        x >>= 5
        more = if ((c & 0x10) != 0) x != -1 else x != 0
        if (more) c |= 0x20
        c += 48
        s += c.toChar
      }
    }
    new String(s.toArray)
  }
  // scalastyle:on methodName

  /**
   * Convert "compact" RLE string of COCO to "uncompressed" RLE
   * Implementation based on COCO's MaskApi.c
   * @param s the RLE string
   * @param h height of the image
   * @param w width of the image
   * @return RLE string
   */
  def string2RLE(s: String, h: Int, w: Int): RLEMasks = {
    val cnts = new ArrayBuffer[Int]()
    var m = 0
    var p = 0
    while (p < s.length) {
      var x = 0L
      var k = 0
      var more = true
      while (more) {
        val c = s(p).toLong - 48
        x |= (c & 0x1f) << (5 * k)
        more = (c & 0x20) != 0
        k += 1
        p += 1
        if (!more && (c & 0x10) != 0) x |= -1 << (5 * k)
      }
      if (m > 2) x += uint2long(cnts(m - 2))
      cnts += x.toInt
      m += 1
    }
    RLEMasks(cnts.toArray, h, w)
  }

  /**
   * Convert a PolyMasks to an array of RLEMasks. Note that a PolyMasks may have multiple
   * polygons. This function does not merge them. Instead, it returns the RLE for each polygon.
   * Implementation based on COCO's MaskApi.c
   * @param poly
   * @param height height of the image
   * @param width width of the image
   * @return The converted RLEs
   */
  def poly2RLE(poly: PolyMasks, height: Int, width: Int): Array[RLEMasks] = {
    poly.poly.map(xy => {
      // upsample and get discrete points densely along entire boundary
      val scale = 5d
      val (u, v, upsamplePoints) = {
        val nPoints = xy.length / 2
        val x = new Array[Long](nPoints + 1)
        val y = new Array[Long](nPoints + 1)
        for (j <- 0 until nPoints) {
          x(j) = Math.floor(scale * xy(j * 2 + 0) + .5).toLong
          y(j) = Math.floor(scale * xy(j * 2 + 1) + .5).toLong
        }
        x(nPoints) = x(0)
        y(nPoints) = y(0)
        val m1 = (0 until nPoints).map { case j =>
          Math.max(Math.abs(x(j) - x(j + 1)), Math.abs(y(j) - y(j + 1))) + 1
        }.sum.toInt
        val u = new Array[Long](m1)
        val v = new Array[Long](m1)

        var m = 0
        for (j <- 0 until nPoints) {
          val (xs, xe, ys, ye, dx, dy, flip) = {
            val _xs = x(j)
            val _xe = x(j + 1)
            val _ys = y(j)
            val _ye = y(j + 1)
            val _dx = Math.abs(_xe - _xs)
            val _dy = Math.abs(_ys - _ye)
            val _flip = (_dx >= _dy && _xs > _xe) || (_dx < _dy && _ys > _ye)
            if (_flip) (_xe, _xs, _ye, _ys, _dx, _dy, _flip)
            else (_xs, _xe, _ys, _ye, _dx, _dy, _flip)
          }

          if (dx >= dy) {
            for (d <- 0 to dx.toInt) {
              val s = (ye - ys).toDouble / dx
              val t = if (flip) dx - d else d
              u(m) = t + xs
              v(m) = Math.floor(ys + s * t + .5).toLong
              m += 1
            }
          }
          else {
            for (d <- 0 to dy.toInt) {
              val s = (xe - xs).toDouble / dy
              val t = if (flip) dy - d else d
              v(m) = t + ys
              u(m) = Math.floor(xs + s * t + .5).toLong
              m += 1
            }
          }
        }
        (u, v, m)
      }
      // get points along y-boundary and downsample
      val (downsampleX, downsampleY, downsamplePoints) = {
        // use an independent scope
        val nPoints = upsamplePoints
        var m = 0
        val x = new Array[Long](nPoints)
        val y = new Array[Long](nPoints)
        for (j <- 1 until nPoints) {
          if (u(j) != u(j - 1)) {
            // Should u(j) - 1 be u(j - 1) ????
            val _xd = if (u(j) < u(j - 1)) u(j) else u(j) - 1
            val xd = (_xd.toDouble + .5) / scale - .5
            if (Math.floor(xd) != xd || xd < 0 || xd > width - 1) {
              // continue
            } else {
              var yd = (if (v(j) < v(j - 1)) v(j) else v(j - 1)).toDouble
              yd = (yd + .5) / scale - .5
              if (yd < 0) {
                yd = 0
              } else if (yd > height) {
                yd = height
              }
              yd = Math.ceil(yd)
              x(m) = xd.toInt
              y(m) = yd.toInt
              m += 1
            }
          }
        }
        (x, y, m)
      }

      {
        // compute rle encoding given y-boundary points
        val x = downsampleX
        val y = downsampleY
        val nPoints = downsamplePoints + 1
        val a = new Array[Long](nPoints)
        for (j <- 0 until nPoints - 1)
          a(j) = x(j) * height + y(j)
        a(nPoints - 1) = height * width
        scala.util.Sorting.quickSort(a)

        var p = 0L
        for (j <- 0 until nPoints) {
          val t = a(j)
          a(j) -= p
          p = t
        }
        val b = new ArrayBuffer[Int]()
        var j = 1
        var m = 1
        b += a(0).toInt
        while (j < nPoints) {
          if (a(j) > 0) {
            b += a(j).toInt
            m += 1
            j += 1
          }
          else {
            j += 1
            if (j < nPoints) {
              b(m - 1) += a(j).toInt
              j += 1
            }
          }
        }
        RLEMasks(b.toArray, height, width)
      }
    })
  }

  /**
   * Merge multiple RLEs into one (union or intersect)
   * Implementation based on COCO's MaskApi.c
   * @param R the RLEs
   * @param intersect if true, do intersection; else find union
   * @return the merged RLE
   */
  def mergeRLEs(R: Array[RLEMasks], intersect: Boolean): RLEMasks = {
    val n = R.length
    if (n == 1) return R(0)
    val h = R(0).height
    val w = R(0).width
    val cnts = new ArrayBuffer[Int]()
    cnts.appendAll(R(0).counts)
    for(i <- 1 until n) {
      val B = R(i)
      require(B.height == h && B.width == w, "The height and width of the merged RLEs must" +
        " be the same")
      val acnt = cnts.toArray
      val am = cnts.length
      cnts.clear()
      var ca = uint2long(acnt(0))
      var cb = B.get(0)
      var (v, va, vb) = (false, false, false)
      var a = 1
      var b = 1
      var cc = 0L
      var ct = 1L

      while (ct > 0) {
        val c = Math.min(ca, cb)
        cc += c
        ct = 0
        ca -= c
        if (ca == 0 && a < am) {
          ca = uint2long(acnt(a))
          a += 1
          va = !va
        }
        ct += ca
        cb -= c
        if (cb == 0 && b < B.countsLength) {
          cb = B.get(b)
          b += 1
          vb = !vb
        }
        ct += cb
        val vp = v
        if (intersect) {
          v = va && vb
        } else {
          v = va || vb
        }
        if (v != vp || ct == 0) {
          cnts += cc.toInt
          cc = 0
        }
      }
    }
    RLEMasks(cnts.toArray, h, w)
  }

  private[segmentation] def rleArea(R: RLEMasks): Long = {
    var a = 0L
    for (j <- 1.until(R.countsLength, 2))
      a += R.get(j)
    a.toInt
  }

  /**
   * Calculate the intersection over union (IOU) of two RLEs
   * @param detection the detection RLE
   * @param groundTruth the ground truth RLE
   * @param isCrowd if groundTruth is isCrowd
   * @return IOU
   */
  def rleIOU(detection: RLEMasks, groundTruth: RLEMasks, isCrowd: Boolean): Float = {
    val gtBbox = groundTruth.bbox
    val dtBbox = detection.bbox
    require((detection.width, detection.height) == (groundTruth.width, groundTruth.height),
      "The sizes of RLEs must be the same to compute IOU")
    val iou = bboxIOU(gtBbox, dtBbox, isCrowd)

    if (iou > 0) {
      val crowd = isCrowd

      val dCnts = detection
      val gCnts = groundTruth

      var a = 1
      var b = 1

      var ca = dCnts.get(0)
      val ka = dCnts.countsLength
      var va: Boolean = false
      var vb: Boolean = false

      var cb = gCnts.get(0)
      val kb = gCnts.countsLength
      var i = 0.0f
      var u = 0.0f
      var ct = 1.0f

      while (ct > 0) {
        val c = math.min(ca, cb)
        if (va || vb) {
          u = u + c
          if (va && vb) i += c
        }
        ct = 0

        ca = ca - c
        if (ca == 0 && a < ka) {
          ca = dCnts.get(a)
          a += 1
          va = !va
        }
        ct += ca

        cb = cb - c
        if (cb == 0 && b < kb) {
          cb = gCnts.get(b)
          b += 1
          vb = !vb
        }
        ct += cb
      }
      if (i == 0) {
        u = 1
      } else if (crowd) {
        u = dCnts.area
      }
      i / u
    } else {
      iou
    }
  }

  /**
   * Get the iou of two bounding boxes
   * @param gtx1 Ground truth x1
   * @param gty1 Ground truth y1
   * @param gtx2 Ground truth x2
   * @param gty2 Ground truth y2
   * @param dtx1 Detection x1
   * @param dty1 Detection y1
   * @param dtx2 Detection x2
   * @param dty2 Detection y2
   * @param isCrowd if ground truth is is crowd
   * @return
   */
  def bboxIOU(gtx1: Float, gty1: Float, gtx2: Float, gty2: Float, dtx1: Float, dty1: Float,
    dtx2: Float, dty2: Float, isCrowd: Boolean): Float = {
    val (xmin, ymin, xmax, ymax) = (gtx1, gty1, gtx2, gty2)
    val (x1, y1, x2, y2) = (dtx1, dty1, dtx2, dty2)
    val area = (xmax - xmin + 1) * (ymax - ymin + 1)
    val ixmin = Math.max(xmin, x1)
    val iymin = Math.max(ymin, y1)
    val ixmax = Math.min(xmax, x2)
    val iymax = Math.min(ymax, y2)
    val inter = Math.max(ixmax - ixmin + 1, 0) * Math.max(iymax - iymin + 1, 0)
    val detectionArea = (x2 - x1 + 1) * (y2 - y1 + 1)
    val union = if (isCrowd) detectionArea else (detectionArea + area - inter)
    inter / union
  }

  /**
   * Get the iou of two bounding boxes
   * @param groundTruth
   * @param detection
   * @param isCrowd if groundTruth is isCrowd
   * @return
   */
  def bboxIOU(groundTruth: (Float, Float, Float, Float),
    detection: (Float, Float, Float, Float), isCrowd: Boolean): Float = {
    bboxIOU(groundTruth._1, groundTruth._2, groundTruth._3, groundTruth._4,
      detection._1, detection._2, detection._3, detection._4, isCrowd)
  }

  // convert one rle to one bbox
  private[segmentation] def rleToOneBbox(rle: RLEMasks): (Float, Float, Float, Float) = {
    val m = rle.countsLength / 2 * 2

    val h = rle.height.toLong
    var xp = 0.0f
    var cc = 0L
    var xs = rle.width.toLong
    var ys = rle.height.toLong
    var ye = 0.0f
    var xe = 0.0f

    if(m == 0) {
      (0, 0, 0, 0)
    } else {
      for (j <- 0 until m) {
        cc += rle.get(j)
        val t = cc - j % 2
        val y = t % h
        val x = (t - y) / h
        if (j % 2 == 0) {
          xp = x
        } else if (xp < x) {
          ys = 0
          ye = h - 1
        }
        xs = math.min(xs, x)
        xe = math.max(xe, x)
        ys = math.min(ys, y)
        ye = math.max(ye, y)
      }
      (xs, ys, xe, ye)
    }
  }
}<|MERGE_RESOLUTION|>--- conflicted
+++ resolved
@@ -61,13 +61,12 @@
  * Also note that we don't use COCO's "compact" RLE string here because this RLE class has better
  * time & space performance.
  *
+ * @param counts the RLE counts
  * @param height height of the image
  * @param width width of the image
  */
-<<<<<<< HEAD
-abstract class RLEMasks(val height: Int, val width: Int)
-  extends SegmentationMasks {
-  override def toRLETensor: Tensor[Float]
+class RLEMasks(val counts: Array[Int], val height: Int, val width: Int) extends SegmentationMasks {
+  override def toRLE: RLEMasks = this
 
   // cached bbox value
   @transient
@@ -76,65 +75,21 @@
   // cached area value
   @transient
   lazy val area: Long = MaskUtils.rleArea(this)
-=======
-class RLEMasks(val counts: Array[Int], val height: Int, val width: Int) extends SegmentationMasks {
-  override def toRLE: RLEMasks = this
->>>>>>> 4594ab2f
-
-  /**
-   * @return The length of counts data
-   */
-  def countsLength: Int
-  def counts: Array[Int]
+
   /**
    * Get an element in the counts. Process the overflowed int
    *
    * @param idx
    * @return
    */
-  def get(idx: Int): Long
-}
-
-class RLEMasksIntArray(private val _counts: Array[Int], height: Int, width: Int)
-  extends RLEMasks(height, width) {
-  override def toRLETensor: Tensor[Float] = {
-    Tensor(_counts.map(MaskUtils.uint2long(_).toFloat), Array(_counts.length))
-  }
-
-  override def countsLength: Int = _counts.length
-
-  override def get(idx: Int): Long = {
-    MaskUtils.uint2long(_counts(idx))
-  }
-
-  override def counts: Array[Int] = _counts
-}
-
-class RLEMasksFloatTensor(private val _counts: Tensor[Float], height: Int, width: Int)
-  extends RLEMasks(height, width) {
-  override def toRLETensor: Tensor[Float] = _counts
-
-  override def countsLength: Int = _counts.nElement()
-
-  override def get(idx: Int): Long = {
-    _counts.valueAt(idx + 1).toLong
-  }
-
-  override def counts: Array[Int] = {
-    val ret = new Array[Int](_counts.nElement())
-    for (i <- ret.indices) {
-      ret(i) = _counts.valueAt(i + 1).toInt
-    }
-    ret
+  def get(idx: Int): Long = {
+    MaskUtils.uint2long(counts(idx))
   }
 }
 
 object RLEMasks {
   def apply(counts: Array[Int], height: Int, width: Int): RLEMasks =
-    new RLEMasksIntArray(counts, height, width)
-
-  def apply(counts: Tensor[Float], height: Int, width: Int): RLEMasks =
-    new RLEMasksFloatTensor(counts, height, width)
+    new RLEMasks(counts, height, width)
 }
 
 
@@ -163,7 +118,7 @@
   // scalastyle:off methodName
   def RLE2String(rle: RLEMasks): String = {
     // Similar to LEB128 but using 6 bits/char and ascii chars 48-111.
-    val m = rle.countsLength
+    val m = rle.counts.length
     val s = new ArrayBuffer[Char]()
     for (i <- 0 until m) {
       var x = rle.get(i)
@@ -390,7 +345,7 @@
         }
         ct += ca
         cb -= c
-        if (cb == 0 && b < B.countsLength) {
+        if (cb == 0 && b < B.counts.length) {
           cb = B.get(b)
           b += 1
           vb = !vb
@@ -413,7 +368,7 @@
 
   private[segmentation] def rleArea(R: RLEMasks): Long = {
     var a = 0L
-    for (j <- 1.until(R.countsLength, 2))
+    for (j <- 1.until(R.counts.length, 2))
       a += R.get(j)
     a.toInt
   }
@@ -442,12 +397,12 @@
       var b = 1
 
       var ca = dCnts.get(0)
-      val ka = dCnts.countsLength
+      val ka = dCnts.counts.length
       var va: Boolean = false
       var vb: Boolean = false
 
       var cb = gCnts.get(0)
-      val kb = gCnts.countsLength
+      val kb = gCnts.counts.length
       var i = 0.0f
       var u = 0.0f
       var ct = 1.0f
@@ -530,7 +485,7 @@
 
   // convert one rle to one bbox
   private[segmentation] def rleToOneBbox(rle: RLEMasks): (Float, Float, Float, Float) = {
-    val m = rle.countsLength / 2 * 2
+    val m = rle.counts.length / 2 * 2
 
     val h = rle.height.toLong
     var xp = 0.0f
