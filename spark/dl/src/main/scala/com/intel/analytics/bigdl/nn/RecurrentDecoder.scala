--- conflicted
+++ resolved
@@ -44,28 +44,6 @@
   (implicit ev: TensorNumeric[T]) extends Recurrent[T] {
 
   times = seqLength
-  private val hiddenStates = T()
-  private val gradHiddenStates = T()
-
-  override def initHidden(sizes: Array[Int]): Unit = {
-    val stepSizes = sizes
-    if (containMultiRNNCell) {
-      if (hidden == null) {
-        cells.clear()
-        cells += topology
-        hidden = T()
-        gradHidden = T()
-      }
-
-      val multiCells = topology.asInstanceOf[MultiRNNCell[T]].cells
-      var i = 0
-      while (i < multiCells.size) {
-        hidden.toTable(i) = multiCells(i).hidResize(null, batchSize, stepSizes)
-        gradHidden.toTable(i) = multiCells(i).hidResize(null, batchSize, stepSizes)
-        i += 1
-      }
-    } else super.initHidden(sizes)
-  }
 
   /**
    *
@@ -121,10 +99,6 @@
      * identical elements T(output, output). One of the elements from the cell output is
      * the updated hidden. Thus the currentInput will update its hidden element with this output.
      */
-<<<<<<< HEAD
-=======
-
->>>>>>> f530177e
     var i = 1
     while (i <= times) {
       // input at t(0) is user input
