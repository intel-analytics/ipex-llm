/*
 * Copyright 2016 The BigDL Authors.
 *
 * Licensed under the Apache License, Version 2.0 (the "License");
 * you may not use this file except in compliance with the License.
 * You may obtain a copy of the License at
 *
 *     http://www.apache.org/licenses/LICENSE-2.0
 *
 * Unless required by applicable law or agreed to in writing, software
 * distributed under the License is distributed on an "AS IS" BASIS,
 * WITHOUT WARRANTIES OR CONDITIONS OF ANY KIND, either express or implied.
 * See the License for the specific language governing permissions and
 * limitations under the License.
 */

package com.intel.analytics.bigdl.nn

import com.intel.analytics.bigdl._
import com.intel.analytics.bigdl.nn.abstractnn.{AbstractModule, Activity, TensorModule}
import com.intel.analytics.bigdl.tensor.Tensor
import com.intel.analytics.bigdl.tensor.TensorNumericMath.TensorNumeric
import com.intel.analytics.bigdl.utils.{T, Table}
import com.intel.analytics.bigdl.utils.serializer._
import serialization.Bigdl.{AttrValue, BigDLModule}

import scala.collection.mutable.ArrayBuffer
import scala.reflect.ClassTag
import scala.reflect.runtime._

/**
 * [[RecurrentDecoder]] module is a container of rnn cells that used to make
 * a prediction of the next timestep based on the prediction we made from
 * the previous timestep. Input for RecurrentDecoder is dynamically composed
 * during training. input at t(i) is output at t(i-1), input at t(0) is
 * user input, and user input has to be batch x stepShape(shape of the input
 * at a single time step).

 * Different types of rnn cells can be added using add() function.
<<<<<<< HEAD
=======
 * @param seqLength sequence length of the output
>>>>>>> b494590b
 */
class RecurrentDecoder[T : ClassTag](val seqLength: Int)
  (implicit ev: TensorNumeric[T]) extends Recurrent[T] {

  times = seqLength
  private val hiddenStates = T()
  private val gradHiddenStates = T()

<<<<<<< HEAD
  override def getHiddenState(): Activity = {
    if (containMultiRNNCell) {
      hiddenStates
    } else super.getHiddenState()
  }

  override def getGradHiddenState(): Activity = {
    if (containMultiRNNCell) {
      gradHiddenStates
    } else super.getGradHiddenState()
  }

=======
>>>>>>> b494590b
  override def initHidden(sizes: Array[Int]): Unit = {
    val stepSizes = sizes
    if (containMultiRNNCell) {
<<<<<<< HEAD
      if (hiddenStates.getState().size == 0) {
=======
      if (hidden == null) {
>>>>>>> b494590b
        cells.clear()
        cells += topology
        hidden = T()
        gradHidden = T()
      }

      val multiCells = topology.asInstanceOf[MultiRNNCell[T]].cells
      var i = 0
<<<<<<< HEAD
      while (i < multiCells.length) {
        hiddenStates(i) = multiCells(i).hidResize(null, batchSize, stepSizes)
        gradHiddenStates(i) = multiCells(i).hidResize(null, batchSize, stepSizes)
=======
      while (i < multiCells.size) {
        hidden.toTable(i) = multiCells(i).hidResize(null, batchSize, stepSizes)
        gradHidden.toTable(i) = multiCells(i).hidResize(null, batchSize, stepSizes)
>>>>>>> b494590b
        i += 1
      }
    } else super.initHidden(sizes)
  }

  /**
   *
   * modules: -- preTopology
   * |- topology (cell)
   *
   * The topology (or cell) will be cloned for N times w.r.t the time dimension.
   * The preTopology will be execute only once before the recurrence.
   *
   * @param module module to be add
   * @return this container
   */
  override def add(module: AbstractModule[_ <: Activity, _ <: Activity, T]):
  RecurrentDecoder.this.type = {
    require(module.isInstanceOf[Cell[T]], "Recurrent: contained module should be Cell type")

    topology = module.asInstanceOf[Cell[T]]
    preTopology = topology.preTopology

    if (preTopology != null) {
      modules += preTopology
      topology.includePreTopology = true
    }
    modules += topology

    require((preTopology == null && modules.length == 1) ||
      (topology != null && preTopology != null && modules.length == 2),
      "Recurrent extend: should contain only one cell or plus a pre-topology" +
        " to process input")
    this
  }

  override def updateOutput(input: Tensor[T]): Tensor[T] = {
    require(input.dim == 2 || input.dim == 4 || input.dim == 5,
      "Recurrent: input should be a 2D/4D/5D Tensor, e.g [batch, nDim], " +
        s"current input.dim = ${input.dim}")
    batchSize = input.size(batchDim)
    val hiddenSize = topology.hiddensShape(0)
    val outputSize = input.size()
    require(hiddenSize == input.size()(1), "hiddenSize is " +
      "not the same with input size!! Please update cell settings or use Recurrent instead!")
    val featureSizes = outputSize.drop(1)
    output.resize(Array(batchSize, times) ++ featureSizes)
<<<<<<< HEAD
    if (preTopology != null) {
      val sizes = output.size()
      sizes(2) = if (topology.isInstanceOf[RnnCell[T]]) hiddenSize
      else hiddenSize * 4
      outputCell.resize(sizes)
    } else outputCell.resize(output.size())
    initHidden(outputSize.drop(1))
=======
    // Clone N modules along the sequence dimension.
    initHidden(featureSizes)
    cloneCells()
>>>>>>> b494590b

    /**
     * currentInput forms a T() type. It contains two elements, hidden and input.
     * Each time it will feed the cell with T(hidden, input) (or T(input, hidden) depends on
     * your hidDim and inputDim), and the cell will give a table output containing two
     * identical elements T(output, output). One of the elements from the cell output is
     * the updated hidden. Thus the currentInput will update its hidden element with this output.
     */
<<<<<<< HEAD
    if (!containMultiRNNCell) {
      // Clone N modules along the sequence dimension.
      cloneCells()
      currentInput(hidDim) = if (initHiddenState != null) initHiddenState
      else hidden
    } else {
      initHidden(outputSize.drop(1))
      if (initHiddenState != null) {
        cloneStates(initHiddenState.toTable, hiddenStates)
      }
      if (initGradHiddenState != null) {
        cloneStates(initGradHiddenState.toTable, gradHiddenStates)
      }
      cloneCells()
      cells.foreach{x =>
        x.asInstanceOf[MultiRNNCell[T]].states = hiddenStates
        x.asInstanceOf[MultiRNNCell[T]].gradStates = gradHiddenStates
      }
    }
=======
>>>>>>> b494590b

    var i = 1
    while (i <= times) {
      // input at t(0) is user input
      currentInput = if (i == 1) {
        if (initHiddenState != null) T(input, initHiddenState)
        else T(input, hidden)
      } else {
        // input at t(i) is output at t(i-1)
        cells(i - 2).output
      }
      cells(i - 1).updateOutput(currentInput)
      i += 1
    }

    Recurrent.copy(cells.map(x => x.output.toTable[Tensor[T]](inputDim)), output)
    output
  }

  override def accGradParameters(input: Tensor[T], gradOutput: Tensor[T]): Unit = {
    currentGradOutput(hidDim) = gradHidden
    var i = times
    while (i >= 1) {
      currentGradOutput(inputDim) = if (i == times) {
        Recurrent.selectCopy(gradOutput, i, stepGradBuffer)
      } else {
        val _gradInput = cells(i).gradInput.toTable[Tensor[T]](inputDim)
        Recurrent.selectCopy(gradOutput, i, stepGradBuffer).add(_gradInput)
      }

      _input = if (i == 1) {
        if (initHiddenState == null) T(input, hidden)
        else T(input, initHiddenState)
      } else cells(i - 2).output

      if (i == 1) {
        cells(i - 1).regluarized(true)
      } else {
        cells(i - 1).regluarized(false)
      }
      cells(i - 1).accGradParameters(_input, currentGradOutput)
      currentGradOutput(hidDim) = cells(i - 1).gradInput.toTable(hidDim)
      i -= 1
    }
  }

  override def updateGradInput(input: Tensor[T], gradOutput: Tensor[T]): Tensor[T] = {
    gradInput.resizeAs(output)
    currentGradOutput(hidDim) = gradHidden
    var i = times
    while (i >= 1) {
      currentGradOutput(inputDim) = if (i == times) {
        Recurrent.selectCopy(gradOutput, i, stepGradBuffer)
      } else {
        val _gradInput = cells(i).gradInput.toTable[Tensor[T]](inputDim)
        Recurrent.selectCopy(gradOutput, i, stepGradBuffer).add(_gradInput)
      }

      _input = if (i == 1) {
        if (initHiddenState == null) T(input, hidden)
        else T(input, initHiddenState)
      } else cells(i - 2).output

      cells(i - 1).updateGradInput(_input, currentGradOutput)
      currentGradOutput(hidDim) = cells(i - 1).gradInput.toTable(hidDim)
      i -= 1
    }
    Recurrent.copy(cells.map(x => x.gradInput.toTable[Tensor[T]](inputDim)), gradInput)
    gradInput
  }

  override def backward(input: Tensor[T], gradOutput: Tensor[T]): Tensor[T] = {
    val st = System.nanoTime
    gradInput.resizeAs(output)
    currentGradOutput(hidDim) = if (initGradHiddenState == null) gradHidden else initGradHiddenState
    var i = times
    while (i >= 1) {
      currentGradOutput(inputDim) = if (i == times) {
<<<<<<< HEAD
        gradOutput.select(timeDim, i)
      }
      else {
        val _gradInput = if (preTopology != null) {
          val input0 = if (i == 1) input else cells(i - 2).output.toTable[Tensor[T]](inputDim)
          preTopology.backward(input0,
            cells(i).gradInput.toTable[Tensor[T]](inputDim)).toTensor[T]
        } else {
          cells(i).gradInput.toTable[Tensor[T]](inputDim)
        }
        gradInput.select(timeDim, i + 1).copy(_gradInput)
        gradOutput.select(timeDim, i).clone().add(_gradInput)
//        gradOutput.select(timeDim, i)
//        gradOutput.select(timeDim, i).clone().add(cells(i).gradInput.toTable[Tensor[T]](inputDim))
      }

      _input(hidDim) = if (i > 1) cells(i - 2).output.toTable(hidDim)
      else if (initHiddenState == null) hidden else initHiddenState

      _input(inputDim) = Recurrent.selectCopy(outputCell, i, outputBuffer)
=======
        Recurrent.selectCopy(gradOutput, i, stepGradBuffer)
      } else {
        val _gradInput = cells(i).gradInput.toTable[Tensor[T]](inputDim)
        Recurrent.selectCopy(gradOutput, i, stepGradBuffer).add(_gradInput)
      }

      _input = if (i == 1) {
        if (initHiddenState == null) T(input, hidden)
        else T(input, initHiddenState)
      } else cells(i - 2).output
>>>>>>> b494590b

      if (i == 1) {
        cells(i - 1).regluarized(true)
      } else {
        cells(i - 1).regluarized(false)
      }
      cells(i - 1).backward(_input, currentGradOutput)
      currentGradOutput(hidDim) = cells(i - 1).gradInput.toTable(hidDim)
      i -= 1
    }
    Recurrent.copy(cells.map(x => x.gradInput.toTable[Tensor[T]](inputDim)), gradInput)
    this.backwardTime = System.nanoTime - st
    gradInput
  }

  override def canEqual(other: Any): Boolean = other.isInstanceOf[RecurrentDecoder[T]]

  override def equals(other: Any): Boolean = other match {
    case that: RecurrentDecoder[T] =>
      super.equals(that) &&
        (that canEqual this) &&
        cells == that.cells
    case _ => false
  }

  override def hashCode(): Int = {
    val state = Seq(super.hashCode(), cells)
    state.map(_.hashCode()).foldLeft(0)((a, b) => 31 * a + b)
  }

  private def cloneStates(states: Table, res: Table): Unit = {
    states.getState().foreach { pair =>
      if (pair._2.isInstanceOf[Table]) cloneStates(pair._2.asInstanceOf[Table], res(pair._1))
      else res(pair._1) = pair._2.asInstanceOf[Tensor[T]].clone()
    }
  }

  override def parameters(): (Array[Tensor[T]], Array[Tensor[T]]) = {
    topology.parameters()
  }

  override def getParametersTable(): Table = {
    topology.getParametersTable()
  }
}

object RecurrentDecoder extends ContainerSerializable {
  def apply[@specialized(Float, Double) T: ClassTag](outputLength: Int)
    (implicit ev: TensorNumeric[T]) : RecurrentDecoder[T] = {
    new RecurrentDecoder[T](outputLength)
  }

  override def loadModule[T: ClassTag](context: DeserializeContext)
    (implicit ev: TensorNumeric[T]) : ModuleData[T] = {
    val moduleData = super.loadModule(context)
    val recurrentDecoder = moduleData.module.asInstanceOf[RecurrentDecoder[T]]
    val attrMap = context.bigdlModule.getAttrMap

    val topologyAttr = attrMap.get("topology")
    recurrentDecoder.topology = DataConverter.
      getAttributeValue(context, topologyAttr).
      asInstanceOf[Cell[T]]

    val preTopologyAttr = attrMap.get("preTopology")
    recurrentDecoder.preTopology = DataConverter.
      getAttributeValue(context, preTopologyAttr).
      asInstanceOf[Cell[T]]
    if (recurrentDecoder.preTopology != null) {
      recurrentDecoder.modules.append(recurrentDecoder.preTopology)
    }
    recurrentDecoder.modules.append(recurrentDecoder.topology)

    moduleData
  }

  override def serializeModule[T: ClassTag](context: SerializeContext[T])
    (implicit ev: TensorNumeric[T]) : SerializeResult = {
    val containerBuilder = (super.serializeModule(context).bigDLModule)

    val recurrentDecoder = context.moduleData.module.asInstanceOf[RecurrentDecoder[T]]

    val topologyBuilder = AttrValue.newBuilder
    DataConverter.setAttributeValue(context,
      topologyBuilder, recurrentDecoder.topology,
      ModuleSerializer.abstractModuleType)
    containerBuilder.putAttr("topology", topologyBuilder.build)

    val preTopologyBuilder = AttrValue.newBuilder
    DataConverter.setAttributeValue(context,
      preTopologyBuilder, recurrentDecoder.preTopology,
      ModuleSerializer.tensorModuleType)
    containerBuilder.putAttr("preTopology", topologyBuilder.build)

    SerializeResult(containerBuilder, context.storages)
  }
}<|MERGE_RESOLUTION|>--- conflicted
+++ resolved
@@ -37,10 +37,7 @@
  * at a single time step).
 
  * Different types of rnn cells can be added using add() function.
-<<<<<<< HEAD
-=======
  * @param seqLength sequence length of the output
->>>>>>> b494590b
  */
 class RecurrentDecoder[T : ClassTag](val seqLength: Int)
   (implicit ev: TensorNumeric[T]) extends Recurrent[T] {
@@ -49,29 +46,10 @@
   private val hiddenStates = T()
   private val gradHiddenStates = T()
 
-<<<<<<< HEAD
-  override def getHiddenState(): Activity = {
-    if (containMultiRNNCell) {
-      hiddenStates
-    } else super.getHiddenState()
-  }
-
-  override def getGradHiddenState(): Activity = {
-    if (containMultiRNNCell) {
-      gradHiddenStates
-    } else super.getGradHiddenState()
-  }
-
-=======
->>>>>>> b494590b
   override def initHidden(sizes: Array[Int]): Unit = {
     val stepSizes = sizes
     if (containMultiRNNCell) {
-<<<<<<< HEAD
-      if (hiddenStates.getState().size == 0) {
-=======
       if (hidden == null) {
->>>>>>> b494590b
         cells.clear()
         cells += topology
         hidden = T()
@@ -80,15 +58,9 @@
 
       val multiCells = topology.asInstanceOf[MultiRNNCell[T]].cells
       var i = 0
-<<<<<<< HEAD
-      while (i < multiCells.length) {
-        hiddenStates(i) = multiCells(i).hidResize(null, batchSize, stepSizes)
-        gradHiddenStates(i) = multiCells(i).hidResize(null, batchSize, stepSizes)
-=======
       while (i < multiCells.size) {
         hidden.toTable(i) = multiCells(i).hidResize(null, batchSize, stepSizes)
         gradHidden.toTable(i) = multiCells(i).hidResize(null, batchSize, stepSizes)
->>>>>>> b494590b
         i += 1
       }
     } else super.initHidden(sizes)
@@ -136,19 +108,10 @@
       "not the same with input size!! Please update cell settings or use Recurrent instead!")
     val featureSizes = outputSize.drop(1)
     output.resize(Array(batchSize, times) ++ featureSizes)
-<<<<<<< HEAD
-    if (preTopology != null) {
-      val sizes = output.size()
-      sizes(2) = if (topology.isInstanceOf[RnnCell[T]]) hiddenSize
-      else hiddenSize * 4
-      outputCell.resize(sizes)
-    } else outputCell.resize(output.size())
-    initHidden(outputSize.drop(1))
-=======
+
     // Clone N modules along the sequence dimension.
     initHidden(featureSizes)
     cloneCells()
->>>>>>> b494590b
 
     /**
      * currentInput forms a T() type. It contains two elements, hidden and input.
@@ -157,29 +120,6 @@
      * identical elements T(output, output). One of the elements from the cell output is
      * the updated hidden. Thus the currentInput will update its hidden element with this output.
      */
-<<<<<<< HEAD
-    if (!containMultiRNNCell) {
-      // Clone N modules along the sequence dimension.
-      cloneCells()
-      currentInput(hidDim) = if (initHiddenState != null) initHiddenState
-      else hidden
-    } else {
-      initHidden(outputSize.drop(1))
-      if (initHiddenState != null) {
-        cloneStates(initHiddenState.toTable, hiddenStates)
-      }
-      if (initGradHiddenState != null) {
-        cloneStates(initGradHiddenState.toTable, gradHiddenStates)
-      }
-      cloneCells()
-      cells.foreach{x =>
-        x.asInstanceOf[MultiRNNCell[T]].states = hiddenStates
-        x.asInstanceOf[MultiRNNCell[T]].gradStates = gradHiddenStates
-      }
-    }
-=======
->>>>>>> b494590b
-
     var i = 1
     while (i <= times) {
       // input at t(0) is user input
@@ -257,28 +197,6 @@
     var i = times
     while (i >= 1) {
       currentGradOutput(inputDim) = if (i == times) {
-<<<<<<< HEAD
-        gradOutput.select(timeDim, i)
-      }
-      else {
-        val _gradInput = if (preTopology != null) {
-          val input0 = if (i == 1) input else cells(i - 2).output.toTable[Tensor[T]](inputDim)
-          preTopology.backward(input0,
-            cells(i).gradInput.toTable[Tensor[T]](inputDim)).toTensor[T]
-        } else {
-          cells(i).gradInput.toTable[Tensor[T]](inputDim)
-        }
-        gradInput.select(timeDim, i + 1).copy(_gradInput)
-        gradOutput.select(timeDim, i).clone().add(_gradInput)
-//        gradOutput.select(timeDim, i)
-//        gradOutput.select(timeDim, i).clone().add(cells(i).gradInput.toTable[Tensor[T]](inputDim))
-      }
-
-      _input(hidDim) = if (i > 1) cells(i - 2).output.toTable(hidDim)
-      else if (initHiddenState == null) hidden else initHiddenState
-
-      _input(inputDim) = Recurrent.selectCopy(outputCell, i, outputBuffer)
-=======
         Recurrent.selectCopy(gradOutput, i, stepGradBuffer)
       } else {
         val _gradInput = cells(i).gradInput.toTable[Tensor[T]](inputDim)
@@ -289,7 +207,6 @@
         if (initHiddenState == null) T(input, hidden)
         else T(input, initHiddenState)
       } else cells(i - 2).output
->>>>>>> b494590b
 
       if (i == 1) {
         cells(i - 1).regluarized(true)
