--- conflicted
+++ resolved
@@ -36,47 +36,12 @@
  * at a single time step).
 
  * Different types of rnn cells can be added using add() function.
-<<<<<<< HEAD
  * @param seqLength sequence length of the output
-=======
->>>>>>> 2d7d4bca
  */
 class RecurrentDecoder[T : ClassTag](seqLength: Int)
   (implicit ev: TensorNumeric[T]) extends Recurrent[T] {
 
   times = seqLength
-  private val hiddenStates = T()
-  private val gradHiddenStates = T()
-
-  override def getHiddenState(): Activity = {
-    if (containMultiRNNCell) {
-      hiddenStates
-    } else super.getHiddenState()
-  }
-
-  override def getGradHiddenState(): Activity = {
-    if (containMultiRNNCell) {
-      gradHiddenStates
-    } else super.getGradHiddenState()
-  }
-
-  override def initHidden(sizes: Array[Int]): Unit = {
-    val stepSizes = sizes
-    if (containMultiRNNCell) {
-      if (hiddenStates.getState().size == 0) {
-        cells.clear()
-        cells += topology
-      }
-
-      val multiCells = topology.asInstanceOf[MultiRNNCell[T]].cells
-      var i = 0
-      while (i < multiCells.length) {
-        hiddenStates(i) = multiCells(i).hidResize(null, batchSize, stepSizes)
-        gradHiddenStates(i) = multiCells(i).hidResize(null, batchSize, stepSizes)
-        i += 1
-      }
-    } else super.initHidden(sizes)
-  }
 
   /**
    *
@@ -115,29 +80,15 @@
         s"current input.dim = ${input.dim}")
     val hiddenSize = topology.hiddensShape(0)
     val outputSize = input.size()
-<<<<<<< HEAD
     require(hiddenSize == input.size()(1), "hiddenSize is " +
       "not the same with input size!! Please update cell settings or use Recurrent instead!")
     val featureSizes = outputSize.drop(1)
     output.resize(Array(batchSize, times) ++ featureSizes)
     // Clone N modules along the sequence dimension.
-    extend(featureSizes)
-    if (preTopology != null) newInput.resize(output.size())
-    else input2Cell.resize(output.size())
-=======
-    // output size is batch x hidden x featureSize
-    outputSize(1) = hiddenSize
-    batchSize = input.size(batchDim)
-    val featureSizes = outputSize.drop(1)
-    output.resize(Array(batchSize, times) ++ featureSizes)
-    if (preTopology != null) {
-      val sizes = output.size()
-      sizes(2) = if (topology.isInstanceOf[RnnCell[T]]) hiddenSize
-      else hiddenSize * 4
-      outputCell.resize(sizes)
-    } else outputCell.resize(output.size())
-    initHidden(outputSize.drop(1))
->>>>>>> 2d7d4bca
+    initHidden(featureSizes)
+    if (preTopology == null) {
+      input2Cell.resize(output.size())
+    }
 
     /**
      * currentInput forms a T() type. It contains two elements, hidden and input.
@@ -146,25 +97,10 @@
      * identical elements T(output, output). One of the elements from the cell output is
      * the updated hidden. Thus the currentInput will update its hidden element with this output.
      */
-    if (!containMultiRNNCell) {
-      // Clone N modules along the sequence dimension.
-      cloneCells()
-      currentInput(hidDim) = if (initHiddenState != null) initHiddenState
-      else hidden
-    } else {
-      initHidden(outputSize.drop(1))
-      if (initHiddenState != null) {
-        cloneStates(initHiddenState.toTable, hiddenStates)
-      }
-      if (initGradHiddenState != null) {
-        cloneStates(initGradHiddenState.toTable, gradHiddenStates)
-      }
-      cloneCells()
-      cells.foreach{x =>
-        x.asInstanceOf[MultiRNNCell[T]].states = hiddenStates
-        x.asInstanceOf[MultiRNNCell[T]].gradStates = gradHiddenStates
-      }
-    }
+    // Clone N modules along the sequence dimension.
+    cloneCells()
+    currentInput(hidDim) = if (initHiddenState != null) initHiddenState
+    else hidden
 
     var i = 1
     while (i <= times) {
@@ -177,34 +113,16 @@
       }
 
       currentInput(inputDim) = if (preTopology != null) {
-        //        newInput.narrow(2, i, 1).copy(inputTmp)
-        //        val sizes = 1 +: inputTmp.size()
-        //        inputTmp.resize(sizes)
-        //        val _input = preTopology.updateOutput(inputTmp).toTensor[T]
-        //        inputTmp.resize(sizes.takeRight(sizes.length - 1))
-        //        _input.select(1, 1)
         preTopology.updateOutput(inputTmp).toTensor[T]
       } else {
-<<<<<<< HEAD
-        input2Cell.narrow(2, i, 1).copy(inputTmp)
-=======
->>>>>>> 2d7d4bca
         inputTmp
       }
-      outputCell.select(2, i).copy(currentInput(inputDim))
+      input2Cell.select(2, i).copy(currentInput(inputDim))
       cells(i - 1).updateOutput(currentInput)
       currentInput(hidDim) = cells(i - 1).output.toTable(hidDim)
       i += 1
     }
 
-<<<<<<< HEAD
-    if (preTopology != null) {
-      // For backward preTopology use
-      input2Cell = preTopology.updateOutput(newInput).toTensor[T]
-    }
-
-=======
->>>>>>> 2d7d4bca
     Recurrent.copy(cells.map(x => x.output.toTable[Tensor[T]](inputDim)), output)
     output
   }
@@ -227,18 +145,7 @@
     var i = times
     while (i >= 1) {
       currentGradOutput(inputDim) = if (i == times) {
-<<<<<<< HEAD
-        Recurrent.selectCopy(gradOutput, i, stepGradBuffer)
-      } else {
-        Recurrent.selectCopy(gradOutput, i, stepGradBuffer)
-          .add(cells(i).gradInput.toTable[Tensor[T]](inputDim).clone())
-      }
-
-      _input(hidDim) = if (i > 1) cells(i - 2).output.toTable(hidDim)
-      else if (initState == null) hidden else initState
-      _input(inputDim) = Recurrent.selectCopy(input2Cell, i, stepInput2CellBuf)
-=======
-        gradOutput.select(timeDim, i)
+      Recurrent.selectCopy(gradOutput, i, stepGradBuffer)
       }
       else {
         val _gradInput = if (preTopology != null) {
@@ -257,8 +164,7 @@
       _input(hidDim) = if (i > 1) cells(i - 2).output.toTable(hidDim)
       else if (initHiddenState == null) hidden else initHiddenState
 
-      _input(inputDim) = Recurrent.selectCopy(outputCell, i, outputBuffer)
->>>>>>> 2d7d4bca
+      _input(inputDim) = Recurrent.selectCopy(input2Cell, i, stepInput2CellBuf)
 
       if (i == 1) {
         cells(i - 1).regluarized(true)
@@ -270,48 +176,9 @@
       i -= 1
     }
 
-<<<<<<< HEAD
-    gradInput = if (preTopology != null) {
-      /**
-       * if preTopology is Sequential, it has not created gradInput.
-       * Thus, it needs to create a new Tensor.
-       */
-      if (preTopology.gradInput == null) {
-        preTopology.gradInput = Tensor[T]()
-      }
-      preTopology.gradInput.toTensor[T]
-    } else {
-      gradInput2Cell
-    }
-    gradInput2Cell.resizeAs(input2Cell)
-    Recurrent.copy(cells.map(x => x.gradInput.toTable[Tensor[T]](inputDim)), gradInput2Cell)
-    if (preTopology != null) {
-      gradInput = preTopology.backward(newInput, gradInput2Cell).toTensor[T]
-    }
-
-=======
-//    gradInput = if (preTopology != null) {
-//      /**
-//       * if preTopology is Sequential, it has not created gradInput.
-//       * Thus, it needs to create a new Tensor.
-//       */
-//      if (preTopology.gradInput == null) {
-//        preTopology.gradInput = Tensor[T]()
-//      }
-//      preTopology.gradInput.toTensor[T]
-//    } else {
-//      gradInputCell
-//    }
-//    gradInputCell.resizeAs(outputCell)
-//    Recurrent.copy(cells.map(x => x.gradInput.toTable[Tensor[T]](inputDim)), gradInputCell)
-//    if (preTopology != null) {
-//      gradInput = preTopology.backward(newInput, gradInputCell).toTensor[T]
-//    }
-
     val gradInput0 = if (preTopology == null) cells(0).gradInput.toTable[Tensor[T]](inputDim)
       else preTopology.backward(input, cells(0).gradInput.toTable[Tensor[T]](inputDim)).toTensor
     gradInput.select(timeDim, 1).copy(gradInput0)
->>>>>>> 2d7d4bca
     this.backwardTime = System.nanoTime - st
     gradInput
   }
