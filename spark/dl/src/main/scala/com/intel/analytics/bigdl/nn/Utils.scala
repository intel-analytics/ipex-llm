--- conflicted
+++ resolved
@@ -333,41 +333,6 @@
    * @return (padLeft, padRight, padTop, padBottom, outputHeight, outputWidth)
    */
   private[nn] def getOutSizeAndPadding(
-<<<<<<< HEAD
-    inputHeight: Int,
-    inputWidth: Int,
-    dH: Int,
-    dW: Int,
-    kH: Int,
-    kW: Int,
-    padH: Int,
-    padW: Int,
-    ceilMode: Boolean,
-    inputDepth: Int = -1,
-    dT: Int = -1,
-    kT: Int = -1,
-    padT: Int = -1
-    ): Array[Int] = {
-    var oheight = 0
-    var owidth = 0
-    var odepth = 0
-    if (ceilMode) {
-      oheight = math.ceil(1.0 * (inputHeight - kH + 2*padH) / dH).toInt + 1
-      owidth = math.ceil(1.0 * (inputWidth - kW + 2*padW) / dW).toInt + 1
-      if (inputDepth != -1) {
-        require(dT > 0 && kT > 0 && padT >= 0,
-          "kernel size, stride size, padding size need greater than 0")
-        odepth = math.ceil(1.0 * (inputDepth - kT + 2*padT) / dT).toInt + 1
-      }
-    } else {
-      oheight = math.floor(1.0 * (inputHeight - kH + 2*padH) / dH).toInt + 1
-      owidth = math.floor(1.0 * (inputWidth - kW + 2*padW) / dW).toInt + 1
-      if (inputDepth != -1) {
-        require(dT > 0 && kT > 0 && padT >= 0,
-          "kernel size, stride size, padding size need greater than 0")
-        odepth = math.floor(1.0 * (inputDepth - kT + 2*padT) / dT).toInt + 1
-      }
-=======
                                         inputHeight: Int,
                                         inputWidth: Int,
                                         dH: Int,
@@ -378,30 +343,45 @@
                                         padW: Int,
                                         ceilMode: Boolean,
                                         dilationHeight: Int = 1,
-                                        dilationWidth: Int = 1
-                               ): (Int, Int, Int, Int, Int, Int) = {
+                                        dilationWidth: Int = 1,
+                                        inputdepth: Int = -1,
+                                        dt: Int = -1,
+                                        kt: Int = -1,
+                                        padt: Int = -1,
+                                        dilationDepth: Int = 1): Array[Int] = {
     var oheight = 0
     var owidth = 0
+    var odepth = 0
 
     val dilationKernelHeight = dilationHeight * (kH - 1) + 1
     val dilationKernelWidth = dilationWidth * (kW - 1) + 1
+    val dilationKernelDepth = if (inputdepth > 0) dilationDepth * (kt - 1) + 1 else kt
 
     if (ceilMode) {
       oheight = math.ceil(1.0 * (inputHeight - dilationKernelHeight + 2*padH) / dH).toInt + 1
       owidth = math.ceil(1.0 * (inputWidth - dilationKernelWidth + 2*padW) / dW).toInt + 1
+      if (inputdepth > 0) {
+        require(dt > 0 && kt > 0 && padt >= 0,
+          "kernel size, stride size, padding size need greater than 0")
+        odepth = math.ceil(1.0 * (inputdepth - dilationKernelDepth + 2*padt) / dt).toInt + 1
+      }
     } else {
       oheight = math.floor(1.0 * (inputHeight - dilationKernelHeight + 2*padH) / dH).toInt + 1
       owidth = math.floor(1.0 * (inputWidth - dilationKernelWidth + 2*padW) / dW).toInt + 1
->>>>>>> b494590b
+      if (inputdepth > 0) {
+        require(dt > 0 && kt > 0 && padt >= 0,
+          "kernel size, stride size, padding size need greater than 0")
+        odepth = math.floor(1.0 * (inputdepth - dilationKernelDepth + 2*padt) / dt).toInt + 1
+      }
     }
 
     if (padH != 0 || padW != 0) {
       if ((oheight - 1) * dH >= inputHeight + padH) oheight -= 1
       if ((owidth - 1) * dW >= inputWidth + padW) owidth -= 1
     }
-    if (inputDepth != -1) {
-      if (padT != 0 && (odepth - 1) * dT >= inputDepth + padT) oheight -= 1
-      return Array(padT, padT, padH, padH, padW, padW, odepth, oheight, owidth)
+    if (inputdepth > 0) {
+      if ((odepth - 1) * dt >= inputdepth + padt) oheight -= 1
+      return Array(padt, padt, padH, padH, padW, padW, odepth, oheight, owidth)
     }
     Array(padH, padH, padW, padW, oheight, owidth)
   }
