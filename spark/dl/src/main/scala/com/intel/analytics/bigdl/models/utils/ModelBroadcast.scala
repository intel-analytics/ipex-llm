--- conflicted
+++ resolved
@@ -65,11 +65,8 @@
   }
 
 
-<<<<<<< HEAD
   private def getWeightBias(parameters: (Array[Tensor[T]], Array[Tensor[T]]))
-=======
-  private[bigdl] def getAndClearWeightBias(parameters: (Array[Tensor[T]], Array[Tensor[T]]))
->>>>>>> 2bbace84
+
   : Array[Tensor[T]] = {
     if (parameters._1.length != 0) {
       var i = 0
@@ -109,9 +106,6 @@
     }
   }
 
-<<<<<<< HEAD
-  private def initGradWeightBias(
-=======
   private def clearTensor(tensors: Array[Tensor[T]]): Unit = {
     var i = 0
     while (i < tensors.length) {
@@ -136,9 +130,8 @@
   }
 
   private[bigdl] def initGradWeightBias(
->>>>>>> 2bbace84
-        broadcastWeightBias: Array[Tensor[T]],
-        localModel: Module[T]): Unit = {
+                                         broadcastWeightBias: Array[Tensor[T]],
+                                         localModel: Module[T]): Unit = {
     val (localWeightBias, localGradWeightBias) = localModel.parameters()
     // init gradient with a compacted storage
     val storage = Storage[T](localGradWeightBias.map(_.nElement()).sum)
