--- conflicted
+++ resolved
@@ -35,16 +35,11 @@
     weightDecay: Double = 0.0001,
     checkpointIteration: Int = 620,
     graphModel: Boolean = false,
-<<<<<<< HEAD
-    lars: Boolean = false,
-    gwRatio: Double = 1.0
-=======
     maxLr: Option[Double] = None,
     warmupEpoch: Option[Int] = None,
     gradientL2NormThreshold: Option[Double] = None,
     gradientMin: Option[Double] = None,
     gradientMax: Option[Double] = None
->>>>>>> 8f0bafd3
   )
 
   val trainParser = new OptionParser[TrainParams]("BigDL Inception Example") {
@@ -89,14 +84,6 @@
     opt[Unit]('g', "graphModel")
       .text("use graph model")
       .action((x, c) => c.copy(graphModel = true))
-<<<<<<< HEAD
-    opt[Unit]("lars")
-      .text("use lars")
-      .action((x, c) => c.copy(lars = true))
-    opt[Double]("gwRatio")
-      .text("trust coefficient for lars")
-      .action((x, c) => c.copy(gwRatio = x))
-=======
     opt[Double]("maxLr")
       .text("max Lr after warm up")
       .action((x, c) => c.copy(maxLr = Some(x)))
@@ -112,7 +99,6 @@
     opt[Double]("gradientMin")
       .text("min gradient clipping by")
       .action((x, c) => c.copy(gradientMin = Some(x)))
->>>>>>> 8f0bafd3
   }
 
   case class TestParams(
