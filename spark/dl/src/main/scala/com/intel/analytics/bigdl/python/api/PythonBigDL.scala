--- conflicted
+++ resolved
@@ -1968,11 +1968,10 @@
       alignCorner)
   }
 
-<<<<<<< HEAD
   def createMultiCell(cells: JList[Cell[T]]): MultiCell[T] = {
     MultiCell(cells.asScala.toArray)
   }
-=======
+
   def redirectSparkLogs(logPath: String): Unit = {
     LoggerFilter.redirectSparkInfoLogs(logPath)
   }
@@ -1980,6 +1979,4 @@
   def showBigDlInfoLogs(): Unit = {
     Logger.getLogger("com.intel.analytics.bigdl.optim").setLevel(Level.INFO)
   }
-
->>>>>>> 1df1066a
 }