--- conflicted
+++ resolved
@@ -392,22 +392,15 @@
     kernelC: Int,
     stride: Int = 1,
     padding: Int = -1,
-<<<<<<< HEAD
-=======
     activation: TensorModule[T] = null,
     innerActivation: TensorModule[T] = null,
->>>>>>> f530177e
     wRegularizer: Regularizer[T] = null,
     uRegularizer: Regularizer[T] = null,
     bRegularizer: Regularizer[T] = null,
     cRegularizer: Regularizer[T] = null,
     withPeephole: Boolean = true): ConvLSTMPeephole[T] = {
-<<<<<<< HEAD
-    ConvLSTMPeephole[T](inputSize, outputSize, kernelI, kernelC, stride, padding,
-=======
     ConvLSTMPeephole[T](inputSize, outputSize, kernelI, kernelC,
       stride, padding, activation, innerActivation,
->>>>>>> f530177e
       wRegularizer, uRegularizer, bRegularizer, cRegularizer, withPeephole)
   }
 
@@ -2392,79 +2385,79 @@
     layer.setInitMethod(weightInitMethod, biasInitMethod)
   }
 
-<<<<<<< HEAD
-  def getHiddenStates(rec: Recurrent[T]): JList[JList[JTensor]] = {
-    val states = rec.getHiddenState()
-    var res: Array[JList[JTensor]] = null
-    if (!rec.containMultiRNNCell) {
-      res = new Array[JList[JTensor]](1)
-      res(0) = activityToJTensors(states)
-    }
-    else {
-      res = new Array[JList[JTensor]](states.toTable.getState().size)
-      states.toTable.getState().foreach { pair => {
-          val index = pair._1.asInstanceOf[Int]
-          res(index) = activityToJTensors(pair._2.asInstanceOf[Activity])
-        }
-      }
-    }
-    res.toList.asJava
-  }
-
-  def setHiddenStates(rec: Recurrent[T], hiddenStates: JList[JList[JTensor]],
-                      isTable: JList[Boolean]): Unit = {
-    if (rec.containMultiRNNCell) {
-      val activities = (hiddenStates.asScala, isTable.asScala).zipped.map { (state, table) =>
-        jTensorsToActivity(state, table)}.toArray
-      val newStates = T()
-      for((activity, i) <- activities.view.zipWithIndex) {
-        newStates(i) = activity
-      }
-      rec.setHiddenState(newStates)
-    } else {
-      rec.setHiddenState(jTensorsToActivity(hiddenStates.asScala.head, isTable.asScala.head))
-    }
-  }
-
-  def containMultiRNNCell(rec: Recurrent[T]): Boolean = rec.containMultiRNNCell
-
-  def getGradHiddenStates(rec: Recurrent[T]): JList[JList[JTensor]] = {
-    val states = rec.getGradHiddenState()
-    var res: Array[JList[JTensor]] = null
-    if (!rec.containMultiRNNCell) {
-      res = new Array[JList[JTensor]](1)
-      res(0) = activityToJTensors(states)
-    }
-    else {
-      res = new Array[JList[JTensor]](states.toTable.getState().size)
-      states.toTable.getState().foreach { pair => {
-        val index = pair._1.asInstanceOf[Int]
-        res(index) = activityToJTensors(pair._2.asInstanceOf[Activity])
-      }
-      }
-    }
-    res.toList.asJava
-  }
-
-  def setGradHiddenStates(rec: Recurrent[T], hiddenStates: JList[JList[JTensor]],
-                      isTable: JList[Boolean]): Unit = {
-    if (rec.containMultiRNNCell) {
-      val activities = (hiddenStates.asScala, isTable.asScala).zipped.map { (state, table) =>
-        jTensorsToActivity(state, table)}.toArray
-      val newStates = T()
-      for((activity, i) <- activities.view.zipWithIndex) {
-        newStates(i) = activity
-      }
-      rec.setGradHiddenState(newStates)
-    } else {
-      rec.setGradHiddenState(jTensorsToActivity(hiddenStates.asScala.head, isTable.asScala.head))
-    }
-  }
-
-  def setLayerFreeze(model: AbstractModule[Activity, Activity, T])
-  : AbstractModule[Activity, Activity, T] = {
-    model.freeze()
-=======
+//<<<<<<< HEAD
+//  def getHiddenStates(rec: Recurrent[T]): JList[JList[JTensor]] = {
+//    val states = rec.getHiddenState()
+//    var res: Array[JList[JTensor]] = null
+//    if (!rec.containMultiRNNCell) {
+//      res = new Array[JList[JTensor]](1)
+//      res(0) = activityToJTensors(states)
+//    }
+//    else {
+//      res = new Array[JList[JTensor]](states.toTable.getState().size)
+//      states.toTable.getState().foreach { pair => {
+//          val index = pair._1.asInstanceOf[Int]
+//          res(index) = activityToJTensors(pair._2.asInstanceOf[Activity])
+//        }
+//      }
+//    }
+//    res.toList.asJava
+//  }
+//
+//  def setHiddenStates(rec: Recurrent[T], hiddenStates: JList[JList[JTensor]],
+//                      isTable: JList[Boolean]): Unit = {
+//    if (rec.containMultiRNNCell) {
+//      val activities = (hiddenStates.asScala, isTable.asScala).zipped.map { (state, table) =>
+//        jTensorsToActivity(state, table)}.toArray
+//      val newStates = T()
+//      for((activity, i) <- activities.view.zipWithIndex) {
+//        newStates(i) = activity
+//      }
+//      rec.setHiddenState(newStates)
+//    } else {
+//      rec.setHiddenState(jTensorsToActivity(hiddenStates.asScala.head, isTable.asScala.head))
+//    }
+//  }
+//
+//  def containMultiRNNCell(rec: Recurrent[T]): Boolean = rec.containMultiRNNCell
+//
+//  def getGradHiddenStates(rec: Recurrent[T]): JList[JList[JTensor]] = {
+//    val states = rec.getGradHiddenState()
+//    var res: Array[JList[JTensor]] = null
+//    if (!rec.containMultiRNNCell) {
+//      res = new Array[JList[JTensor]](1)
+//      res(0) = activityToJTensors(states)
+//    }
+//    else {
+//      res = new Array[JList[JTensor]](states.toTable.getState().size)
+//      states.toTable.getState().foreach { pair => {
+//        val index = pair._1.asInstanceOf[Int]
+//        res(index) = activityToJTensors(pair._2.asInstanceOf[Activity])
+//      }
+//      }
+//    }
+//    res.toList.asJava
+//  }
+//
+//  def setGradHiddenStates(rec: Recurrent[T], hiddenStates: JList[JList[JTensor]],
+//                      isTable: JList[Boolean]): Unit = {
+//    if (rec.containMultiRNNCell) {
+//      val activities = (hiddenStates.asScala, isTable.asScala).zipped.map { (state, table) =>
+//        jTensorsToActivity(state, table)}.toArray
+//      val newStates = T()
+//      for((activity, i) <- activities.view.zipWithIndex) {
+//        newStates(i) = activity
+//      }
+//      rec.setGradHiddenState(newStates)
+//    } else {
+//      rec.setGradHiddenState(jTensorsToActivity(hiddenStates.asScala.head, isTable.asScala.head))
+//    }
+//  }
+//
+//  def setLayerFreeze(model: AbstractModule[Activity, Activity, T])
+//  : AbstractModule[Activity, Activity, T] = {
+//    model.freeze()
+//=======
   def setInitMethod(layer: Initializable,
     initMethods: JArrayList[InitializationMethod]): layer.type = {
     layer.setInitMethod(initMethods.asScala.toArray)
@@ -2472,7 +2465,11 @@
 
   def getHiddenState(rec: Recurrent[T]): JActivity = {
     JActivity(rec.getHiddenState())
->>>>>>> f530177e
+//>>>>>>> upstream_master
+  }
+
+  def getGradHiddenStates(rec: Recurrent[T]): JActivity = {
+    JActivity(rec.getGradHiddenState())
   }
 
   def freeze(model: AbstractModule[Activity, Activity, T], freezeLayers: JList[String])
@@ -2506,10 +2503,6 @@
     ResizeBilinear[T](outputHeight,
       outputWidth,
       alignCorner, DataFormat.apply(dataFormat))
-  }
-
-  def createMultiRNNCell(cells: JList[Cell[T]]): MultiRNNCell[T] = {
-    MultiRNNCell(cells.asScala.toArray)
   }
 
   def createHighway(size: Int, withBias: Boolean,
