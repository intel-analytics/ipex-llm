/*
 * Copyright 2016 The BigDL Authors.
 *
 * Licensed under the Apache License, Version 2.0 (the "License");
 * you may not use this file except in compliance with the License.
 * You may obtain a copy of the License at
 *
 *     http://www.apache.org/licenses/LICENSE-2.0
 *
 * Unless required by applicable law or agreed to in writing, software
 * distributed under the License is distributed on an "AS IS" BASIS,
 * WITHOUT WARRANTIES OR CONDITIONS OF ANY KIND, either express or implied.
 * See the License for the specific language governing permissions and
 * limitations under the License.
 */

package com.intel.analytics.bigdl.python.api

import java.util.{ArrayList => JArrayList, HashMap => JHashMap, List => JList, Map => JMap}

import com.intel.analytics.bigdl._
import com.intel.analytics.bigdl.dataset.{Identity => DIdentity, Sample => JSample, _}
import com.intel.analytics.bigdl.nn._
import com.intel.analytics.bigdl.nn.abstractnn.{AbstractModule, _}
import com.intel.analytics.bigdl.numeric._
import com.intel.analytics.bigdl.optim.{Optimizer, _}
import com.intel.analytics.bigdl.tensor.{DenseType, SparseType, Storage, Tensor}
import com.intel.analytics.bigdl.tensor.TensorNumericMath.TensorNumeric
import com.intel.analytics.bigdl.utils.{Table, _}
import com.intel.analytics.bigdl.visualization.{Summary, TrainSummary, ValidationSummary}
import com.intel.analytics.bigdl.nn.Zeros
import org.apache.spark.api.java.{JavaRDD, JavaSparkContext}
import org.apache.spark.rdd.RDD
import java.lang.{Integer, Boolean => JBoolean}
import java.nio.ByteOrder
import java.util

import com.intel.analytics.bigdl.nn.Graph._
import com.intel.analytics.bigdl.nn.tf.{Const, Fill, Shape, SplitAndSelect}
import com.intel.analytics.bigdl.transform.vision.image._
import com.intel.analytics.bigdl.transform.vision.image.augmentation._
import com.intel.analytics.bigdl.transform.vision.image.label.roi._
import com.intel.analytics.bigdl.transform.vision.image.opencv.OpenCVMat
import com.intel.analytics.bigdl.utils.tf.{TensorflowDataFormat, TensorflowSaver}
import com.intel.analytics.bigdl.utils.tf.TensorflowLoader.{buildBigDLModel, buildTFGraph, parse}
import com.intel.analytics.bigdl.utils.tf._
import org.apache.spark.ml.{DLClassifier, DLClassifierModel, DLEstimator, DLModel}
import org.apache.spark.sql.{DataFrame, SQLContext}
import org.apache.log4j._
import org.opencv.imgproc.Imgproc

import scala.collection.JavaConverters._
import scala.collection.mutable.ArrayBuffer
import scala.collection.mutable
import scala.collection.mutable.{ArrayBuffer, Map}
import scala.language.existentials
import scala.reflect.ClassTag


/**
 * [[com.intel.analytics.bigdl.dataset.Sample]] for python.
 * @param features features
 * @param label labels
 * @param bigdlType bigdl numeric type
 */
case class Sample(features: JList[JTensor],
                  label: JList[JTensor],
                  bigdlType: String)

case class JTensor(storage: Array[Float], shape: Array[Int],
                   bigdlType: String, indices: Array[Array[Int]] = null)

case class JActivity(value: Activity)

/**
 * [[ValidationResult]] for python
 * @param result result
 * @param totalNum total number
 * @param method method name
 */

case class EvaluatedResult(val result: Float, totalNum: Int, method: String)

object PythonBigDL {

  def ofFloat(): PythonBigDL[Float] = new PythonBigDL[Float]()

  def ofDouble(): PythonBigDL[Double] = new PythonBigDL[Double]()
}

/**
 * Implementation of Python API for BigDL
 */
class PythonBigDL[T: ClassTag](implicit ev: TensorNumeric[T]) extends Serializable {

  private val typeName = {
    val cls = implicitly[ClassTag[T]].runtimeClass
    cls.getSimpleName
  }

  private def toTable(input: JList[JTensor]): Table = {
    input.asScala.foldLeft(new Table())((t, jtensor) => t.insert(toTensor(jtensor)))
  }

  def jTensorsToActivity(input: JList[JTensor], isTable: Boolean): Activity = {
    if (input.isEmpty) {
      throw new IllegalArgumentException("Empty input")
    }
    if (isTable) {
      toTable(input)
    } else {
      toTensor(input.iterator().next())
    }
  }

  def activityToJTensors(outputActivity: Activity): JList[JTensor] = {
    if (outputActivity.isInstanceOf[Tensor[T]]) {
      List(toJTensor(outputActivity.toTensor)).asJava
    } else {
      outputActivity.toTable.getState().toList.map {
        pair => (pair._1.asInstanceOf[Int], toJTensor(pair._2.asInstanceOf[Tensor[T]]))
      }.sortWith(_._1 < _._1).map(pair => pair._2).asJava
    }
  }

  def toPySample(sample: JSample[T]): Sample = {
    val cls = implicitly[ClassTag[T]].runtimeClass
    val features = new JArrayList[JTensor]()
    features.add(toJTensor(sample.feature()))
    val label = new JArrayList[JTensor]()
    label.add(toJTensor(sample.label()))
    Sample(features, label, cls.getSimpleName)
  }

  def toTensor(jTensor: JTensor): Tensor[T] = {
    if (jTensor == null) return null

    this.typeName match {
      case "float" =>
        if (null == jTensor.indices) {
          if (jTensor.shape == null || jTensor.shape.length == 0) {
            Tensor()
          } else {
            Tensor(jTensor.storage.map(x => ev.fromType(x)), jTensor.shape)
          }
        } else {
          Tensor.sparse(jTensor.indices, jTensor.storage.map(x => ev.fromType(x)), jTensor.shape)
        }
      case "double" =>
        if (null == jTensor.indices) {
          if (jTensor.shape == null || jTensor.shape.length == 0) {
            Tensor()
          } else {
            Tensor(jTensor.storage.map(x => ev.fromType(x.toDouble)), jTensor.shape)
          }
        } else {
          Tensor.sparse(jTensor.indices,
            jTensor.storage.map(x => ev.fromType(x.toDouble)), jTensor.shape)
        }
      case t: String =>
        throw new IllegalArgumentException(s"Not supported type: ${t}")
    }
  }

  def toJTensor(tensor: Tensor[T]): JTensor = {
    // clone here in case the the size of storage larger then the size of tensor.
    require(tensor != null, "tensor cannot be null")
    tensor.getTensorType match {
      case SparseType =>
        // Note: as SparseTensor's indices is inaccessible here,
        // so we will transfer it to DenseTensor. Just for testing.
        if (tensor.nElement() == 0) {
          JTensor(Array(), Array(0), bigdlType = typeName)
        } else {
          val cloneTensor = Tensor.dense(tensor)
          val result = JTensor(cloneTensor.storage().array().map(i => ev.toType[Float](i)),
            cloneTensor.size(), bigdlType = typeName)
          result
        }
      case DenseType =>
        if (tensor.nElement() == 0) {
          if (tensor.dim() == 0) {
            JTensor(null, null, bigdlType = typeName)
          } else {
            JTensor(Array(), tensor.size(), bigdlType = typeName)
          }
        } else {
          val cloneTensor = tensor.clone()
          val result = JTensor(cloneTensor.storage().array().map(i => ev.toType[Float](i)),
            cloneTensor.size(), bigdlType = typeName)
          result
        }
      case _ =>
        throw new IllegalArgumentException(s"toJTensor: Unsupported tensor type" +
          s" ${tensor.getTensorType}")
    }
  }

  def testTensor(jTensor: JTensor): JTensor = {
    val tensor = toTensor(jTensor)
    toJTensor(tensor)
  }


  def testSample(sample: Sample): Sample = {
    val jsample = toJSample(sample)
    toPySample(jsample)
  }

  def toJSample(record: Sample): JSample[T] = {
    require(record.bigdlType == this.typeName,
      s"record.bigdlType: ${record.bigdlType} == this.typeName: ${this.typeName}")
    JSample[T](record.features.asScala.toArray.map(toTensor(_)),
      record.label.asScala.toArray.map(toTensor(_)))
  }

  def toJSample(psamples: RDD[Sample]): RDD[JSample[T]] = {
    psamples.map(toJSample(_))
  }

  // The first dimension is batch for both X and y
  private def toSampleArray(Xs: List[Tensor[T]], y: Tensor[T] = null): Array[JSample[T]] = {
    require(!Xs.isEmpty, "Xs should not be empty")
    val totalNum = Xs(0).size()(0)
    var i = 1
    val samples = new Array[JSample[T]](totalNum)

    if (y != null) {
      require(Xs(0).size()(0) == y.size()(0),
        s"The batch dim should be equal, but we got: ${Xs(0).size()(0)} vs ${y.size()(0)}")
      while (i <= totalNum) {
        samples(i-1) = JSample(Xs.map{X => X.select(1, i)}.toArray, y.select(1, i))
        i += 1
      }
    } else {
      val dummyTensor = Tensor[T](1).fill(ev.fromType(1))
      while (i <= totalNum) {
        samples(i-1) = JSample(Xs.map{X => X.select(1, i)}.toArray, dummyTensor)
        i += 1
      }
    }

    samples
  }


  def batching(dataset: DataSet[JSample[T]], batchSize: Int)
  : DataSet[MiniBatch[T]] = {
    dataset -> SampleToMiniBatch[T](batchSize)
  }

  private def enrichOptimizer[T](optimizer: Optimizer[T, MiniBatch[T]],
                                 endTrigger: Trigger,
                                 optimMethod: OptimMethod[T]): Optimizer[T, MiniBatch[T]] = {
    optimizer.setEndWhen(endTrigger)

    optimizer.setOptimMethod(optimMethod)

    // TODO: remove this
    optimizer.disableCheckSingleton()

    optimizer
  }

  def createSequential(): Sequential[T] = {
    Sequential[T]()
  }

  def createLinear(inputSize: Int, outputSize: Int,
    withBias: Boolean,
    wRegularizer: Regularizer[T] = null,
    bRegularizer: Regularizer[T] = null,
    initWeight: JTensor = null,
    initBias: JTensor = null,
    initGradWeight: JTensor = null,
    initGradBias: JTensor = null): Linear[T] = {
    Linear[T](inputSize, outputSize, withBias, wRegularizer, bRegularizer,
      toTensor(initWeight), toTensor(initBias), toTensor(initGradWeight), toTensor(initGradBias))
  }

  def createSparseLinear(inputSize: Int, outputSize: Int,
                   withBias: Boolean,
                   backwardStart: Int = -1,
                   backwardLength: Int = -1,
                   wRegularizer: Regularizer[T] = null,
                   bRegularizer: Regularizer[T] = null,
                   initWeight: JTensor = null,
                   initBias: JTensor = null,
                   initGradWeight: JTensor = null,
                   initGradBias: JTensor = null): SparseLinear[T] = {
    SparseLinear[T](inputSize, outputSize, withBias, backwardStart, backwardLength,
      wRegularizer, bRegularizer, toTensor(initWeight), toTensor(initBias),
      toTensor(initGradWeight), toTensor(initGradBias))
  }

  def createNegative(inplace: Boolean): Negative[T] = {
    Negative[T](inplace)
  }

  def createDenseToSparse(): DenseToSparse[T] = {
    DenseToSparse[T]()
  }

  def createReLU(ip: Boolean = false): ReLU[T] = {
    ReLU[T](ip)
  }

  def createTanh(): Tanh[T] = {
    Tanh[T]()
  }

  def createTimeDistributed(layer: TensorModule[T]): TimeDistributed[T] = {
    TimeDistributed[T](layer)
  }

  def createSpatialWithinChannelLRN(size: Int = 5, alpha: Double = 1.0, beta: Double = 0.75)
  : SpatialWithinChannelLRN[T] = {
    SpatialWithinChannelLRN[T](size, alpha, beta)
  }

  def createRnnCell(inputSize: Int,
    hiddenSize: Int,
    activation: TensorModule[T],
    isInputWithBias: Boolean = true,
    isHiddenWithBias: Boolean = true,
    wRegularizer: Regularizer[T] = null,
    uRegularizer: Regularizer[T] = null,
    bRegularizer: Regularizer[T] = null): RnnCell[T] = {
    RnnCell[T](inputSize,
      hiddenSize,
      activation,
      isInputWithBias,
      isHiddenWithBias,
      wRegularizer,
      uRegularizer,
      bRegularizer)
  }

  def createTimeDistributedCriterion(critrn: TensorCriterion[T],
    sizeAverage: Boolean = false): TimeDistributedCriterion[T] = {
    TimeDistributedCriterion[T](critrn, sizeAverage)
  }

  def createGRU(
    inputSize: Int,
    outputSize: Int,
    p: Double = 0,
    activation: TensorModule[T] = null,
    innerActivation: TensorModule[T] = null,
    wRegularizer: Regularizer[T] = null,
    uRegularizer: Regularizer[T] = null,
    bRegularizer: Regularizer[T] = null): GRU[T] = {
    GRU[T](inputSize, outputSize, p, activation, innerActivation,
      wRegularizer, uRegularizer, bRegularizer)
  }

  def createLSTM(
    inputSize: Int,
    hiddenSize: Int,
    p: Double = 0,
    activation: TensorModule[T] = null,
    innerActivation: TensorModule[T] = null,
    wRegularizer: Regularizer[T] = null,
    uRegularizer: Regularizer[T] = null,
    bRegularizer: Regularizer[T] = null): LSTM[T] = {
    LSTM[T](inputSize, hiddenSize, p, activation, innerActivation,
      wRegularizer, uRegularizer, bRegularizer)
  }

  def createLSTMPeephole(
    inputSize: Int,
    hiddenSize: Int,
    p: Double = 0,
    wRegularizer: Regularizer[T] = null,
    uRegularizer: Regularizer[T] = null,
    bRegularizer: Regularizer[T] = null): LSTMPeephole[T] = {
    LSTMPeephole[T](inputSize, hiddenSize, p, wRegularizer, uRegularizer, bRegularizer)
  }

  def createRecurrent(): Recurrent[T] = {
    Recurrent[T]()
  }

  def createRecurrentDecoder(outputLength: Int): RecurrentDecoder[T] = {
    RecurrentDecoder[T](outputLength)
  }

  def createConvLSTMPeephole(
    inputSize: Int,
    outputSize: Int,
    kernelI: Int,
    kernelC: Int,
    stride: Int = 1,
    padding: Int = -1,
    activation: TensorModule[T] = null,
    innerActivation: TensorModule[T] = null,
    wRegularizer: Regularizer[T] = null,
    uRegularizer: Regularizer[T] = null,
    bRegularizer: Regularizer[T] = null,
    cRegularizer: Regularizer[T] = null,
    withPeephole: Boolean = true): ConvLSTMPeephole[T] = {
    ConvLSTMPeephole[T](inputSize, outputSize, kernelI, kernelC,
      stride, padding, activation, innerActivation,
      wRegularizer, uRegularizer, bRegularizer, cRegularizer, withPeephole)
  }

  def createConvLSTMPeephole3D(
    inputSize: Int,
    outputSize: Int,
    kernelI: Int,
    kernelC: Int,
    stride: Int = 1,
    padding: Int = -1,
    wRegularizer: Regularizer[T] = null,
    uRegularizer: Regularizer[T] = null,
    bRegularizer: Regularizer[T] = null,
    cRegularizer: Regularizer[T] = null,
    withPeephole: Boolean = true): ConvLSTMPeephole3D[T] = {
    ConvLSTMPeephole3D[T](inputSize, outputSize, kernelI, kernelC, stride, padding,
      wRegularizer, uRegularizer, bRegularizer, cRegularizer, withPeephole)
  }

  def createEcho(): Echo[T] = {
    Echo[T]()
  }

  def createLogSoftMax(): LogSoftMax[T] = {
    LogSoftMax[T]()
  }

  def createTemporalMaxPooling(
    kW: Int,
    dW: Int)
  : TemporalMaxPooling[T] = {
    TemporalMaxPooling[T](
      kW,
      dW)
  }

  def createSpatialMaxPooling(kW: Int,
    kH: Int,
    dW: Int,
    dH: Int,
    padW: Int = 0,
    padH: Int = 0,
    ceilMode: Boolean = false,
    format: String = "NCHW")
  : SpatialMaxPooling[T] = {
    val maxpooling = SpatialMaxPooling[T](kW,
      kH,
      dW,
      dH,
      padW,
      padH,
      format = DataFormat(format))
    if (ceilMode) maxpooling.ceil()
    else maxpooling
  }

  def createSpatialConvolution(nInputPlane: Int,
    nOutputPlane: Int,
    kernelW: Int,
    kernelH: Int,
    strideW: Int = 1,
    strideH: Int = 1,
    padW: Int = 0,
    padH: Int = 0,
    nGroup: Int = 1,
    propagateBack: Boolean = true,
    wRegularizer: Regularizer[T] = null,
    bRegularizer: Regularizer[T] = null,
    initWeight: JTensor = null,
    initBias: JTensor = null,
    initGradWeight: JTensor = null,
    initGradBias: JTensor = null,
    withBias: Boolean = true,
    dataFormat: String = "NCHW"
  )
  : SpatialConvolution[T] = {
    SpatialConvolution[T](nInputPlane,
      nOutputPlane,
      kernelW,
      kernelH,
      strideW,
      strideH,
      padW,
      padH,
      nGroup,
      propagateBack,
      wRegularizer,
      bRegularizer,
      toTensor(initWeight),
      toTensor(initBias),
      toTensor(initGradWeight),
      toTensor(initGradBias),
      withBias,
      DataFormat(dataFormat)
    )
  }

  def createReshape(size: JList[Int], batchMode: JBoolean = null): Reshape[T] = {
    val mappedBatchMode = batchMode match {
      case JBoolean.TRUE => Some(true)
      case JBoolean.FALSE => Some(false)
      case _ => None
    }
    Reshape(size.asScala.toArray, mappedBatchMode)
  }

  def createConcat(dimension: Int): Concat[T] = {
    Concat[T](dimension)
  }

  def createSpatialAveragePooling(kW: Int,
    kH: Int,
    dW: Int = 1,
    dH: Int = 1,
    padW: Int = 0,
    padH: Int = 0,
    globalPooling: Boolean = false,
    ceilMode: Boolean = false,
    countIncludePad: Boolean = true,
    divide: Boolean = true,
    format: String = "NCHW")
  : SpatialAveragePooling[T] = {
    SpatialAveragePooling[T](kW, kH, dW, dH, padW, padH, globalPooling,
      ceilMode, countIncludePad, divide, format = DataFormat(format))
  }

  def createSpatialBatchNormalization(nOutput: Int,
    eps: Double = 1e-5,
    momentum: Double = 0.1,
    affine: Boolean = true,
    initWeight: JTensor = null,
    initBias: JTensor = null,
    initGradWeight: JTensor = null,
    initGradBias: JTensor = null, dataFormat: String = "NCHW")
  : SpatialBatchNormalization[T] = {
    SpatialBatchNormalization[T](nOutput, eps, momentum, affine,
      toTensor(initWeight), toTensor(initBias), toTensor(initGradWeight), toTensor(initBias),
      DataFormat(dataFormat)
    )
  }

  def createSpatialCrossMapLRN(size: Int = 5,
    alpha: Double = 1.0,
    beta: Double = 0.75,
    k: Double = 1.0,
    dataFormat: String = "NCHW")
  : SpatialCrossMapLRN[T] = {
    SpatialCrossMapLRN[T](size, alpha, beta, k, DataFormat(dataFormat))
  }

  def createDropout(initP: Double = 0.5,
    inplace: Boolean = false,
    scale: Boolean = true)
  : Dropout[T] = {
    Dropout[T](initP, inplace, scale)
  }

  def createGaussianDropout(rate: Double)
  : GaussianDropout[T] = {
    GaussianDropout[T](rate)
  }

  def createGaussianNoise(stddev: Double)
  : GaussianNoise[T] = {
    GaussianNoise[T](stddev)
  }

  def createView(sizes: JList[Int], num_input_dims: Int = 0): View[T] = {
    View[T](sizes.asScala.toArray).setNumInputDims(num_input_dims)
  }

  def createAbs()
  : Abs[T, T] = {
    Abs[T, T]()
  }

  def createAdd(inputSize: Int)
  : Add[T] = {
    Add[T](inputSize)
  }

  def createAddConstant(constant_scalar: Double,
    inplace: Boolean = false)
  : AddConstant[T] = {
    AddConstant[T](constant_scalar,
      inplace)
  }


  def createBatchNormalization(nOutput: Int,
    eps: Double = 1e-5,
    momentum: Double = 0.1,
    affine: Boolean = true,
    initWeight: JTensor = null,
    initBias: JTensor = null,
    initGradWeight: JTensor = null,
    initGradBias: JTensor = null)
  : BatchNormalization[T] = {
    BatchNormalization[T](nOutput,
      eps,
      momentum,
      affine,
      toTensor(initWeight),
      toTensor(initBias),
      toTensor(initGradWeight),
      toTensor(initGradBias))
  }

  def createBilinear(inputSize1: Int,
    inputSize2: Int,
    outputSize: Int,
    biasRes: Boolean = true,
    wRegularizer: Regularizer[T] = null,
    bRegularizer: Regularizer[T] = null)
  : Bilinear[T] = {
    Bilinear[T](inputSize1,
      inputSize2,
      outputSize,
      biasRes,
      wRegularizer,
      bRegularizer)
  }

  def createBottle(module: AbstractModule[Activity, Activity, T],
    nInputDim: Int = 2,
    nOutputDim1: Int = Int.MaxValue)
  : Bottle[T] = {
    Bottle[T](module,
      nInputDim,
      nOutputDim1)
  }

  def createCAdd(size: JList[Int],
    bRegularizer: Regularizer[T] = null)
  : CAdd[T] = {
    CAdd[T](size.asScala.toArray, bRegularizer)
  }

  def createCAddTable(inplace: Boolean = false)
  : CAddTable[T] = {
    CAddTable[T](inplace)
  }

  def createCAveTable(inplace: Boolean = false)
  : CAveTable[T] = {
    CAveTable[T](inplace)
  }

  def createCDivTable()
  : CDivTable[T] = {
    CDivTable[T]()
  }

  def createCMaxTable()
  : CMaxTable[T] = {
    CMaxTable[T]()
  }

  def createCMinTable()
  : CMinTable[T] = {
    CMinTable[T]()
  }

  def createCMul(size: JList[Int],
    wRegularizer: Regularizer[T] = null)
  : CMul[T] = {
    CMul[T](size.asScala.toArray, wRegularizer)
  }

  def createCMulTable()
  : CMulTable[T] = {
    CMulTable[T]()
  }

  def createCSubTable()
  : CSubTable[T] = {
    CSubTable[T]()
  }

  def createClamp(min: Int,
    max: Int)
  : Clamp[T, T] = {
    Clamp[T, T](min,
      max)
  }

  def createContiguous()
  : Contiguous[T] = {
    Contiguous[T]()
  }

  def createCosine(inputSize: Int,
    outputSize: Int)
  : Cosine[T] = {
    Cosine[T](inputSize,
      outputSize)
  }

  def createCosineDistance()
  : CosineDistance[T] = {
    CosineDistance[T]()
  }

  def createCosineDistanceCriterion(sizeAverage: Boolean = true)
  : CosineDistanceCriterion[T] = {
    CosineDistanceCriterion[T](sizeAverage)
  }

  def createDiceCoefficientCriterion(sizeAverage: Boolean = true,
    epsilon: Float = 1.0f)
  : DiceCoefficientCriterion[T] = {
    DiceCoefficientCriterion[T](sizeAverage, epsilon)
  }

  def createDotProduct()
  : DotProduct[T] = {
    DotProduct[T]()
  }

  def createELU(alpha: Double = 1.0,
    inplace: Boolean = false)
  : ELU[T, T] = {
    ELU[T, T](alpha,
      inplace)
  }

  def createEuclidean(inputSize: Int,
    outputSize: Int,
    fastBackward: Boolean = true)
  : Euclidean[T] = {
    Euclidean[T](inputSize,
      outputSize,
      fastBackward)
  }

  def createExp()
  : Exp[T] = {
    Exp[T]()
  }

  def createFlattenTable()
  : FlattenTable[T] = {
    FlattenTable[T]()
  }

  def createGradientReversal(lambda: Double = 1)
  : GradientReversal[T] = {
    GradientReversal[T](lambda)
  }

  def createHardShrink(lambda: Double = 0.5)
  : HardShrink[T] = {
    HardShrink[T](lambda)
  }

  def createHardTanh(minValue: Double = -1,
    maxValue: Double = 1,
    inplace: Boolean = false)
  : HardTanh[T, T] = {
    HardTanh[T, T](minValue,
      maxValue,
      inplace)
  }

  def createIndex(dimension: Int)
  : Index[T] = {
    Index[T](dimension)
  }

  def createInferReshape(size: JList[Int], batchMode: Boolean = false)
  : InferReshape[T] = {
    InferReshape[T](size.asScala.toArray,
      batchMode)
  }

  def createJoinTable(dimension: Int,
    nInputDims: Int)
  : JoinTable[T] = {
    JoinTable[T](dimension,
      nInputDims)
  }

  def createSparseJoinTable(dimension: Int): SparseJoinTable[T] = {
    SparseJoinTable[T](dimension)
  }

  def createL1Cost()
  : L1Cost[T] = {
    L1Cost[T]()
  }

  def createL1Penalty(l1weight: Int,
    sizeAverage: Boolean = false,
    provideOutput: Boolean = true)
  : L1Penalty[T] = {
    L1Penalty[T](l1weight,
      sizeAverage,
      provideOutput)
  }

  def createLeakyReLU(negval: Double = 0.01,
    inplace: Boolean = false)
  : LeakyReLU[T] = {
    LeakyReLU[T](negval,
      inplace)
  }

  def createLog()
  : Log[T, T] = {
    Log[T, T]()
  }

  def createLogSigmoid()
  : LogSigmoid[T] = {
    LogSigmoid[T]()
  }

  def createLookupTable(nIndex: Int, nOutput: Int,
    paddingValue: Double = 0, maxNorm: Double = Double.MaxValue,
    normType: Double = 2.0, shouldScaleGradByFreq: Boolean = false,
    wRegularizer: Regularizer[T] = null)
  : LookupTable[T] = {
    LookupTable[T](nIndex,
      nOutput,
      paddingValue,
      maxNorm,
      normType,
      shouldScaleGradByFreq,
      wRegularizer)
  }

  def createMM(transA: Boolean = false,
    transB: Boolean = false)
  : MM[T] = {
    MM[T](transA,
      transB)
  }

  def createMV(trans: Boolean = false)
  : MV[T] = {
    MV[T](trans)
  }

  def createMapTable(module: AbstractModule[Activity, Activity, T] = null)
  : MapTable[T] = {
    MapTable[T](module)
  }

  def createMaskedSelect()
  : MaskedSelect[T] = {
    MaskedSelect[T]()
  }

  def createMax(dim: Int = 1,
    numInputDims: Int = Int.MinValue)
  : Max[T] = {
    Max[T](dim,
      numInputDims)
  }

  def createMean(dimension: Int = 1,
    nInputDims: Int = -1,
    squeeze: Boolean = true)
  : Mean[T, T] = {
    Mean[T](dimension,
      nInputDims,
      squeeze)
  }

  def createMin(dim: Int = 1,
    numInputDims: Int = Int.MinValue)
  : Min[T] = {
    Min[T](dim,
      numInputDims)
  }

  def createMixtureTable(dim: Int = Int.MaxValue)
  : MixtureTable[T] = {
    MixtureTable[T](dim)
  }

  def createMul()
  : Mul[T] = {
    Mul[T]()
  }

  def createMulConstant(scalar: Double,
    inplace: Boolean = false)
  : MulConstant[T] = {
    MulConstant[T](scalar,
      inplace)
  }

  def createNarrow(dimension: Int,
    offset: Int,
    length: Int = 1)
  : Narrow[T] = {
    Narrow[T](dimension,
      offset,
      length)
  }

  def createNarrowTable(offset: Int,
    length: Int = 1)
  : NarrowTable[T] = {
    NarrowTable[T](offset,
      length)
  }

  def createNormalize(p: Double,
    eps: Double = 1e-10)
  : Normalize[T] = {
    Normalize[T](p,
      eps)
  }

  def createPReLU(nOutputPlane: Int = 0)
  : PReLU[T] = {
    PReLU[T](nOutputPlane)
  }

  def createSReLU(shareAxes: JArrayList[Int] = null): SReLU[T] = {
    val argv: Array[Int] = if (shareAxes == null) {
      null
    } else {
      shareAxes.asScala.toArray
    }
    SReLU[T](argv)
  }

  def createActivityRegularization(l1: Double, l2: Double): ActivityRegularization[T] = {
    ActivityRegularization[T](l1, l2)
  }

  def createPadding(dim: Int,
    pad: Int,
    nInputDim: Int,
    value: Double = 0.0,
    nIndex: Int = 1)
  : Padding[T] = {
    Padding[T](dim,
      pad,
      nInputDim,
      value,
      nIndex)
  }

  def createPairwiseDistance(norm: Int = 2)
  : PairwiseDistance[T] = {
    PairwiseDistance[T](norm)
  }

  def createParallelTable()
  : ParallelTable[T] = {
    ParallelTable[T]()
  }

  def createPower(power: Double,
    scale: Double = 1,
    shift: Double = 0)
  : Power[T, T] = {
    Power[T, T](power,
      scale,
      shift)
  }

  def createRReLU(lower: Double = 1.0 / 8,
    upper: Double = 1.0 / 3,
    inplace: Boolean = false)
  : RReLU[T] = {
    RReLU[T](lower,
      upper,
      inplace)
  }

  def createReLU6(inplace: Boolean = false)
  : ReLU6[T, T] = {
    ReLU6[T, T](inplace)
  }

  def createReplicate(nFeatures: Int,
    dim: Int = 1,
    nDim: Int = Int.MaxValue)
  : Replicate[T] = {
    Replicate[T](nFeatures,
      dim,
      nDim)
  }

  def createRoiPooling(pooled_w: Int, pooled_h: Int, spatial_scale: Double)
  : RoiPooling[T] = {
    RoiPooling[T](pooled_w,
      pooled_h,
      ev.fromType(spatial_scale))
  }

  def createScale(size: JList[Int])
  : Scale[T] = {
    Scale[T](size.asScala.toArray)
  }

  def createSelect(dimension: Int,
    index: Int)
  : Select[T] = {
    Select[T](dimension,
      index)
  }

  def createSelectTable(dimension: Int)
  : SelectTable[T] = {
    SelectTable[T](dimension)
  }

  def createSigmoid()
  : Sigmoid[T] = {
    Sigmoid[T]()
  }

  def createSoftMax()
  : SoftMax[T] = {
    SoftMax[T]()
  }

  def createSoftMin()
  : SoftMin[T] = {
    SoftMin[T]()
  }

  def createSoftPlus(beta: Double = 1.0)
  : SoftPlus[T, T] = {
    SoftPlus[T, T](beta)
  }

  def createSoftShrink(lambda: Double = 0.5)
  : SoftShrink[T] = {
    SoftShrink[T](lambda)
  }

  def createSoftSign()
  : SoftSign[T, T] = {
    SoftSign[T, T]()
  }

  def createSpatialDilatedConvolution(nInputPlane: Int,
    nOutputPlane: Int,
    kW: Int,
    kH: Int,
    dW: Int = 1,
    dH: Int = 1,
    padW: Int = 0,
    padH: Int = 0,
    dilationW: Int = 1,
    dilationH: Int = 1,
    wRegularizer: Regularizer[T] = null,
    bRegularizer: Regularizer[T] = null)
  : SpatialDilatedConvolution[T] = {
    SpatialDilatedConvolution[T](nInputPlane,
      nOutputPlane,
      kW,
      kH,
      dW,
      dH,
      padW,
      padH,
      dilationW,
      dilationH,
      wRegularizer,
      bRegularizer)
  }

  def createTemporalConvolution(
    inputFrameSize: Int,
    outputFrameSize: Int,
    kernelW: Int,
    strideW: Int = 1,
    propagateBack: Boolean = true,
    wRegularizer: Regularizer[T] = null,
    bRegularizer: Regularizer[T] = null,
    initWeight: JTensor = null,
    initBias: JTensor = null,
    initGradWeight: JTensor = null,
    initGradBias: JTensor = null
  )
  : TemporalConvolution[T] = {
    TemporalConvolution[T](
      inputFrameSize,
      outputFrameSize,
      kernelW,
      strideW,
      propagateBack,
      wRegularizer,
      bRegularizer,
      toTensor(initWeight),
      toTensor(initBias),
      toTensor(initGradWeight),
      toTensor(initGradBias)
    )
  }

  def createBinaryTreeLSTM(
    inputSize: Int,
    hiddenSize: Int,
    gateOutput: Boolean = true,
    withGraph: Boolean = true)
  : BinaryTreeLSTM[T] = {
    BinaryTreeLSTM[T](
      inputSize,
      hiddenSize,
      gateOutput,
      withGraph)
  }

  def createVolumetricFullConvolution(nInputPlane: Int,
    nOutputPlane: Int,
    kT: Int,
    kW: Int,
    kH: Int,
    dT: Int = 1,
    dW: Int = 1,
    dH: Int = 1,
    padT: Int = 0,
    padW: Int = 0,
    padH: Int = 0,
    adjT: Int = 0,
    adjW: Int = 0,
    adjH: Int = 0,
    nGroup: Int = 1,
    noBias: Boolean = false,
    wRegularizer: Regularizer[T] = null,
    bRegularizer: Regularizer[T] = null)
  : VolumetricFullConvolution[T] = {
    VolumetricFullConvolution[T](nInputPlane,
      nOutputPlane,
      kT,
      kW,
      kH,
      dT,
      dW,
      dH,
      padT,
      padW,
      padH,
      adjT,
      adjW,
      adjH,
      nGroup,
      noBias,
      wRegularizer,
      bRegularizer)
  }

  def createSpatialFullConvolution(nInputPlane: Int,
    nOutputPlane: Int,
    kW: Int,
    kH: Int,
    dW: Int = 1,
    dH: Int = 1,
    padW: Int = 0,
    padH: Int = 0,
    adjW: Int = 0,
    adjH: Int = 0,
    nGroup: Int = 1,
    noBias: Boolean = false,
    wRegularizer: Regularizer[T] = null,
    bRegularizer: Regularizer[T] = null)
  : SpatialFullConvolution[T] = {
    SpatialFullConvolution[T](nInputPlane,
      nOutputPlane,
      kW,
      kH,
      dW,
      dH,
      padW,
      padH,
      adjW,
      adjH,
      nGroup,
      noBias,
      wRegularizer,
      bRegularizer)
  }

  def createSpatialShareConvolution(
    nInputPlane: Int,
    nOutputPlane: Int,
    kernelW: Int,
    kernelH: Int,
    strideW: Int = 1,
    strideH: Int = 1,
    padW: Int = 0,
    padH: Int = 0,
    nGroup: Int = 1,
    propagateBack: Boolean = true,
    wRegularizer: Regularizer[T] = null,
    bRegularizer: Regularizer[T] = null,
    initWeight: JTensor = null,
    initBias: JTensor = null,
    initGradWeight: JTensor = null,
    initGradBias: JTensor = null,
    withBias: Boolean = true): SpatialShareConvolution[T] = {
    SpatialShareConvolution[T](nInputPlane,
      nOutputPlane,
      kernelW,
      kernelH,
      strideW,
      strideH,
      padW,
      padH,
      nGroup,
      propagateBack,
      wRegularizer,
      bRegularizer,
      toTensor(initWeight),
      toTensor(initBias),
      toTensor(initGradWeight),
      toTensor(initGradBias),
      withBias
    )
  }

  def createSpatialZeroPadding(padLeft: Int,
    padRight: Int,
    padTop: Int,
    padBottom: Int)
  : SpatialZeroPadding[T] = {
    SpatialZeroPadding[T](padLeft,
      padRight,
      padTop,
      padBottom)
  }

  def createBifurcateSplitTable(dimension: Int)
  : BifurcateSplitTable[T] = {
    BifurcateSplitTable[T](dimension)
  }

  def createSplitTable(dimension: Int,
    nInputDims: Int = -1)
  : SplitTable[T] = {
    SplitTable[T](dimension,
      nInputDims)
  }

  def createSqrt()
  : Sqrt[T, T] = {
    Sqrt[T, T]()
  }

  def createSquare()
  : Square[T, T] = {
    Square[T, T]()
  }

  def createSqueeze(dim: Int = Int.MinValue,
    numInputDims: Int = Int.MinValue)
  : Squeeze[T] = {
    Squeeze[T](dim,
      numInputDims)
  }

  def createSum(dimension: Int = 1,
    nInputDims: Int = -1,
    sizeAverage: Boolean = false,
    squeeze: Boolean = true
  )
  : Sum[T, T] = {
    Sum[T, T](dimension,
      nInputDims,
      sizeAverage,
      squeeze
    )
  }

  def createTanhShrink()
  : TanhShrink[T] = {
    TanhShrink[T]()
  }

  def createThreshold(th: Double = 1e-6,
    v: Double = 0.0,
    ip: Boolean = false)
  : Threshold[T] = {
    Threshold[T](th,
      v,
      ip)
  }

  def createUnsqueeze(pos: Int,
    numInputDims: Int = Int.MinValue)
  : Unsqueeze[T] = {
    Unsqueeze[T](pos,
      numInputDims)
  }

  def createBCECriterion(weights: JTensor = null,
    sizeAverage: Boolean = true)
  : BCECriterion[T] = {
    BCECriterion[T](if (weights == null) null else toTensor(weights),
      sizeAverage)
  }

  def createBiRecurrent(merge: AbstractModule[Table, Tensor[T], T] = null)
  : BiRecurrent[T] = {
    BiRecurrent[T](merge)
  }

  def createConcatTable()
  : ConcatTable[T] = {
    ConcatTable[Activity, T]()
  }

  def createIdentity()
  : Identity[T] = {
    Identity[T]()
  }

  def createGaussianSampler(): GaussianSampler[T] = {
    GaussianSampler[T]()
  }

  def createMultiLabelSoftMarginCriterion(weights: JTensor = null,
    sizeAverage: Boolean = true)
  : MultiLabelSoftMarginCriterion[T] = {
    MultiLabelSoftMarginCriterion[T](if (weights == null) null else toTensor(weights),
      sizeAverage)
  }

  def createMultiMarginCriterion(p: Int = 1,
    weights: JTensor = null,
    margin: Double = 1.0,
    sizeAverage: Boolean = true)
  : MultiMarginCriterion[T] = {
    MultiMarginCriterion[T](p,
      if (weights == null) null else toTensor(weights),
      margin,
      sizeAverage)
  }

  def createReverse(dimension: Int = 1, isInplace: Boolean = false)
  : Reverse[T] = {
    Reverse[T](dimension, isInplace)
  }

  def createTranspose(permutations: JList[JList[Int]])
  : Transpose[T] = {
    Transpose[T](permutations.asScala.toArray.map { item =>
      val itemArray = item.asScala.toArray
      (itemArray(0), itemArray(1))
    })
  }

  def createSpatialContrastiveNormalization(nInputPlane: Int = 1,
    kernel: JTensor = null,
    threshold: Double = 1e-4,
    thresval: Double = 1e-4)
  : SpatialContrastiveNormalization[T] = {
    SpatialContrastiveNormalization[T](nInputPlane,
      if (kernel == null) null else toTensor(kernel),
      threshold,
      thresval)
  }

  def createSpatialConvolutionMap(connTable: JTensor,
    kW: Int,
    kH: Int,
    dW: Int = 1,
    dH: Int = 1,
    padW: Int = 0,
    padH: Int = 0,
    wRegularizer: Regularizer[T] = null,
    bRegularizer: Regularizer[T] = null)
  : SpatialConvolutionMap[T] = {
    SpatialConvolutionMap[T](if (connTable == null) null else toTensor(connTable),
      kW,
      kH,
      dW,
      dH,
      padW,
      padH,
      wRegularizer,
      bRegularizer)
  }

  def createVolumetricConvolution(nInputPlane: Int,
    nOutputPlane: Int,
    kT: Int,
    kW: Int,
    kH: Int,
    dT: Int = 1,
    dW: Int = 1,
    dH: Int = 1,
    padT: Int = 0,
    padW: Int = 0,
    padH: Int = 0,
    withBias: Boolean = true,
    wRegularizer: Regularizer[T] = null,
    bRegularizer: Regularizer[T] = null)
  : VolumetricConvolution[T] = {
    VolumetricConvolution[T](nInputPlane,
      nOutputPlane,
      kT,
      kW,
      kH,
      dT,
      dW,
      dH,
      padT,
      padW,
      padH,
      withBias,
      wRegularizer,
      bRegularizer)
  }

  def createVolumetricMaxPooling(kT: Int,
    kW: Int,
    kH: Int,
    dT: Int,
    dW: Int,
    dH: Int,
    padT: Int = 0,
    padW: Int = 0,
    padH: Int = 0): VolumetricMaxPooling[T] = {
    VolumetricMaxPooling[T](kT, kW, kH, dT, dW, dH, padT, padW, padH)
  }

  def createVolumetricAveragePooling(kT: Int,
                                 kW: Int,
                                 kH: Int,
                                 dT: Int,
                                 dW: Int,
                                 dH: Int,
                                 padT: Int = 0,
                                 padW: Int = 0,
                                 padH: Int = 0,
                                 countIncludePad: Boolean = true,
                                 ceilMode: Boolean = false):
  VolumetricAveragePooling[T] = {
    VolumetricAveragePooling[T](kT, kW, kH, dT, dW, dH, padT, padW, padH, countIncludePad, ceilMode)
  }

  def createSpatialDivisiveNormalization(nInputPlane: Int = 1,
    kernel: JTensor = null,
    threshold: Double = 1e-4,
    thresval: Double = 1e-4)
  : SpatialDivisiveNormalization[T] = {
    SpatialDivisiveNormalization[T](nInputPlane,
      if (kernel == null) null else toTensor(kernel),
      threshold,
      thresval)
  }

  def createSpatialSubtractiveNormalization(nInputPlane: Int = 1,
    kernel: JTensor = null)
  : SpatialSubtractiveNormalization[T] = {
    SpatialSubtractiveNormalization[T](nInputPlane,
      if (kernel == null) null else toTensor(kernel))
  }

  def createSoftMarginCriterion(sizeAverage: Boolean = true)
  : SoftMarginCriterion[T] = {
    SoftMarginCriterion[T](sizeAverage)
  }

  //   Optimizer
  def createPoly(power: Double, maxIteration: Int): SGD.Poly = {
    SGD.Poly(power, maxIteration)
  }

  def createStep(stepSize: Int, gamma: Double): SGD.Step = {
    SGD.Step(stepSize, gamma)
  }

  def createMultiStep(stepSizes: JList[Int], gamma: Double): SGD.MultiStep = {
    SGD.MultiStep(stepSizes.asScala.toArray, gamma)
  }

  def createExponential(decayStep: Int, decayRate: Double,
    stairCase: Boolean = false): SGD.Exponential = {
    SGD.Exponential(decayStep, decayRate, stairCase)
  }

  def createDefault(): SGD.Default = {
    SGD.Default()
  }

  def createPlateau(monitor: String, factor: Float = 0.1f,
    patience: Int = 10, mode: String = "min", epsilon: Float = 1e-4f,
    cooldown: Int = 0, minLr: Float = 0): SGD.Plateau = {
    SGD.Plateau(monitor, factor, patience, mode, epsilon, cooldown, minLr)
  }

  def createClassNLLCriterion(weights: JTensor = null,
    sizeAverage: Boolean = true, logProbAsInput: Boolean = true)
  : ClassNLLCriterion[T] = {
    ClassNLLCriterion[T](if (weights == null) null else toTensor(weights),
      sizeAverage, logProbAsInput)
  }

  def createMSECriterion: MSECriterion[T] = {
    MSECriterion[T]()
  }

  def createAbsCriterion(sizeAverage: Boolean = true)
  : AbsCriterion[T] = {
    AbsCriterion[T](sizeAverage)
  }

  def createClassSimplexCriterion(nClasses: Int)
  : ClassSimplexCriterion[T] = {
    ClassSimplexCriterion[T](nClasses)
  }

  def createCrossEntropyCriterion(weights: JTensor = null,
    sizeAverage: Boolean = true): CrossEntropyCriterion[T] = {
    new CrossEntropyCriterion[T](if (null == weights) null else toTensor(weights), sizeAverage)
  }


  def createCosineEmbeddingCriterion(margin: Double = 0.0,
    sizeAverage: Boolean = true)
  : CosineEmbeddingCriterion[T] = {
    CosineEmbeddingCriterion[T](margin,
      sizeAverage)
  }

  def createDistKLDivCriterion(sizeAverage: Boolean = true)
  : DistKLDivCriterion[T] = {
    DistKLDivCriterion[T](sizeAverage)
  }

  def createHingeEmbeddingCriterion(margin: Double = 1,
    sizeAverage: Boolean = true)
  : HingeEmbeddingCriterion[T] = {
    HingeEmbeddingCriterion[T](margin,
      sizeAverage)
  }

  def createL1HingeEmbeddingCriterion(margin: Double = 1)
  : L1HingeEmbeddingCriterion[T] = {
    L1HingeEmbeddingCriterion[T](margin)
  }

  def createMarginCriterion(margin: Double = 1.0,
    sizeAverage: Boolean = true, squared: Boolean = false)
  : MarginCriterion[T] = {
    MarginCriterion[T](margin,
      sizeAverage, squared)
  }

  def createMarginRankingCriterion(margin: Double = 1.0,
    sizeAverage: Boolean = true)
  : MarginRankingCriterion[T] = {
    MarginRankingCriterion[T](margin,
      sizeAverage)
  }

  def createMultiCriterion()
  : MultiCriterion[T] = {
    MultiCriterion[T]()
  }

  def createMultiLabelMarginCriterion(sizeAverage: Boolean = true)
  : MultiLabelMarginCriterion[T] = {
    MultiLabelMarginCriterion[T](sizeAverage)
  }

  def createParallelCriterion(repeatTarget: Boolean = false)
  : ParallelCriterion[T] = {
    ParallelCriterion[T](repeatTarget)
  }

  def createKLDCriterion(): KLDCriterion[T] = {
    KLDCriterion[T]()
  }

  def createGaussianCriterion(): GaussianCriterion[T] = {
    GaussianCriterion[T]()
  }

  def createSmoothL1Criterion(sizeAverage: Boolean = true)
  : SmoothL1Criterion[T] = {
    SmoothL1Criterion[T](sizeAverage)
  }

  def createSmoothL1CriterionWithWeights(sigma: Double, num: Int = 0)
  : SmoothL1CriterionWithWeights[T] = {
    SmoothL1CriterionWithWeights[T](sigma,
      num)
  }

  def createSoftmaxWithCriterion(ignoreLabel: Integer = null,
    normalizeMode: String = "VALID")
  : SoftmaxWithCriterion[T] = {
    val normM = normalizeMode match {
      case "FULL" => NormMode.FULL
      case "VALID" => NormMode.VALID
      case "BATCH_SIZE" => NormMode.BATCH_SIZE
      case "NONE" => NormMode.NONE
      case n: String =>
        throw new IllegalArgumentException(s"Only support 'FULL', " +
          s"'VALID', 'BATCH_SIZE' and 'NONE': $n")
    }
    val labelToIgnore = ignoreLabel match {
      case i: Integer => Some(i.toInt)
      case null => None
    }
    SoftmaxWithCriterion[T](labelToIgnore, normM)
  }

  def createPack(dimension: Int): Pack[T] = {
    Pack(dimension)
  }

  def createTile(dim : Int, copies : Int): Tile[T] = {
    Tile(dim, copies)
  }

  def createBinaryThreshold(th: Double, ip: Boolean): BinaryThreshold[T] = {
    BinaryThreshold(th, ip)
  }

  def setModelSeed(seed: Long): Unit = {
    RandomGenerator.RNG.setSeed(seed)
  }

  def modelEvaluate(model: AbstractModule[Activity, Activity, T],
                    valRDD: JavaRDD[Sample],
                    batchSize: Int,
                    valMethods: JList[ValidationMethod[T]])
  : JList[EvaluatedResult] = {
    val resultArray = model.evaluate(valRDD.rdd.map(toJSample(_)),
      valMethods.asScala.toArray, Some(batchSize))
    val testResultArray = resultArray.map { result =>
      EvaluatedResult(result._1.result()._1, result._1.result()._2,
        result._2.toString())
    }
    testResultArray.toList.asJava
  }

  def loadBigDL(path: String): AbstractModule[Activity, Activity, T] = {
    Module.load[T](path)
  }

  def loadBigDLModule(modulePath: String,
    weightPath : String): AbstractModule[Activity, Activity, T] = {
    Module.loadModule[T](modulePath, weightPath)
  }

  def loadTorch(path: String): AbstractModule[Activity, Activity, T] = {
    Module.loadTorch[T](path)
  }

  def loadCaffe(model: AbstractModule[Activity, Activity, T],
    defPath: String,
    modelPath: String,
    matchAll: Boolean = true): AbstractModule[Activity, Activity, T] = {
    Module.loadCaffe[T](model, defPath, modelPath, matchAll)
  }

  def loadCaffeModel(defPath: String, modelPath: String): AbstractModule[Activity, Activity, T] = {
    Module.loadCaffeModel[T](defPath, modelPath)
  }

  def loadTF(path: String, inputs: JList[String], outputs: JList[String],
    byteOrder: String, binFile: String = null): AbstractModule[Activity, Activity, T] = {
    val order = byteOrder match {
      case "little_endian" => ByteOrder.LITTLE_ENDIAN
      case "big_endian" => ByteOrder.BIG_ENDIAN
      case _ => throw new IllegalArgumentException(s"No support byte order $byteOrder")
    }
    Module.loadTF[T](path, inputs.asScala, outputs.asScala, order, Option(binFile))
  }

  def saveTF(model: AbstractModule[Activity, Activity, T],
    inputs: JList[Any],
    path: String,
    byteOrder: String,
    dataFormat: String): Unit = {
    val order = byteOrder.toLowerCase match {
      case "little_endian" => ByteOrder.LITTLE_ENDIAN
      case "big_endian" => ByteOrder.BIG_ENDIAN
      case _ => throw new IllegalArgumentException(s"Unknown byte order $byteOrder")
    }

    val format = dataFormat.toLowerCase match {
      case "nhwc" => TensorflowDataFormat.NHWC
      case "nchw" => TensorflowDataFormat.NCHW
      case _ => throw new IllegalArgumentException(s"Unknown format $dataFormat")
    }
    val scalaInputs = inputs.asScala.map { elem =>
      val array = elem.asInstanceOf[JList[Any]]
      val name = array.get(0).asInstanceOf[String]
      val shape = array.get(1).asInstanceOf[JList[Int]]
      (name, shape.asScala)
    }
    model.saveTF(scalaInputs, path, order, format)
  }

  def predictLocal(model: AbstractModule[Activity, Activity, T],
                   features: JList[JTensor]): JList[JTensor] = {
    val sampleArray = toSampleArray(features.asScala.toList.map{f => toTensor(f)})
    val localModel = LocalModule(model)
    val result = localModel.predict(sampleArray)
    result.map{a => toJTensor(a.asInstanceOf[Tensor[T]])}.toList.asJava
  }

  def predictLocalClass(model: AbstractModule[Activity, Activity, T],
                        features: JList[JTensor]): JList[Int] = {
    val sampleArray = toSampleArray(features.asScala.toList.map{f => toTensor(f)})
    val localModel = LocalModule(model)
    val result = localModel.predictClass(sampleArray)
    result.toList.asJava
  }

  def modelPredictRDD(model: AbstractModule[Activity, Activity, T],
                      dataRdd: JavaRDD[Sample]): JavaRDD[JTensor] = {
    val tensorRDD = model.predict(dataRdd.rdd.map(toJSample(_)))
    val listRDD = tensorRDD.map { res =>
      val tensor = res.asInstanceOf[Tensor[T]]
      val cloneTensor = tensor.clone()
      toJTensor(cloneTensor)

    }
    new JavaRDD[JTensor](listRDD)
  }

  def evaluate(module: AbstractModule[Activity, Activity, T]):
  AbstractModule[Activity, Activity, T] = {
    module.evaluate()
  }

  def modelPredictClass(model: AbstractModule[Activity, Activity, T],
                      dataRdd: JavaRDD[Sample]): JavaRDD[Int] = {
    val sampleRdd = toJSample(dataRdd)
    val tensorRDD = model.predictClass(sampleRdd)
    new JavaRDD[Int](tensorRDD)
  }

  def modelForward(model: AbstractModule[Activity, Activity, T],
    input: JList[JTensor],
    inputIsTable: Boolean): JList[JTensor] = {
    val inputActivity = jTensorsToActivity(input, inputIsTable)
    val outputActivity = model.forward(inputActivity)
    activityToJTensors(outputActivity)
  }

  def modelBackward(model: AbstractModule[Activity, Activity, T],
    input: JList[JTensor],
    inputIsTable: Boolean,
    gradOutput: JList[JTensor],
    gradOutputIsTable: Boolean): JList[JTensor] = {
    val inputActivity = jTensorsToActivity(input, inputIsTable)
    val gradOutputActivity = jTensorsToActivity(gradOutput, gradOutputIsTable)
    val outputActivity = model.backward(inputActivity, gradOutputActivity)
    activityToJTensors(outputActivity)
  }


  def modelSave(module: AbstractModule[Activity, Activity, T],
    path: String, overWrite: Boolean): Unit = {
    module.save(path, overWrite)
  }

  def saveBigDLModule(module: AbstractModule[Activity, Activity, T],
    modulePath: String, weightPath: String, overWrite: Boolean): Unit = {
    module.saveModule(modulePath, weightPath, overWrite)
  }

  def saveCaffe(module: AbstractModule[Activity, Activity, T],
    prototxtPath: String, modelPath: String,
    useV2: Boolean = true, overwrite: Boolean = false): Unit = {
    module.saveCaffe(prototxtPath, modelPath, useV2, overwrite)
  }

  def criterionForward(criterion: AbstractCriterion[Activity, Activity, T],
    input: JList[JTensor],
    inputIsTable: Boolean,
    target: JList[JTensor],
    targetIsTable: Boolean): T = {
    val inputActivity = jTensorsToActivity(input, inputIsTable)
    val targetActivity = jTensorsToActivity(target, targetIsTable)
    return criterion.forward(inputActivity, targetActivity)
  }

  def criterionBackward(criterion: AbstractCriterion[Activity, Activity, T],
    input: JList[JTensor],
    inputIsTable: Boolean,
    target: JList[JTensor],
    targetIsTable: Boolean): JList[JTensor] = {
    val inputActivity = jTensorsToActivity(input, inputIsTable)
    val targetActivity = jTensorsToActivity(target, targetIsTable)
    val outputActivity = criterion.backward(inputActivity, targetActivity)
    activityToJTensors(outputActivity)
  }

  def modelGetParameters(model: AbstractModule[Activity, Activity, T])
  : JMap[Any, JMap[Any, JList[JList[Any]]]] = {
    model.getParametersTable().getState().mapValues {
      case name2Values: Table =>
        name2Values.getState().mapValues {
          case t: Tensor[T] =>
            val tensorClone = t.clone()
            val item = List(tensorClone.storage().toList.asJava.asInstanceOf[JList[Any]],
              tensorClone.size().toList.asJava.asInstanceOf[JList[Any]]).asJava
            item
        }.asJava
    }.asJava
  }

  def createMaxEpoch(max: Int): Trigger = {
    Trigger.maxEpoch(max)
  }

  def createEveryEpoch(): Trigger = {
    Trigger.everyEpoch
  }

  def createSeveralIteration(interval: Int): Trigger = {
    Trigger.severalIteration(interval)
  }

  def createMaxIteration(max: Int): Trigger = {
    Trigger.maxIteration(max)
  }

  def createMaxScore(max: Float): Trigger = {
    Trigger.maxScore(max)
  }

  def createMinLoss(min: Float): Trigger = {
    Trigger.minLoss(min)
  }

  def createTop1Accuracy(): ValidationMethod[T] = {
    new Top1Accuracy()
  }

  def createTreeNNAccuracy(): ValidationMethod[T] = {
    new TreeNNAccuracy()
  }

  def createTop5Accuracy(): ValidationMethod[T] = {
    new Top5Accuracy()
  }

  def createLoss(criterion: Criterion[T]): ValidationMethod[T] = {
    new Loss(criterion)
  }

  def createMAE(): ValidationMethod[T] = {
    new MAE()
  }

  def createSGD(learningRate: Double = 1e-3,
    learningRateDecay: Double = 0.0,
    weightDecay: Double = 0.0,
    momentum: Double = 0.0,
    dampening: Double = Double.MaxValue,
    nesterov: Boolean = false,
    leaningRateSchedule: SGD.LearningRateSchedule = SGD.Default(),
    learningRates: JTensor = null,
    weightDecays: JTensor = null): SGD[T] = {
    val p1 = if (learningRates == null) null else toTensor(learningRates)
    val p2 = if (weightDecays == null) null else toTensor(weightDecays)
    new SGD[T](learningRate, learningRateDecay, weightDecay, momentum, dampening,
      nesterov, leaningRateSchedule, p1, p2)
  }

  def createAdagrad(learningRate: Double = 1e-3,
    learningRateDecay: Double = 0.0,
    weightDecay: Double = 0.0): Adagrad[T] = {
    new Adagrad[T](learningRate, learningRateDecay, weightDecay)
  }

  def createLBFGS(maxIter: Int = 20,
    maxEval: Double = Double.MaxValue,
    tolFun: Double = 1e-5,
    tolX: Double = 1e-9,
    nCorrection: Int = 100,
    learningRate: Double = 1.0,
    verbose: Boolean = false,
    lineSearch: LineSearch[T] = null,
    lineSearchOptions: JMap[Any, Any] = null): LBFGS[T] = {
    val p1 = if (lineSearch == null) None else Option(lineSearch)
    val p2 = if (lineSearchOptions == null) None else Option(T(lineSearchOptions))
    new LBFGS[T](maxIter, maxEval, tolFun, tolX, nCorrection, learningRate, verbose, p1, p2)
  }

  def createAdadelta(decayRate: Double = 0.9, Epsilon: Double = 1e-10): Adadelta[T] = {
    new Adadelta[T](decayRate, Epsilon)
  }

  def createAdam(
    learningRate: Double = 1e-3,
    learningRateDecay: Double = 0.0,
    beta1: Double = 0.9,
    beta2: Double = 0.999,
    Epsilon: Double = 1e-8): Adam[T] = {
    new Adam[T](learningRate, learningRateDecay, beta1, beta2, Epsilon)
  }

  def createAdamax(
    learningRate: Double = 0.002,
    beta1: Double = 0.9,
    beta2: Double = 0.999,
    Epsilon: Double = 1e-38): Adamax[T] = {
    new Adamax(learningRate, beta1, beta2, Epsilon)
  }

  def createRMSprop(
    learningRate: Double = 1e-2,
    learningRateDecay: Double = 0.0,
    decayRate: Double = 0.99,
    Epsilon: Double = 1e-8): RMSprop[T] = {
    new RMSprop[T](learningRate, learningRateDecay, decayRate, Epsilon)
  }

  def loadOptimMethod(path: String): OptimMethod[T] = {
    OptimMethod.load[T](path)
  }

  def saveOptimMethod(method: OptimMethod[T], path: String,
    overWrite: Boolean = false): Unit = {
    method.save(path, overWrite)
  }

  /**
   * Save tensor dictionary to a Java hashmap object file
   */
  def saveTensorDictionary(tensors: JHashMap[String, JTensor], path: String): Unit = {
    File.save(tensors, path, true)
  }

  def trainTF(
               modelPath: String,
               output: String,
               samples: JavaRDD[Sample],
               optMethod: OptimMethod[T],
               criterion: Criterion[T],
               batchSize: Int,
               endWhen: Trigger): AbstractModule[Activity, Activity, T] = {
    val nodeList = parse(modelPath)

    val context = new Context[T]()
    val session = new BigDLSessionImpl[T](nodeList.asScala, context, ByteOrder.LITTLE_ENDIAN)
    val dataset = batching(DataSet.rdd(toJSample(samples)),
      batchSize).asInstanceOf[DistributedDataSet[MiniBatch[T]]]
    val model = session.train(Seq(output), dataset,
      optMethod, criterion, endWhen)
    model
  }

  def createLocalOptimizer(features: JList[JTensor],
                           y: JTensor,
                           model: AbstractModule[Activity, Activity, T],
                           criterion: Criterion[T],
                           optimMethod: OptimMethod[T],
                           endTrigger: Trigger,
                           batchSize: Int,
                           localCores: Int): Optimizer[T, MiniBatch[T]] = {
    val sampleArray = toSampleArray(features.asScala.toList.map{f => toTensor(f)}, toTensor(y))
    val optimizer = new LocalOptimizer[T](
      model,
      batching(DataSet.array(sampleArray), batchSize)
        .asInstanceOf[LocalDataSet[MiniBatch[T]]],
      criterion
    ).asInstanceOf[Optimizer[T, MiniBatch[T]]]
    Engine.setNodeAndCore(1, localCores)
    enrichOptimizer(optimizer, endTrigger, optimMethod)
  }

  def createDistriOptimizer(model: AbstractModule[Activity, Activity, T],
                            trainingRdd: JavaRDD[Sample],
                            criterion: Criterion[T],
                            optimMethod: OptimMethod[T],
                            endTrigger: Trigger,
                            batchSize: Int): Optimizer[T, MiniBatch[T]] = {
    val sampleRDD = toJSample(trainingRdd)

    val optimizer = new DistriOptimizer(
      _model = model,
      dataset = batching(DataSet.rdd(sampleRDD), batchSize)
        .asInstanceOf[DistributedDataSet[MiniBatch[T]]],
      criterion = criterion
    ).asInstanceOf[Optimizer[T, MiniBatch[T]]]
    enrichOptimizer(optimizer, endTrigger, optimMethod)
  }

  def createL1L2Regularizer(l1: Double, l2: Double): L1L2Regularizer[T] = {
    L1L2Regularizer[T](l1, l2)
  }

  def createL1Regularizer(l1: Double): L1Regularizer[T] = {
    L1Regularizer[T](l1)
  }

  def createL2Regularizer(l2: Double): L2Regularizer[T] = {
    L2Regularizer[T](l2)
  }

  def setValidation(optimizer: Optimizer[T, MiniBatch[T]],
                    batchSize: Int,
                    trigger: Trigger,
                    valRdd: JavaRDD[Sample],
                    vMethods: JList[ValidationMethod[T]]): Unit = {
    val sampleRDD = toJSample(valRdd)
    optimizer.setValidation(trigger, batching(DataSet.rdd(sampleRDD), batchSize.toInt),
      vMethods.asScala.toArray)
  }

  def setCheckPoint(optimizer: Optimizer[T, MiniBatch[T]],
    trigger: Trigger,
    checkPointPath: String,
    isOverwrite: Boolean): Unit = {
    optimizer.setCheckpoint(checkPointPath, trigger)
    if (isOverwrite) {
      optimizer.overWriteCheckpoint()
    }
  }

  def setTrainSummary(optimizer: Optimizer[T, MiniBatch[T]], summary: TrainSummary): Unit = {
    optimizer.setTrainSummary(summary)
  }

  def setValSummary(optimizer: Optimizer[T, MiniBatch[T]], summary: ValidationSummary): Unit = {
    optimizer.setValidationSummary(summary)
  }

  def summaryReadScalar(summary: Summary, tag: String): JList[JList[Any]] = {
    val result = summary.readScalar(tag)
    result.toList.map { item =>
      List(item._1, item._2, item._3).asJava.asInstanceOf[JList[Any]]
    }.asJava
  }

  def summarySetTrigger(
    summary: TrainSummary,
    summaryName: String,
    trigger: Trigger): TrainSummary = {
    summary.setSummaryTrigger(summaryName, trigger)
    summary
  }

  def createTrainSummary(logDir: String,
    appName: String): TrainSummary = {
    new TrainSummary(logDir, appName)
  }

  def createValidationSummary(logDir: String,
    appName: String): ValidationSummary = {
    new ValidationSummary(logDir, appName)
  }

  def createModel(input: JList[ModuleNode[T]], output: JList[ModuleNode[T]]): Graph[T] = {
    Graph(input.asScala.toArray, output.asScala.toArray)
  }

  def createNode(module: AbstractModule[Activity, Activity, T],
    x: JList[ModuleNode[T]]): ModuleNode[T] = {
    if (null == x || x.isEmpty) {
      module.inputs()
    } else {
      module.inputs(x.asScala: _*)
    }
  }

  def createInput(): ModuleNode[T] = {
    Input()
  }

  def initEngine(): Unit = {
    Engine.init
  }


  def setWeights(model: AbstractModule[Activity, Activity, T], weights: JList[JTensor]): Unit = {
    val weightTensor = weights.asScala.toArray.map(toTensor(_))
    model.setWeightsBias(weightTensor)
  }

  def getWeights(model: AbstractModule[Activity, Activity, T]): JList[JTensor] = {
    val weights = model.getWeightsBias()
    if (weights != null) {
      weights.map(toJTensor(_)).toList.asJava
    } else {
      null
    }
  }

  def updateParameters(model: AbstractModule[Activity, Activity, T], lr: Double): Unit = {
    model.updateParameters(ev.fromType(lr))
  }

  def uniform(a: Double, b: Double, size: JList[Int]): JTensor = {
    val result = Tensor[T]().resize(size.asScala.toArray)
    result.apply1(i => ev.fromType(RandomGenerator.RNG.uniform(a, b)))
    toJTensor(result)
  }

  def createZeros(): Zeros.type = {
    Zeros
  }

  def createOnes(): Ones.type = {
    Ones
  }

  def createConstInitMethod(value: Double): ConstInitMethod = {
    ConstInitMethod(value)
  }

  def createRandomUniform(lower: Double, upper: Double): InitializationMethod = {
    RandomUniform(lower, upper)
  }

  def createRandomUniform(): InitializationMethod = {
    RandomUniform
  }

  def createRandomNormal(mean: Double, stdv: Double): RandomNormal = {
    RandomNormal(mean, stdv)
  }

  def createXavier(): Xavier.type = {
    Xavier
  }

  def createMsraFiller(varianceNormAverage: Boolean = true): MsraFiller = {
    MsraFiller(varianceNormAverage)
  }

  def createBilinearFiller(): BilinearFiller.type = {
    BilinearFiller
  }

  def createHardSigmoid : HardSigmoid[T] = {
    HardSigmoid()
  }

  def setInitMethod(layer: Initializable, weightInitMethod: InitializationMethod,
    biasInitMethod: InitializationMethod): layer.type = {
    layer.setInitMethod(weightInitMethod, biasInitMethod)
  }

  def getHiddenStates(rec: Recurrent[T]): JList[JTensor] = {
    val states = rec.getHiddenState()
    activityToJTensors(states)
  }

  def setHiddenStates(rec: Recurrent[T], hiddenStates: JList[JTensor], isTable: Boolean): Unit = {
      rec.setHiddenState(jTensorsToActivity(hiddenStates, isTable))
  }

  def freeze(model: AbstractModule[Activity, Activity, T], freezeLayers: JList[String])
  : AbstractModule[Activity, Activity, T] = {
    if (null == freezeLayers) model.freeze() else model.freeze(freezeLayers.asScala: _*)
  }

  def unFreeze(model: AbstractModule[Activity, Activity, T],
    names: JList[String]): AbstractModule[Activity, Activity, T] = {
    if (names == null) {
      model.unFreeze()
    } else {
      model.unFreeze(names.asScala: _*)
    }
  }

  def setStopGradient(model: Graph[T], layers: JList[String]): Graph[T] = {
    model.stopGradient(layers.asScala.toArray)
  }

  def saveGraphTopology(model: Graph[T], logPath: String): Graph[T] = {
    model.saveGraphTopology(logPath)
  }

  def createResizeBilinear(
    outputHeight: Int,
    outputWidth: Int,
    alignCorner: Boolean
  ): ResizeBilinear[T] = {
    ResizeBilinear[T](outputHeight,
      outputWidth,
      alignCorner)
  }

  def createHighway(size: Int, withBias: Boolean, activation: String,
    wRegularizer: Regularizer[T] = null,
    bRegularizer: Regularizer[T] = null): Graph[T] = {
    Highway(size, withBias, activation, wRegularizer, bRegularizer)
  }

  def createUpSampling3D(size: JList[Int]): UpSampling3D[T] = {
    UpSampling3D(size.asScala.toArray)
  }

  def redirectSparkLogs(logPath: String): Unit = {
    LoggerFilter.redirectSparkInfoLogs(logPath)
  }

  def showBigDlInfoLogs(): Unit = {
    Logger.getLogger("com.intel.analytics.bigdl.optim").setLevel(Level.INFO)
  }

  def quantize(module: AbstractModule[Activity, Activity, T]): Module[T] = {
    module.quantize()
  }

  def createDLEstimator(model: Module[T], criterion: Criterion[T],
                        featureSize: JArrayList[Int],
                        labelSize: JArrayList[Int]): DLEstimator[T] = {
    new DLEstimator[T](model, criterion, featureSize.asScala.toArray, labelSize.asScala.toArray)
  }

  def createDLClassifier(model: Module[T], criterion: Criterion[T],
                         featureSize: JArrayList[Int],
                         labelSize: JArrayList[Int]): DLClassifier[T] = {
    new DLClassifier[T](model, criterion, featureSize.asScala.toArray)
  }

  def fitEstimator(estimator: DLEstimator[T], dataSet: DataFrame): DLModel[T] = {
    estimator.fit(dataSet)
  }

  def fitClassifier(classifier: DLClassifier[T], dataSet: DataFrame): DLModel[T] = {
    classifier.fit(dataSet)
  }

  def setBatchSizeDLEstimator(estimator: DLEstimator[T], batchSize: Int): DLEstimator[T] = {
    estimator.setBatchSize(batchSize)
  }

  def setBatchSizeDLClassifier(classifier: DLClassifier[T], batchSize: Int): DLClassifier[T] = {
    classifier.setBatchSize(batchSize)
  }

  def setMaxEpochDLEstimator(estimator: DLEstimator[T], maxEpoch: Int): DLEstimator[T] = {
    estimator.setMaxEpoch(maxEpoch)
  }

  def setMaxEpochDLClassifier(classifier: DLClassifier[T], maxEpoch: Int): DLClassifier[T] = {
    classifier.setMaxEpoch(maxEpoch)
  }

  def setLearningRateDLEstimator(estimator: DLEstimator[T], lr: Double): DLEstimator[T] = {
    estimator.setLearningRate(lr)
  }

  def setLearningRateDLClassifier(classifier: DLClassifier[T], lr: Double): DLClassifier[T] = {
    classifier.setLearningRate(lr)
  }

  def createDLModel(model: Module[T], featureSize: JArrayList[Int]): DLModel[T] = {
    new DLModel[T](model, featureSize.asScala.toArray)
  }

  def createDLClassifierModel(model: Module[T],
                              featureSize: JArrayList[Int]): DLClassifierModel[T] = {
    new DLClassifierModel[T](model, featureSize.asScala.toArray)
  }

  def dlModelTransform(dlModel: DLModel[T], dataSet: DataFrame): DataFrame = {
    dlModel.transform(dataSet)
  }

  def dlClassifierModelTransform(dlClassifierModel: DLClassifierModel[T],
                                 dataSet: DataFrame): DataFrame = {
    dlClassifierModel.transform(dataSet)
  }

  def setFeatureSizeDLModel(dlModel: DLModel[T], featureSize: JArrayList[Int]): DLModel[T] = {
    dlModel.setFeatureSize(featureSize.asScala.toArray)
  }

  def setFeatureSizeDLClassifierModel(dlClassifierModel: DLClassifierModel[T],
                                      featureSize: JArrayList[Int]): DLClassifierModel[T] = {
    dlClassifierModel.setFeatureSize(featureSize.asScala.toArray)
  }

  def setBatchSizeDLModel(dlModel: DLModel[T], batchSize: Int): DLModel[T] = {
    dlModel.setBatchSize(batchSize)
  }

  def setBatchSizeDLClassifierModel(dlClassifierModel: DLClassifierModel[T],
                                    batchSize: Int): DLClassifierModel[T] = {
    dlClassifierModel.setBatchSize(batchSize)
  }

  def findGraphNode(model: Graph[T], name: String): ModuleNode[T] = {
    model.node(name)
  }

  def getContainerModules(module: Container[Activity, Activity, T])
  : JList[AbstractModule[Activity, Activity, T]] = {
    module.modules.toList.asJava
  }

  def getFlattenModules(module: Container[Activity, Activity, T],
  includeContainer: Boolean)
  : JList[AbstractModule[Activity, Activity, T]] = {
    val result = ArrayBuffer[AbstractModule[Activity, Activity, T]]()
    doGetFlattenModules(module, includeContainer, result)
    result.toList.asJava
  }

  private def doGetFlattenModules(module: Container[Activity, Activity, T],
    includeContainer: Boolean,
    result: ArrayBuffer[AbstractModule[Activity, Activity, T]]): Unit = {
    if (includeContainer) {
      result.append(module)
    }
    module.modules.foreach {m =>
      if (m.isInstanceOf[Container[Activity, Activity, T]]) {
        doGetFlattenModules(m.asInstanceOf[Container[Activity, Activity, T]],
          includeContainer,
          result)
      } else {
        result.append(m)
      }
    }
  }

  def isWithWeights(module: Module[T]): Boolean = {
    val weights = module.getWeightsBias()
    return weights != null && !weights.isEmpty
  }

  def setRunningMean(module: BatchNormalization[T], runningMean: JTensor): Unit = {
    module.runningMean.set(toTensor(runningMean))
  }

  def setRunningStd(module: BatchNormalization[T], runningStd: JTensor): Unit = {
    module.runningVar.set(toTensor(runningStd))
  }

<<<<<<< HEAD
  def createMasking(maskValue: Double)
  : Masking[T] = {
    Masking[T](maskValue)
  }

  def createMaxout(inputSize: Int, outputSize: Int, maxoutNumber: Int, withBias: Boolean = true,
    wRegularizer: Regularizer[T] = null, bRegularizer: Regularizer[T] = null,
    initWeight: Tensor[T] = null, initBias: Tensor[T] = null)
  : Maxout[T] = {
    Maxout[T](inputSize, outputSize, maxoutNumber, withBias, wRegularizer, bRegularizer,
      initWeight, initBias)
  }
=======
  def createCosineProximityCriterion(): CosineProximityCriterion[T] = {
    CosineProximityCriterion[T]()
  }

  def createHFlip(): HFlip = {
    HFlip()
  }

  def createResize(resizeH: Int, resizeW: Int, resizeMode: Int = Imgproc.INTER_LINEAR): Resize = {
    Resize(resizeH, resizeW, resizeMode)
  }

  def createColorJitter(brightnessProb: Double = 0.5, brightnessDelta: Double = 32,
    contrastProb: Double = 0.5, contrastLower: Double = 0.5, contrastUpper: Double = 1.5,
    hueProb: Double = 0.5, hueDelta: Double = 18,
    saturationProb: Double = 0.5, saturationLower: Double = 0.5, saturationUpper: Double = 1.5,
    randomOrderProb: Double = 0, shuffle: Boolean = false): ColorJitter = {
    ColorJitter(brightnessProb, brightnessDelta, contrastProb,
      contrastLower, contrastUpper, hueProb, hueDelta, saturationProb,
      saturationLower, saturationUpper, randomOrderProb, shuffle)
  }

  def createBrightness(deltaLow: Double, deltaHigh: Double): Brightness = {
    Brightness(deltaLow, deltaHigh)
  }

  def createChannelOrder(): ChannelOrder = {
    ChannelOrder()
  }

  def createContrast(deltaLow: Double, deltaHigh: Double): Contrast = {
    Contrast(deltaLow, deltaHigh)
  }

  def createRandomCrop(cropWidth: Int, cropHeight: Int, isClip: Boolean): RandomCrop = {
    RandomCrop(cropWidth, cropHeight, isClip)
  }

  def createCenterCrop(cropWidth: Int, cropHeight: Int, isClip: Boolean): CenterCrop = {
    CenterCrop(cropWidth, cropHeight, isClip)
  }

  def createFixedCrop(wStart: Double,
    hStart: Double, wEnd: Double, hEnd: Double, normalized: Boolean,
    isClip: Boolean): FixedCrop = {
    FixedCrop(wStart.toFloat, hStart.toFloat, wEnd.toFloat, hEnd.toFloat, normalized, isClip)
  }

  def createDetectionCrop(roiKey: String, normalized: Boolean): DetectionCrop = {
    DetectionCrop(roiKey, normalized)
  }

  def createExpand(meansR: Int = 123, meansG: Int = 117, meansB: Int = 104,
    minExpandRatio: Double = 1.0,
    maxExpandRatio: Double = 4.0): Expand = {
    Expand(meansR, meansG, meansB, minExpandRatio, maxExpandRatio)
  }

  def createRandomAspectScale(scales: JList[Int], scaleMultipleOf: Int = 1,
    maxSize: Int = 1000): RandomAspectScale = {
    RandomAspectScale(scales.asScala.toArray, scaleMultipleOf, maxSize)
  }

  def createHue(deltaLow: Double, deltaHigh: Double): Hue = {
    Hue(deltaLow, deltaHigh)
  }

  def createRandomTransformer(transformer: FeatureTransformer, prob: Double): RandomTransformer = {
    RandomTransformer(transformer, prob)
  }

  def createSaturation(deltaLow: Double, deltaHigh: Double): Saturation = {
    Saturation(deltaLow, deltaHigh)
  }

  def createRandomSampler(): FeatureTransformer = {
    RandomSampler()
  }

  def createChannelNormalize(meanR: Double, meanG: Double, meanB: Double,
    stdR: Double = 1, stdG: Double = 1, stdB: Double = 1): FeatureTransformer = {
    ChannelNormalize(meanR.toFloat, meanG.toFloat, meanB.toFloat,
      stdR.toFloat, stdG.toFloat, stdB.toFloat)
  }

  def createAspectScale(scale: Int, scaleMultipleOf: Int, maxSize: Int): FeatureTransformer = {
    AspectScale(scale, scaleMultipleOf, maxSize)
  }

  def createFiller(startX: Double, startY: Double, endX: Double, endY: Double,
    value: Int = 255): Filler = {
    Filler(startX.toFloat, startY.toFloat, endX.toFloat, endY.toFloat, value)
  }

  def createPixelNormalize(means: JList[Double]): PixelNormalizer = {
    PixelNormalizer(means.asScala.toArray.map(_.toFloat))
  }

  def createRoiProject(needMeetCenterConstraint: Boolean): RoiProject = {
    RoiProject(needMeetCenterConstraint)
  }

  def createRoiResize(normalized: Boolean): RoiResize = {
    RoiResize(normalized)
  }

  def createRoiHFlip(normalized: Boolean = true): RoiHFlip = {
    RoiHFlip(normalized)
  }

  def createRoiNormalize(): RoiNormalize = {
    RoiNormalize()
  }

  def transformImageFeature(transformer: FeatureTransformer, feature: ImageFeature)
  : ImageFeature = {
    transformer.transform(feature)
  }


  def transformImageFrame(transformer: FeatureTransformer,
    imageFrame: ImageFrame): ImageFrame = {
    imageFrame.transform(transformer)
  }

  def createDistributedImageFrame(imageRdd: JavaRDD[JTensor], labelRdd: JavaRDD[JTensor])
  : DistributedImageFrame = {
    require(null != imageRdd, "imageRdd cannot be null")
    val featureRdd = if (null != labelRdd) {
      imageRdd.rdd.zip(labelRdd.rdd).map(data => {
        createImageFeature(data._1, data._2)
      })
    } else {
      imageRdd.rdd.map(image => {
        createImageFeature(image, null)
      })
    }
    new DistributedImageFrame(featureRdd)
  }

  def createLocalImageFrame(images: JList[JTensor], labels: JList[JTensor])
  : LocalImageFrame = {
    require(null != images, "images cannot be null")
    val features = if (null != labels) {
      (0 until images.size()).map(i => {
        createImageFeature(images.get(i), labels.get(i))
      })
    } else {
      (0 until images.size()).map(i => {
        createImageFeature(images.get(i), null)
      })
    }
    new LocalImageFrame(features.toArray)
  }

  def createPipeline(list: JList[FeatureTransformer]): FeatureTransformer = {
    var cur = list.get(0)
    (1 until list.size()).foreach(t => cur = cur -> list.get(t))
    cur
  }


  def createImageFeature(data: JTensor = null, label: JTensor = null, uri: String = null)
  : ImageFeature = {
    val feature = new ImageFeature()
    if (null != data) {
      val mat = OpenCVMat.fromFloats(data.storage, data.shape(0), data.shape(1))
      feature(ImageFeature.mat) = mat
      feature(ImageFeature.size) = mat.shape()
    }
    if (null != label) {
      // todo: may need a method to change label format if needed
      feature(ImageFeature.label) = toTensor(label)
    }
    if (null != uri) {
      feature(ImageFeature.uri) = uri
    }
    feature
  }

  def imageFeatureToSample(imageFeature: ImageFeature,
    floatKey: String = ImageFeature.floats, toChw: Boolean = true,
    withImInfo: Boolean = false): Sample = {
    val imageTensor = imageFeatureToImageTensor(imageFeature, floatKey, toChw)
    val features = new util.ArrayList[JTensor]()
    features.add(imageTensor)
    if (withImInfo) {
      val imInfo = imageFeature.getImInfo()
      features.add(toJTensor(imInfo.asInstanceOf[Tensor[T]]))
    }
    val label = new util.ArrayList[JTensor]()
    label.add(imageFeatureToLabelTensor(imageFeature))
    Sample(features, label, "float")
  }

  def imageFeatureGetKeys(imageFeature: ImageFeature): JList[String] = {
    imageFeature.keys().toList.asJava
  }

  def distributedImageFrameToSampleRdd(imageFrame: DistributedImageFrame,
    floatKey: String = ImageFeature.floats, toChw: Boolean = true, withImInfo: Boolean = false)
  : JavaRDD[Sample] = {
    imageFrame.rdd.map(imageFeatureToSample(_, floatKey, toChw, withImInfo)).toJavaRDD()
  }

  def distributedImageFrameToImageTensorRdd(imageFrame: DistributedImageFrame,
    floatKey: String = ImageFeature.floats, toChw: Boolean = true): JavaRDD[JTensor] = {
    imageFrame.rdd.map(imageFeatureToImageTensor(_, floatKey, toChw)).toJavaRDD()
  }

  def distributedImageFrameToLabelTensorRdd(imageFrame: DistributedImageFrame): JavaRDD[JTensor] = {
    imageFrame.rdd.map(imageFeatureToLabelTensor).toJavaRDD()
  }

  def localImageFrameToSample(imageFrame: LocalImageFrame,
    floatKey: String = ImageFeature.floats, toChw: Boolean = true, withImInfo: Boolean = false)
  : JList[Sample] = {
    imageFrame.array.map(imageFeatureToSample(_, floatKey, toChw, withImInfo)).toList.asJava
  }

  def localImageFrameToImageTensor(imageFrame: LocalImageFrame,
    floatKey: String = ImageFeature.floats, toChw: Boolean = true): JList[JTensor] = {
    imageFrame.array.map(imageFeatureToImageTensor(_, floatKey, toChw)).toList.asJava
  }

  def localImageFrameToLabelTensor(imageFrame: LocalImageFrame): JList[JTensor] = {
    imageFrame.array.map(imageFeatureToLabelTensor).toList.asJava
  }

  def imageFeatureToImageTensor(imageFeature: ImageFeature,
    floatKey: String = ImageFeature.floats, toChw: Boolean = true): JTensor = {
    toJTensor(imageFeature.toTensor(floatKey, toChw).asInstanceOf[Tensor[T]])
  }

  def imageFeatureToLabelTensor(imageFeature: ImageFeature): JTensor = {
    val label = if (imageFeature.hasLabel()) {
      imageFeature.getLabel[Tensor[T]]
    } else {
      Tensor[T](1).fill(ev.fromType[Float](-1f))
    }
    toJTensor(label)
  }

  def read(path: String, sc: JavaSparkContext): ImageFrame = {
    if (sc == null) ImageFrame.read(path, null) else ImageFrame.read(path, sc.sc)
  }

  def readParquet(path: String, sqlContext: SQLContext): DistributedImageFrame = {
    ImageFrame.readParquet(path, sqlContext)
  }

  def createBytesToMat(): BytesToMat = {
    BytesToMat()
  }

  def isLocal(imageFrame: ImageFrame): Boolean = imageFrame.isLocal()

  def isDistributed(imageFrame: ImageFrame): Boolean = imageFrame.isDistributed()
>>>>>>> 51306cec
}

object PythonBigDLUtils {
  def toTensor[T: ClassTag](jTensor: JTensor, typeName: String)
    (implicit ev: TensorNumeric[T]): Tensor[T] = {
    if (jTensor == null) return null

    typeName match {
      case "float" =>
        Tensor(jTensor.storage.map(x => ev.fromType(x.toFloat)), jTensor.shape)
      case "double" =>
        Tensor(jTensor.storage.map(x => ev.fromType(x.toDouble)), jTensor.shape)
      case t: String =>
        throw new IllegalArgumentException(s"Not supported type: ${t}")
    }
  }
}<|MERGE_RESOLUTION|>--- conflicted
+++ resolved
@@ -2336,7 +2336,6 @@
     module.runningVar.set(toTensor(runningStd))
   }
 
-<<<<<<< HEAD
   def createMasking(maskValue: Double)
   : Masking[T] = {
     Masking[T](maskValue)
@@ -2349,7 +2348,7 @@
     Maxout[T](inputSize, outputSize, maxoutNumber, withBias, wRegularizer, bRegularizer,
       initWeight, initBias)
   }
-=======
+
   def createCosineProximityCriterion(): CosineProximityCriterion[T] = {
     CosineProximityCriterion[T]()
   }
@@ -2608,7 +2607,6 @@
   def isLocal(imageFrame: ImageFrame): Boolean = imageFrame.isLocal()
 
   def isDistributed(imageFrame: ImageFrame): Boolean = imageFrame.isDistributed()
->>>>>>> 51306cec
 }
 
 object PythonBigDLUtils {
