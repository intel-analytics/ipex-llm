/*
 * Copyright 2016 The BigDL Authors.
 *
 * Licensed under the Apache License, Version 2.0 (the "License");
 * you may not use this file except in compliance with the License.
 * You may obtain a copy of the License at
 *
 *     http://www.apache.org/licenses/LICENSE-2.0
 *
 * Unless required by applicable law or agreed to in writing, software
 * distributed under the License is distributed on an "AS IS" BASIS,
 * WITHOUT WARRANTIES OR CONDITIONS OF ANY KIND, either express or implied.
 * See the License for the specific language governing permissions and
 * limitations under the License.
 */

package com.intel.analytics.bigdl.nn

import com.intel.analytics.bigdl.nn.abstractnn.{Initializable, TensorModule}
import com.intel.analytics.bigdl.optim.Regularizer
import com.intel.analytics.bigdl.tensor.TensorNumericMath.TensorNumeric
import com.intel.analytics.bigdl.tensor.{DoubleType, FloatType, Tensor}
import com.intel.analytics.bigdl.utils.RandomGenerator._
import com.intel.analytics.bigdl.utils.{Shape, T, Table}
import org.apache.spark.sql.catalyst.optimizer.OptimizeIn

import scala.reflect.ClassTag

/**
 * Applies a 3D convolution over an input image composed of several input planes. The input tensor
 * in forward(input) is expected to be a 4D tensor (nInputPlane x time x height x width).
 * @param nInputPlane The number of expected input planes in the image given into forward()
 * @param nOutputPlane The number of output planes the convolution layer will produce.
 * @param kT The kernel size of the convolution in time
 * @param kW The kernel width of the convolution
 * @param kH The kernel height of the convolution
 * @param dT The step of the convolution in the time dimension. Default is 1
 * @param dW The step of the convolution in the width dimension. Default is 1
 * @param dH The step of the convolution in the height dimension. Default is 1
 * @param padT Additional zeros added to the input plane data on both sides of time axis.
 * Default is 0. (kT-1)/2 is often used here.
 * @param padW The additional zeros added per width to the input planes.
 * @param padH The additional zeros added per height to the input planes.
 * @param withBias whether with bias
 * @param wRegularizer: instance of [[Regularizer]]
 * (eg. L1 or L2 regularization), applied to the input weights matrices.
 * @param bRegularizer: instance of [[Regularizer]]
 * applied to the bias.
 * @tparam T The numeric type in the criterion, usually which are [[Float]] or [[Double]]
 */
class VolumetricConvolution[T: ClassTag](
  val nInputPlane: Int, val nOutputPlane: Int,
  val kT: Int, val kW: Int, val kH: Int,
  val dT: Int = 1, val dW: Int = 1, val dH: Int = 1,
  val padT: Int = 0, val padW: Int = 0, val padH: Int = 0, withBias: Boolean = true,
  var wRegularizer: Regularizer[T] = null,
  var bRegularizer: Regularizer[T] = null
)(implicit ev: TensorNumeric[T]) extends TensorModule[T] with Initializable {

  require(kT > 0 && kW > 0 && kH > 0, "kernel size should be greater than zero," +
    s" but got kT: $kT kH: $kH kW: $kW")
  require(dT > 0 && dW > 0 && dH > 0, "stride should be greater than zero," +
    s" but got dT: $dT dH: $dH dW: $dW")

  val weight: Tensor[T] = Tensor[T](nOutputPlane, nInputPlane, kT, kH, kW)
  val bias: Tensor[T] = if (withBias) Tensor[T](nOutputPlane) else null

  val gradWeight: Tensor[T] = Tensor[T](nOutputPlane, nInputPlane, kT, kH, kW)
  val gradBias: Tensor[T] = if (withBias) Tensor[T](nOutputPlane) else null

  val fInput = Tensor[T]()
  val fGradInput = Tensor[T]()

  private val onesBias = if (withBias) Tensor[T]() else null
  protected var weightMM: Tensor[T] = null
  protected var gradWeightMM: Tensor[T] = null

  {
    val stdv = 1.0 / math.sqrt(kT * kW * kH * nInputPlane)
    val wInit: InitializationMethod = RandomUniform(-stdv, stdv)
    val bInit: InitializationMethod = RandomUniform(-stdv, stdv)

    setInitMethod(wInit, bInit)
  }

  override def reset(): Unit = {
    weightInitMethod.init(weight, VariableFormat.OUT_IN_KT_KH_KW)
    Option(bias).foreach(biasInitMethod.init(_, VariableFormat.ONE_D))
    zeroGradParameters()
  }

  override def clearState(): this.type = {
    super.clearState()
    fInput.set()
    fGradInput.set()
    if (withBias) onesBias.set()
    this
  }

  override def updateParameters(learningRate: T): Unit = {
    weight.map(gradWeight, (a, b) => ev.minus(a, ev.times(learningRate, b)))
    if (withBias) {
      bias.map(gradBias, (a, b) => ev.minus(a, ev.times(learningRate, b)))
    }
  }

  override def zeroGradParameters(): Unit = {
    gradWeight.zero()
    if (withBias) gradBias.zero()
  }

  override def parameters(): (Array[Tensor[T]], Array[Tensor[T]]) = {
    if (withBias) {
      (Array(this.weight, this.bias), Array(this.gradWeight, this.gradBias))
    } else {
      (Array(this.weight), Array(this.gradWeight))
    }
  }

  override def getParametersTable(): Table = {
    if (withBias) {
      T(getName() -> T("weight" -> weight, "bias" -> bias,
        "gradWeight" -> gradWeight, "gradBias" -> gradBias))
    } else {
      T(getName() -> T("weight" -> weight,
        "gradWeight" -> gradWeight))
    }
  }

<<<<<<< HEAD
  private def updateOutputFrame(input: Tensor[T], output: Tensor[T], weight: Tensor[T],
    bias: Tensor[T], fInput: Tensor[T], kT: Int, kW: Int, kH: Int, dT: Int, dW: Int,
//    dH: Int, pT: Int, pW: Int, pH: Int, nInputPlane: Int, inputDepth: Int,
    dH: Int, padFront: Int, padLeft: Int, padTop: Int, padBack: Int, padRight: Int, padBottom: Int,
    nInputPlane: Int, inputDepth: Int,
    inputWidth: Int, inputHeight: Int, nOutputPlane: Int, outputDepth: Int, outputWidth: Int,
    outputHeight: Int): Unit = {
    val output2d = output.view(nOutputPlane, outputDepth * outputHeight * outputWidth)

    ev.getType() match {
      case DoubleType =>
        NNPrimitive.unfoldedCopyVolDouble(fInput.asInstanceOf[Tensor[Double]],
          input.asInstanceOf[Tensor[Double]], kT, kW, kH, dT, dW, dH,
          padFront, padLeft, padTop, padBack, padRight, padBottom,
//          pT, pW, pH,
          nInputPlane,
          inputDepth, inputWidth, inputHeight, outputDepth, outputWidth, outputHeight)
      case FloatType =>
        NNPrimitive.unfoldedCopyVolFloat(fInput.asInstanceOf[Tensor[Float]],
          input.asInstanceOf[Tensor[Float]], kT, kW, kH, dT, dW, dH,
//          pT, pW, pH,
          padFront, padLeft, padTop, padBack, padRight, padBottom,
          nInputPlane,
          inputDepth, inputWidth, inputHeight, outputDepth, outputWidth, outputHeight)
    }

    output2d.addmm(ev.zero, output2d, ev.one, weight, fInput)
    if (withBias) {
      output2d.addr(ev.one, bias, onesBias)
=======
  override def computeOutputShape(inputShape: Shape): Shape = {
    val input = inputShape.toSingle().toArray
    require(input.length == 5,
      s"Convolution3D requires 5D input, but got input dim ${input.length}")
    require(input(1) == nInputPlane, s"input.size(1) should be equal to nInputPlane. " +
      s"But In ${this.getName()} : input.size(1) is: ${ input(1) } ," +
      s" nInputPlane is: ${ nInputPlane }")
    val inputWidth = input(4)
    val inputHeight = input(3)
    val inputDepth = input(2)
    val sizes = if (padW == -1 && padH == -1 && padT == -1) {
      Utils.getSAMEOutSizeAndPadding(inputHeight, inputWidth, dH,
        dW, kH, kW, inputDepth, dT, kT)
    } else {
      Utils.getOutSizeAndPadding(inputHeight, inputWidth, dH,
        dW, kH, kW, padH, padW, ceilMode = false, inputdepth = inputDepth,
        dt = dT, kt = kT, padt = padT)
>>>>>>> f530177e
    }
    val outputDepth = sizes(6)
    val outputHeight = sizes(7)
    val outputWidth = sizes(8)
    require(outputWidth >= 1 && outputDepth >= 1 && outputHeight >= 1,
      s"Given input size: (${ input.mkString("x") })." +
        s" Calculated output size:" +
        s" (${ nOutputPlane }x${ outputDepth }x${ outputHeight }x${ outputWidth })." +
        s" Output size is too small")
    Shape(input(0), nOutputPlane, outputDepth, outputHeight, outputWidth)
  }

  /**
   * Computes the output using the current parameter set of the class and input. This function
   * returns the result which is stored in the output field.
   * @param input
   * @return
   */
  override def updateOutput(input: Tensor[T]): Tensor[T] = {
    require(input.isContiguous(), "input should be contiguous")
    require(input.dim() == 4 || input.dim() == 5,
      s"4D or 5D (batch mode) tensor expected for input, but got: ${ input.dim() }d")

    if (weightMM == null || weightMM.storage().isEmpty) {
      weightMM = weight.view(nOutputPlane, nInputPlane * kT * kH * kW)
    }

    require(weight.dim() == 2 || weight.dim() == 5,
      s"weight tensor should be 2D or 5D - got ${ weight.dim() }")


    if (input.dim() == 4) {
      require(input.size(1) == nInputPlane, s"input.size(1) should be equal to nInputPlane. " +
        s"But In ${this.getName()} : input.size(1) is: ${ input.size(1) } ," +
        s" nInputPlane is: ${ nInputPlane }")
    }

    VolumetricConvolution.conv3d(input, output, weightMM, bias, onesBias, fInput,
      nInputPlane, nOutputPlane, withBias, kT, kW, kH, dT, dW, dH, padT, padW, padH)
    output
  }

  /**
   * Computing the gradient of the module with respect to its own input. This is returned in
   * gradInput. Also, the gradInput state variable is updated accordingly.
   * @param input
   * @param gradOutput
   * @return
   */
  override def updateGradInput(input: Tensor[T], gradOutput: Tensor[T]): Tensor[T] = {
    require(input.dim() == 4 || input.dim() == 5,
      s"4D or 5D (batch mode) tensor expected for input, but got: ${ input.dim() }d")

    VolumetricConvolution.conv3DBackpropInput(input, gradInput, gradOutput, weightMM,
      fGradInput, kT, kW, kH, dT, dW, dH, padT, padW, padH)
    gradInput
  }

  override def accGradParameters(input: Tensor[T], gradOutput: Tensor[T]): Unit = {
    require(gradOutput.isContiguous(), "gradOutput should be contiguous")
    if (gradWeightMM == null || gradWeightMM.storage().isEmpty) {
      gradWeightMM = gradWeight.view(nOutputPlane, nInputPlane * kT * kH * kW)
    }

    VolumetricConvolution.conv3DBackpropFilter(input, gradOutput, gradWeightMM, gradBias,
      fInput, scaleB, scaleW, withBias)

    if (null != wRegularizer) {
      wRegularizer.accRegularization(weight, gradWeight, scaleW)
    }
    if (withBias && null != bRegularizer) {
      bRegularizer.accRegularization(bias, gradBias, scaleB)
    }
  }

  override def toString: String = {
    s"nn.VolumetricConvolution($nInputPlane -> $nOutputPlane, $kT x $kW x" +
      s" $kH, $dT, $dW, $dH, $padT, $padW, $padH)"
  }
}

object VolumetricConvolution {
  def apply[@specialized(Float, Double) T: ClassTag](
    nInputPlane: Int, nOutputPlane: Int,
    kT: Int, kW: Int, kH: Int,
    dT: Int = 1, dW: Int = 1, dH: Int = 1,
    padT: Int = 0, padW: Int = 0, padH: Int = 0, withBias: Boolean = true,
    wRegularizer: Regularizer[T] = null,
    bRegularizer: Regularizer[T] = null
  )(implicit ev: TensorNumeric[T]): VolumetricConvolution[T] = {
    new VolumetricConvolution[T](nInputPlane, nOutputPlane, kT, kW, kH,
      dT, dW, dH, padT, padW, padH, withBias, wRegularizer, bRegularizer)
  }

  private[bigdl] def conv3d[T](input: Tensor[T],
                               output: Tensor[T],
                               weightMM: Tensor[T],
                               bias: Tensor[T],
                               onesBias: Tensor[T],
                               fInput: Tensor[T],
                               nInputPlane: Int,
                               nOutputPlane: Int,
                               withBias: Boolean,
                               kT: Int, kW: Int, kH: Int,
                               dT: Int, dW: Int, dH: Int,
                               padT: Int, padW: Int, padH: Int
                              )(implicit ev: TensorNumeric[T]): Unit = {
    val dimDepth = if (input.dim() == 4) 2 else 3
    val dimWidth = if (input.dim() == 4) 4 else 5
    val dimHeight = if (input.dim() == 4) 3 else 4

    val inputWidth = input.size(dimWidth)
    val inputHeight = input.size(dimHeight)
    val inputDepth = input.size(dimDepth)

<<<<<<< HEAD
//    val outputDepth = (inputDepth + 2 * padT - kT) / dT + 1
//    val outputHeight = (inputHeight + 2 * padH - kH) / dH + 1
//    val outputWidth = (inputWidth + 2 * padW - kW) / dW + 1
=======
    val sizes = if (padW == -1 && padH == -1 && padT == -1) {
      Utils.getSAMEOutSizeAndPadding(inputHeight, inputWidth, dH,
        dW, kH, kW, inputDepth, dT, kT)
    } else {
      Utils.getOutSizeAndPadding(inputHeight, inputWidth, dH,
        dW, kH, kW, padH, padW, ceilMode = false, inputdepth = inputDepth,
        dt = dT, kt = kT, padt = padT)
    }
    val padFront = sizes(0)
    val padBack = sizes(1)
    val padLeft = sizes(4)
    val padRight = sizes(5)
    val padTop = sizes(2)
    val padBottom = sizes(3)
    val outputDepth = sizes(6)
    val outputHeight = sizes(7)
    val outputWidth = sizes(8)
>>>>>>> f530177e

    
    val sizes = if (padW == -1 && padH == -1 && padT == -1) {
      Utils.getSAMEOutSizeAndPadding(inputHeight, inputWidth, dH,
        dW, kH, kW, inputDepth, dT, kT)
    } else {
      Utils.getOutSizeAndPadding(inputHeight, inputWidth, dH,
        dW, kH, kW, padH, padW, ceilMode = false, inputdepth = inputDepth,
        dt = dT, kt = kT, padt = padT)
    }
    val padFront = sizes(0)
    val padBack = sizes(1)
    val padLeft = sizes(4)
    val padRight = sizes(5)
    val padTop = sizes(2)
    val padBottom = sizes(3)
    val outputDepth = sizes(6)
    val outputHeight = sizes(7)
    val outputWidth = sizes(8)
//    val (padFront =  padBack, padTop, padBottom, padLeft,
    // padRight, outputDepth, outputHeight, outputWidth) =
      
    require(outputWidth >= 1 && outputDepth >= 1 && outputHeight >= 1,
      s"Given input size: (${ input.size().mkString("x") })." +
        s" Calculated output size:" +
        s" (${ nOutputPlane }x${ outputDepth }x${ outputHeight }x${ outputWidth })." +
        s" Output size is too small")

    if (withBias && (onesBias.dim() != 1 || onesBias.size(1) !=
      outputHeight * outputWidth * outputDepth)) {
      onesBias.resize(Array(outputHeight * outputWidth * outputDepth)).fill(ev.one)
    }

    if (input.dim() == 4) {
      fInput.resize(kT * kW * kH * nInputPlane, outputDepth * outputHeight * outputWidth)
      output.resize(nOutputPlane, outputDepth, outputHeight, outputWidth)
      updateOutputFrame(input, output, weightMM, bias, fInput, kT, kW, kH, dT, dW, dH,
<<<<<<< HEAD
//        padT, padW, padH, nInputPlane, inputDepth, inputWidth, inputHeight,
        padFront, padLeft, padTop, padBack, padRight, padBottom, nInputPlane,
        inputDepth, inputWidth, inputHeight,
        nOutputPlane, outputDepth, outputWidth, outputHeight)
=======
        padFront, padLeft, padTop, padBack, padRight, padBottom, nInputPlane,
        inputDepth, inputWidth, inputHeight,
        nOutputPlane, outputDepth, outputWidth, outputHeight, withBias, onesBias)
>>>>>>> f530177e
    } else {
      fInput.resize(input.size(1), kT * kW * kH * nInputPlane,
        outputDepth * outputHeight * outputWidth)
      output.resize(input.size(1), nOutputPlane, outputDepth, outputHeight, outputWidth)

      var t = 1
      while (t <= input.size(1)) {
        val inputT = input.select(1, t)
        val outputT = output.select(1, t)
        val fInputT = fInput.select(1, t)
        updateOutputFrame(inputT, outputT, weightMM, bias, fInputT,
          kT, kW, kH,
          dT, dW, dH,
<<<<<<< HEAD
//          padT, padW, padH,
=======
>>>>>>> f530177e
          padFront, padLeft, padTop, padBack, padRight, padBottom,
          nInputPlane, inputDepth, inputWidth, inputHeight,
          nOutputPlane, outputDepth, outputWidth, outputHeight, withBias, onesBias)
        t += 1
      }
    }
  }

  private def updateOutputFrame[T](
    input: Tensor[T], output: Tensor[T], weight: Tensor[T],
    bias: Tensor[T], fInput: Tensor[T], kT: Int, kW: Int, kH: Int, dT: Int, dW: Int, dH: Int,
    padFront: Int, padLeft: Int, padTop: Int, padBack: Int, padRight: Int, padBottom: Int,
    nInputPlane: Int, inputDepth: Int, inputWidth: Int, inputHeight: Int,
    nOutputPlane: Int, outputDepth: Int, outputWidth: Int, outputHeight: Int,
    withBias: Boolean, onesBias: Tensor[T])
                                  (implicit ev: TensorNumeric[T]): Unit = {
    val output2d = output.view(nOutputPlane, outputDepth * outputHeight * outputWidth)

    ev.getType() match {
      case DoubleType =>
        NNPrimitive.unfoldedCopyVolDouble(fInput.asInstanceOf[Tensor[Double]],
          input.asInstanceOf[Tensor[Double]], kT, kW, kH, dT, dW, dH,
          padFront, padLeft, padTop, padBack, padRight, padBottom,
          nInputPlane,
          inputDepth, inputWidth, inputHeight, outputDepth, outputWidth, outputHeight)
      case FloatType =>
        NNPrimitive.unfoldedCopyVolFloat(fInput.asInstanceOf[Tensor[Float]],
          input.asInstanceOf[Tensor[Float]], kT, kW, kH, dT, dW, dH,
          padFront, padLeft, padTop, padBack, padRight, padBottom,
          nInputPlane,
          inputDepth, inputWidth, inputHeight, outputDepth, outputWidth, outputHeight)
    }

    output2d.addmm(ev.zero, output2d, ev.one, weight, fInput)
    if (withBias) {
      output2d.addr(ev.one, bias, onesBias)
    }
  }

  private[bigdl] def conv3DBackpropInput[T](inputSize: Array[Int],
                                            gradInput: Tensor[T],
                                            gradOutput: Tensor[T],
                                            weightMM: Tensor[T],
                                            fGradInput: Tensor[T],
                                            kT: Int, kW: Int, kH: Int,
                                            dT: Int, dW: Int, dH: Int,
                                            padT: Int, padW: Int, padH: Int
                                           )(implicit ev: TensorNumeric[T]): Unit = {
    val dimChannel = if (inputSize.length == 4) 1 else 2
    val dimDepth = if (inputSize.length == 4) 2 else 3
    val dimWidth = if (inputSize.length == 4) 4 else 5
    val dimHeight = if (inputSize.length == 4) 3 else 4

    val nInputPlane = inputSize(dimChannel - 1)
    val inputWidth = inputSize(dimWidth - 1)
    val inputHeight = inputSize(dimHeight - 1)
    val inputDepth = inputSize(dimDepth - 1)


    val outputDepth = gradOutput.size(dimDepth)
    val outputHeight = gradOutput.size(dimHeight)
    val outputWidth = gradOutput.size(dimWidth)

    val sizes = if (padW == -1 && padH == -1 && padT == -1) {
      Utils.getSAMEOutSizeAndPadding(inputHeight, inputWidth, dH,
        dW, kH, kW, inputDepth, dT, kT)
    } else {
      Utils.getOutSizeAndPadding(inputHeight, inputWidth, dH,
        dW, kH, kW, padH, padW, ceilMode = false, inputdepth = inputDepth,
        dt = dT, kt = kT, padt = padT)
    }
    val padFront = sizes(0)
    val padBack = sizes(1)
    val padLeft = sizes(4)
    val padRight = sizes(5)
    val padTop = sizes(2)
    val padBottom = sizes(3)

    gradInput.resize(inputSize)

    if (inputSize.length == 4) {
      fGradInput.resize(kT * kW * kH * nInputPlane, outputDepth * outputHeight * outputWidth)
      require(gradOutput.isContiguous(), "gradOutput should be contiguous")
      updateGradInputFrame(gradInput, gradOutput, weightMM.transpose(1, 2), fGradInput,
        kT, kW, kH,
        dT, dW, dH,
        padFront, padLeft, padTop, padBack, padRight, padBottom)
    } else {
      fGradInput.resize(inputSize(0), kT * kW * kH * nInputPlane,
        outputDepth * outputHeight * outputWidth)
      // batch mode
      var t = 1
      while (t <= inputSize(0)) {
        val gradInputT = gradInput.select(1, t)
        val gradOutputT = gradOutput.select(1, t)
        val fGradInputT = fGradInput.select(1, t)
        require(gradOutputT.isContiguous(), "each batch of gradOutput should be contiguous")
        updateGradInputFrame(gradInputT, gradOutputT, weightMM.transpose(1, 2), fGradInputT,
          kT, kW, kH,
          dT, dW, dH,
          padFront, padLeft, padTop, padBack, padRight, padBottom)
        t += 1
      }
    }
  }

  private[bigdl] def conv3DBackpropInput[T](input: Tensor[T],
                                         gradInput: Tensor[T],
                                         gradOutput: Tensor[T],
                                         weightMM: Tensor[T],
                                         fGradInput: Tensor[T],
                                         kT: Int, kW: Int, kH: Int,
                                         dT: Int, dW: Int, dH: Int,
                                         padT: Int, padW: Int, padH: Int
                                        )(implicit ev: TensorNumeric[T]): Unit = {
    conv3DBackpropInput(input.size(), gradInput, gradOutput, weightMM, fGradInput,
      kT, kW, kH, dT, dW, dH, padT, padW, padH)
  }

  private def updateGradInputFrame[T](
    gradInput: Tensor[T], gradOutput: Tensor[T], weight: Tensor[T],
    fGradInput: Tensor[T], kT: Int, kW: Int, kH: Int, dT: Int, dW: Int, dH: Int,
<<<<<<< HEAD
//    pT: Int, pW: Int, pH: Int): Unit = {
    padFront: Int, padLeft: Int, padTop: Int, padBack: Int, padRight: Int, padBottom: Int):
    Unit = {
=======
    padFront: Int, padLeft: Int, padTop: Int, padBack: Int, padRight: Int, padBottom: Int)
                                     (implicit ev: TensorNumeric[T]):
  Unit = {
>>>>>>> f530177e
    val gradOutput2d = gradOutput.view(gradOutput.size(1),
      gradOutput.size(2) * gradOutput.size(3) * gradOutput.size(4))
    fGradInput.addmm(ev.zero, fGradInput,
      ev.one, weight, gradOutput2d)

    gradInput.zero()
    ev.getType() match {
      case DoubleType =>
        NNPrimitive.unfoldedAccVolDouble(fGradInput.asInstanceOf[Tensor[Double]],
          gradInput.asInstanceOf[Tensor[Double]], kT, kW, kH, dT, dW, dH,
<<<<<<< HEAD
//          pT, pW, pH,
=======
>>>>>>> f530177e
          padFront, padLeft, padTop, padBack, padRight, padBottom,
          gradInput.size(1), gradInput.size(2), gradInput.size(4), gradInput.size(3),
          gradOutput.size(2), gradOutput.size(4), gradOutput.size(3))
      case FloatType =>
        NNPrimitive.unfoldedAccVolFloat(fGradInput.asInstanceOf[Tensor[Float]],
          gradInput.asInstanceOf[Tensor[Float]], kT, kW, kH, dT, dW, dH,
<<<<<<< HEAD
//          pT, pW, pH,
=======
>>>>>>> f530177e
          padFront, padLeft, padTop, padBack, padRight, padBottom,
          gradInput.size(1), gradInput.size(2), gradInput.size(4), gradInput.size(3),
          gradOutput.size(2), gradOutput.size(4), gradOutput.size(3))
    }

  }

<<<<<<< HEAD
  /**
   * Computing the gradient of the module with respect to its own input. This is returned in
   * gradInput. Also, the gradInput state variable is updated accordingly.
   * @param input
   * @param gradOutput
   * @return
   */
  override def updateGradInput(input: Tensor[T], gradOutput: Tensor[T]): Tensor[T] = {
    require(input.dim() == 4 || input.dim() == 5,
      s"4D or 5D (batch mode) tensor expected for input, but got: ${ input.dim() }d")

=======
  private[bigdl] def populateFInput[T](
                               input: Tensor[T],
                               fInput: Tensor[T],
                               nInputPlane: Int,
                               nOutputPlane: Int,
                               kT: Int, kW: Int, kH: Int,
                               dT: Int, dW: Int, dH: Int,
                               padT: Int, padW: Int, padH: Int
                              )(implicit ev: TensorNumeric[T]): Unit = {
>>>>>>> f530177e
    val dimDepth = if (input.dim() == 4) 2 else 3
    val dimWidth = if (input.dim() == 4) 4 else 5
    val dimHeight = if (input.dim() == 4) 3 else 4

    val inputWidth = input.size(dimWidth)
    val inputHeight = input.size(dimHeight)
    val inputDepth = input.size(dimDepth)
<<<<<<< HEAD
=======

>>>>>>> f530177e
    val sizes = if (padW == -1 && padH == -1 && padT == -1) {
      Utils.getSAMEOutSizeAndPadding(inputHeight, inputWidth, dH,
        dW, kH, kW, inputDepth, dT, kT)
    } else {
      Utils.getOutSizeAndPadding(inputHeight, inputWidth, dH,
        dW, kH, kW, padH, padW, ceilMode = false, inputdepth = inputDepth,
<<<<<<< HEAD
      dt = dT, kt = kT, padt = padT)
=======
        dt = dT, kt = kT, padt = padT)
>>>>>>> f530177e
    }
    val padFront = sizes(0)
    val padBack = sizes(1)
    val padLeft = sizes(4)
    val padRight = sizes(5)
    val padTop = sizes(2)
    val padBottom = sizes(3)
<<<<<<< HEAD
    
    gradInput.resizeAs(input)
    fGradInput.resizeAs(fInput).zero()
    if (input.dim() == 4) {
      require(gradOutput.isContiguous(), "gradOutput should be contiguous")
      updateGradInputFrame(gradInput, gradOutput, weightMM.transpose(1, 2), fGradInput,
        kT, kW, kH,
        dT, dW, dH,
//        padT, padW, padH)
        padFront, padLeft, padTop, padBack, padRight, padBottom)
=======
    val outputDepth = sizes(6)
    val outputHeight = sizes(7)
    val outputWidth = sizes(8)

    require(outputWidth >= 1 && outputDepth >= 1 && outputHeight >= 1,
      s"Given input size: (${ input.size().mkString("x") })." +
        s" Calculated output size:" +
        s" (${ nOutputPlane }x${ outputDepth }x${ outputHeight }x${ outputWidth })." +
        s" Output size is too small")


    if (input.dim() == 4) {
      fInput.resize(kT * kW * kH * nInputPlane, outputDepth * outputHeight * outputWidth)
      im2colWrapper(input, fInput, kT, kW, kH, dT, dW, dH,
        padFront, padLeft, padTop, padBack, padRight, padBottom, nInputPlane,
        inputDepth, inputWidth, inputHeight,
        nOutputPlane, outputDepth, outputWidth, outputHeight)
>>>>>>> f530177e
    } else {
      fInput.resize(input.size(1), kT * kW * kH * nInputPlane,
        outputDepth * outputHeight * outputWidth)

      var t = 1
      while (t <= input.size(1)) {
        val inputT = input.select(1, t)
        val fInputT = fInput.select(1, t)
        im2colWrapper(inputT, fInputT,
          kT, kW, kH,
          dT, dW, dH,
<<<<<<< HEAD
//          padT, padW, padH)
          padFront, padLeft, padTop, padBack, padRight, padBottom)
=======
          padFront, padLeft, padTop, padBack, padRight, padBottom,
          nInputPlane, inputDepth, inputWidth, inputHeight,
          nOutputPlane, outputDepth, outputWidth, outputHeight)
>>>>>>> f530177e
        t += 1
      }
    }
  }

  private def im2colWrapper[T](
      input: Tensor[T],
      fInput: Tensor[T], kT: Int, kW: Int, kH: Int, dT: Int, dW: Int, dH: Int,
      padFront: Int, padLeft: Int, padTop: Int, padBack: Int, padRight: Int, padBottom: Int,
      nInputPlane: Int, inputDepth: Int, inputWidth: Int, inputHeight: Int,
      nOutputPlane: Int, outputDepth: Int, outputWidth: Int, outputHeight: Int)
                              (implicit ev: TensorNumeric[T]): Unit = {
    ev.getType() match {
      case DoubleType =>
        NNPrimitive.unfoldedCopyVolDouble(fInput.asInstanceOf[Tensor[Double]],
          input.asInstanceOf[Tensor[Double]], kT, kW, kH, dT, dW, dH,
          padFront, padLeft, padTop, padBack, padRight, padBottom,
          nInputPlane,
          inputDepth, inputWidth, inputHeight, outputDepth, outputWidth, outputHeight)
      case FloatType =>
        NNPrimitive.unfoldedCopyVolFloat(fInput.asInstanceOf[Tensor[Float]],
          input.asInstanceOf[Tensor[Float]], kT, kW, kH, dT, dW, dH,
          padFront, padLeft, padTop, padBack, padRight, padBottom,
          nInputPlane,
          inputDepth, inputWidth, inputHeight, outputDepth, outputWidth, outputHeight)
    }
  }

  private[bigdl] def conv3DBackpropFilter[T](input: Tensor[T],
                              gradOutput: Tensor[T],
                              gradWeightMM: Tensor[T],
                              gradBias: Tensor[T],
                              fInput: Tensor[T],
                              scaleW: Double, scaleB: Double,
                              withBias: Boolean)
                             (implicit ev: TensorNumeric[T]): Unit = {

    if (input.dim() == 4) {
      accGradParametersFrame(gradOutput, gradWeightMM, gradBias, fInput,
        ev.fromType[Double](scaleW), ev.fromType[Double](scaleB), withBias)
    } else {
      // batch mode
      var t = 1
      while (t <= input.size(1)) {
        val gradOutputT = gradOutput.select(1, t)
        val fInputT = fInput.select(1, t)
        accGradParametersFrame(gradOutputT, gradWeightMM, gradBias, fInputT,
          ev.fromType[Double](scaleW), ev.fromType[Double](scaleB), withBias)
        t += 1
      }
    }
  }

  private def accGradParametersFrame[T](
       gradOutput: Tensor[T], gradWeight: Tensor[T], gradBias: Tensor[T],
       fInput: Tensor[T], scaleW: T, scaleB: T, withBias: Boolean)
       (implicit ev: TensorNumeric[T]): Unit = {
    val gradOutput2d = gradOutput.view(gradOutput.size(1), gradOutput.size(2) *
      gradOutput.size(3) * gradOutput.size(4))
    val fInputT = fInput.transpose(1, 2)
    if (scaleW != 0) {
      gradWeight.addmm(ev.one, gradWeight, scaleW, gradOutput2d, fInputT)
    }
    if (withBias && scaleB != 0) {
      var i = 0
      while (i < gradBias.size(1)) {
        var sum = ev.zero
        val data = gradOutput2d.storage().array()
        val offset = gradOutput2d.storageOffset() - 1 + i * gradOutput2d.stride(1)
        var k = 0
        while (k < gradOutput2d.size(2)) {
          sum = ev.plus(sum, data(k + offset))
          k += 1
        }
        gradBias.setValue(i + 1, ev.plus(gradBias.valueAt(i + 1),
          ev.times(scaleB, sum)))
        i += 1
      }
    }
  }

}<|MERGE_RESOLUTION|>--- conflicted
+++ resolved
@@ -127,37 +127,6 @@
     }
   }
 
-<<<<<<< HEAD
-  private def updateOutputFrame(input: Tensor[T], output: Tensor[T], weight: Tensor[T],
-    bias: Tensor[T], fInput: Tensor[T], kT: Int, kW: Int, kH: Int, dT: Int, dW: Int,
-//    dH: Int, pT: Int, pW: Int, pH: Int, nInputPlane: Int, inputDepth: Int,
-    dH: Int, padFront: Int, padLeft: Int, padTop: Int, padBack: Int, padRight: Int, padBottom: Int,
-    nInputPlane: Int, inputDepth: Int,
-    inputWidth: Int, inputHeight: Int, nOutputPlane: Int, outputDepth: Int, outputWidth: Int,
-    outputHeight: Int): Unit = {
-    val output2d = output.view(nOutputPlane, outputDepth * outputHeight * outputWidth)
-
-    ev.getType() match {
-      case DoubleType =>
-        NNPrimitive.unfoldedCopyVolDouble(fInput.asInstanceOf[Tensor[Double]],
-          input.asInstanceOf[Tensor[Double]], kT, kW, kH, dT, dW, dH,
-          padFront, padLeft, padTop, padBack, padRight, padBottom,
-//          pT, pW, pH,
-          nInputPlane,
-          inputDepth, inputWidth, inputHeight, outputDepth, outputWidth, outputHeight)
-      case FloatType =>
-        NNPrimitive.unfoldedCopyVolFloat(fInput.asInstanceOf[Tensor[Float]],
-          input.asInstanceOf[Tensor[Float]], kT, kW, kH, dT, dW, dH,
-//          pT, pW, pH,
-          padFront, padLeft, padTop, padBack, padRight, padBottom,
-          nInputPlane,
-          inputDepth, inputWidth, inputHeight, outputDepth, outputWidth, outputHeight)
-    }
-
-    output2d.addmm(ev.zero, output2d, ev.one, weight, fInput)
-    if (withBias) {
-      output2d.addr(ev.one, bias, onesBias)
-=======
   override def computeOutputShape(inputShape: Shape): Shape = {
     val input = inputShape.toSingle().toArray
     require(input.length == 5,
@@ -175,7 +144,6 @@
       Utils.getOutSizeAndPadding(inputHeight, inputWidth, dH,
         dW, kH, kW, padH, padW, ceilMode = false, inputdepth = inputDepth,
         dt = dT, kt = kT, padt = padT)
->>>>>>> f530177e
     }
     val outputDepth = sizes(6)
     val outputHeight = sizes(7)
@@ -291,11 +259,6 @@
     val inputHeight = input.size(dimHeight)
     val inputDepth = input.size(dimDepth)
 
-<<<<<<< HEAD
-//    val outputDepth = (inputDepth + 2 * padT - kT) / dT + 1
-//    val outputHeight = (inputHeight + 2 * padH - kH) / dH + 1
-//    val outputWidth = (inputWidth + 2 * padW - kW) / dW + 1
-=======
     val sizes = if (padW == -1 && padH == -1 && padT == -1) {
       Utils.getSAMEOutSizeAndPadding(inputHeight, inputWidth, dH,
         dW, kH, kW, inputDepth, dT, kT)
@@ -313,29 +276,7 @@
     val outputDepth = sizes(6)
     val outputHeight = sizes(7)
     val outputWidth = sizes(8)
->>>>>>> f530177e
-
-    
-    val sizes = if (padW == -1 && padH == -1 && padT == -1) {
-      Utils.getSAMEOutSizeAndPadding(inputHeight, inputWidth, dH,
-        dW, kH, kW, inputDepth, dT, kT)
-    } else {
-      Utils.getOutSizeAndPadding(inputHeight, inputWidth, dH,
-        dW, kH, kW, padH, padW, ceilMode = false, inputdepth = inputDepth,
-        dt = dT, kt = kT, padt = padT)
-    }
-    val padFront = sizes(0)
-    val padBack = sizes(1)
-    val padLeft = sizes(4)
-    val padRight = sizes(5)
-    val padTop = sizes(2)
-    val padBottom = sizes(3)
-    val outputDepth = sizes(6)
-    val outputHeight = sizes(7)
-    val outputWidth = sizes(8)
-//    val (padFront =  padBack, padTop, padBottom, padLeft,
-    // padRight, outputDepth, outputHeight, outputWidth) =
-      
+
     require(outputWidth >= 1 && outputDepth >= 1 && outputHeight >= 1,
       s"Given input size: (${ input.size().mkString("x") })." +
         s" Calculated output size:" +
@@ -351,16 +292,9 @@
       fInput.resize(kT * kW * kH * nInputPlane, outputDepth * outputHeight * outputWidth)
       output.resize(nOutputPlane, outputDepth, outputHeight, outputWidth)
       updateOutputFrame(input, output, weightMM, bias, fInput, kT, kW, kH, dT, dW, dH,
-<<<<<<< HEAD
-//        padT, padW, padH, nInputPlane, inputDepth, inputWidth, inputHeight,
-        padFront, padLeft, padTop, padBack, padRight, padBottom, nInputPlane,
-        inputDepth, inputWidth, inputHeight,
-        nOutputPlane, outputDepth, outputWidth, outputHeight)
-=======
         padFront, padLeft, padTop, padBack, padRight, padBottom, nInputPlane,
         inputDepth, inputWidth, inputHeight,
         nOutputPlane, outputDepth, outputWidth, outputHeight, withBias, onesBias)
->>>>>>> f530177e
     } else {
       fInput.resize(input.size(1), kT * kW * kH * nInputPlane,
         outputDepth * outputHeight * outputWidth)
@@ -374,10 +308,6 @@
         updateOutputFrame(inputT, outputT, weightMM, bias, fInputT,
           kT, kW, kH,
           dT, dW, dH,
-<<<<<<< HEAD
-//          padT, padW, padH,
-=======
->>>>>>> f530177e
           padFront, padLeft, padTop, padBack, padRight, padBottom,
           nInputPlane, inputDepth, inputWidth, inputHeight,
           nOutputPlane, outputDepth, outputWidth, outputHeight, withBias, onesBias)
@@ -500,15 +430,9 @@
   private def updateGradInputFrame[T](
     gradInput: Tensor[T], gradOutput: Tensor[T], weight: Tensor[T],
     fGradInput: Tensor[T], kT: Int, kW: Int, kH: Int, dT: Int, dW: Int, dH: Int,
-<<<<<<< HEAD
-//    pT: Int, pW: Int, pH: Int): Unit = {
-    padFront: Int, padLeft: Int, padTop: Int, padBack: Int, padRight: Int, padBottom: Int):
-    Unit = {
-=======
     padFront: Int, padLeft: Int, padTop: Int, padBack: Int, padRight: Int, padBottom: Int)
                                      (implicit ev: TensorNumeric[T]):
   Unit = {
->>>>>>> f530177e
     val gradOutput2d = gradOutput.view(gradOutput.size(1),
       gradOutput.size(2) * gradOutput.size(3) * gradOutput.size(4))
     fGradInput.addmm(ev.zero, fGradInput,
@@ -519,20 +443,12 @@
       case DoubleType =>
         NNPrimitive.unfoldedAccVolDouble(fGradInput.asInstanceOf[Tensor[Double]],
           gradInput.asInstanceOf[Tensor[Double]], kT, kW, kH, dT, dW, dH,
-<<<<<<< HEAD
-//          pT, pW, pH,
-=======
->>>>>>> f530177e
           padFront, padLeft, padTop, padBack, padRight, padBottom,
           gradInput.size(1), gradInput.size(2), gradInput.size(4), gradInput.size(3),
           gradOutput.size(2), gradOutput.size(4), gradOutput.size(3))
       case FloatType =>
         NNPrimitive.unfoldedAccVolFloat(fGradInput.asInstanceOf[Tensor[Float]],
           gradInput.asInstanceOf[Tensor[Float]], kT, kW, kH, dT, dW, dH,
-<<<<<<< HEAD
-//          pT, pW, pH,
-=======
->>>>>>> f530177e
           padFront, padLeft, padTop, padBack, padRight, padBottom,
           gradInput.size(1), gradInput.size(2), gradInput.size(4), gradInput.size(3),
           gradOutput.size(2), gradOutput.size(4), gradOutput.size(3))
@@ -540,19 +456,6 @@
 
   }
 
-<<<<<<< HEAD
-  /**
-   * Computing the gradient of the module with respect to its own input. This is returned in
-   * gradInput. Also, the gradInput state variable is updated accordingly.
-   * @param input
-   * @param gradOutput
-   * @return
-   */
-  override def updateGradInput(input: Tensor[T], gradOutput: Tensor[T]): Tensor[T] = {
-    require(input.dim() == 4 || input.dim() == 5,
-      s"4D or 5D (batch mode) tensor expected for input, but got: ${ input.dim() }d")
-
-=======
   private[bigdl] def populateFInput[T](
                                input: Tensor[T],
                                fInput: Tensor[T],
@@ -562,7 +465,6 @@
                                dT: Int, dW: Int, dH: Int,
                                padT: Int, padW: Int, padH: Int
                               )(implicit ev: TensorNumeric[T]): Unit = {
->>>>>>> f530177e
     val dimDepth = if (input.dim() == 4) 2 else 3
     val dimWidth = if (input.dim() == 4) 4 else 5
     val dimHeight = if (input.dim() == 4) 3 else 4
@@ -570,21 +472,14 @@
     val inputWidth = input.size(dimWidth)
     val inputHeight = input.size(dimHeight)
     val inputDepth = input.size(dimDepth)
-<<<<<<< HEAD
-=======
-
->>>>>>> f530177e
+
     val sizes = if (padW == -1 && padH == -1 && padT == -1) {
       Utils.getSAMEOutSizeAndPadding(inputHeight, inputWidth, dH,
         dW, kH, kW, inputDepth, dT, kT)
     } else {
       Utils.getOutSizeAndPadding(inputHeight, inputWidth, dH,
         dW, kH, kW, padH, padW, ceilMode = false, inputdepth = inputDepth,
-<<<<<<< HEAD
-      dt = dT, kt = kT, padt = padT)
-=======
         dt = dT, kt = kT, padt = padT)
->>>>>>> f530177e
     }
     val padFront = sizes(0)
     val padBack = sizes(1)
@@ -592,18 +487,6 @@
     val padRight = sizes(5)
     val padTop = sizes(2)
     val padBottom = sizes(3)
-<<<<<<< HEAD
-    
-    gradInput.resizeAs(input)
-    fGradInput.resizeAs(fInput).zero()
-    if (input.dim() == 4) {
-      require(gradOutput.isContiguous(), "gradOutput should be contiguous")
-      updateGradInputFrame(gradInput, gradOutput, weightMM.transpose(1, 2), fGradInput,
-        kT, kW, kH,
-        dT, dW, dH,
-//        padT, padW, padH)
-        padFront, padLeft, padTop, padBack, padRight, padBottom)
-=======
     val outputDepth = sizes(6)
     val outputHeight = sizes(7)
     val outputWidth = sizes(8)
@@ -621,7 +504,6 @@
         padFront, padLeft, padTop, padBack, padRight, padBottom, nInputPlane,
         inputDepth, inputWidth, inputHeight,
         nOutputPlane, outputDepth, outputWidth, outputHeight)
->>>>>>> f530177e
     } else {
       fInput.resize(input.size(1), kT * kW * kH * nInputPlane,
         outputDepth * outputHeight * outputWidth)
@@ -633,14 +515,9 @@
         im2colWrapper(inputT, fInputT,
           kT, kW, kH,
           dT, dW, dH,
-<<<<<<< HEAD
-//          padT, padW, padH)
-          padFront, padLeft, padTop, padBack, padRight, padBottom)
-=======
           padFront, padLeft, padTop, padBack, padRight, padBottom,
           nInputPlane, inputDepth, inputWidth, inputHeight,
           nOutputPlane, outputDepth, outputWidth, outputHeight)
->>>>>>> f530177e
         t += 1
       }
     }
