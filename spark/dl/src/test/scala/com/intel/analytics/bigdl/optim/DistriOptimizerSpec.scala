/*
 * Copyright 2016 The BigDL Authors.
 *
 * Licensed under the Apache License, Version 2.0 (the "License");
 * you may not use this file except in compliance with the License.
 * You may obtain a copy of the License at
 *
 *     http://www.apache.org/licenses/LICENSE-2.0
 *
 * Unless required by applicable law or agreed to in writing, software
 * distributed under the License is distributed on an "AS IS" BASIS,
 * WITHOUT WARRANTIES OR CONDITIONS OF ANY KIND, either express or implied.
 * See the License for the specific language governing permissions and
 * limitations under the License.
 */

package com.intel.analytics.bigdl.optim

import java.nio.file.{Files, Paths}

import com.intel.analytics.bigdl._
import com.intel.analytics.bigdl.dataset.image.{BGRImgToBatch, LabeledBGRImage}
import com.intel.analytics.bigdl.dataset.{DataSet, DistributedDataSet, MiniBatch, Sample}
import com.intel.analytics.bigdl.nn._
import com.intel.analytics.bigdl.nn.abstractnn.Activity
import com.intel.analytics.bigdl.parameters.AllReduceParameter
import com.intel.analytics.bigdl.tensor.{DenseTensor, Storage, Tensor}
import com.intel.analytics.bigdl.utils._
import com.intel.analytics.bigdl.visualization.TrainSummary
import org.apache.log4j.{Level, Logger}
import org.apache.spark.SparkContext
import org.apache.spark.rdd.RDD
import org.scalatest.{BeforeAndAfter, FlatSpec, Matchers}

object DistriOptimizerSpec {
  private val input1: Tensor[Double] = Tensor[Double](Storage[Double](Array(0.0, 1.0, 0.0, 1.0)))
  private val output1 = 0.0
  private val input2: Tensor[Double] = Tensor[Double](Storage[Double](Array(1.0, 0.0, 1.0, 0.0)))
  private val output2 = 1.0
  private var plusOne = 0.0
  private val nodeNumber = 4
  private val coreNumber = 4
  Engine.init(nodeNumber, coreNumber, onSpark = true)

  private val batchSize = 2 * coreNumber

  private val prepareData: Int => (MiniBatch[Double]) = index => {
    val input = Tensor[Double]().resize(batchSize, 4)
    val target = Tensor[Double]().resize(batchSize)
    var i = 0
    while (i < batchSize) {
      if (i % 2 == 0) {
        target.setValue(i + 1, output1 + plusOne)
        input.select(1, i + 1).copy(input1)
      } else {
        target.setValue(i + 1, output2 + plusOne)
        input.select(1, i + 1).copy(input2)
      }
      i += 1
    }
    MiniBatch(input, target)
  }
}

object DistriOptimizerSpecModel {
  def mse: Module[Double] = {
    new Sequential[Double]
      .add(new Linear(4, 2))
      .add(new Sigmoid)
      .add(new Linear(2, 1))
      .add(new Sigmoid)
  }

  def bn: Module[Double] = {
    Sequential[Double]
      .add(Linear(4, 2))
      .add(BatchNormalization(2))
      .add(ReLU())
      .add(Linear(2, 1))
      .add(Sigmoid())
  }

  def cre: Module[Double] = {
    new Sequential[Double]
      .add(new Linear(4, 2))
      .add(new LogSoftMax)
  }

  def mserf(failCountNumberLists: Array[Int], sleep: Boolean = false): Module[Double] = {
    new Sequential[Double]
      .add(new Linear(4, 2))
      .add(new Sigmoid)
      .add(new Linear(2, 1))
      .add(new Sigmoid)
      .add(new ExceptionTest(failCountNumberLists, sleep))
  }
}

@com.intel.analytics.bigdl.tags.Serial
class DistriOptimizerSpec extends FlatSpec with Matchers with BeforeAndAfter {

  import DistriOptimizerSpec._
  import DistriOptimizerSpecModel._

  Logger.getLogger("org").setLevel(Level.WARN)
  Logger.getLogger("akka").setLevel(Level.WARN)

  private var sc: SparkContext = _

  private var dataSet: DistributedDataSet[MiniBatch[Double]] = _

  before {
    sc = new SparkContext("local[1]", "RDDOptimizerSpec")

    val rdd = sc.parallelize(1 to (256 * nodeNumber), nodeNumber).map(prepareData)

    dataSet = new DistributedDataSet[MiniBatch[Double]] {
      override def originRDD(): RDD[_] = rdd

      override def data(train : Boolean): RDD[MiniBatch[Double]] = rdd

      override def size(): Long = rdd.count()

      override def shuffle(): Unit = {}
    }

    plusOne = 0.0
    System.setProperty("bigdl.check.singleton", false.toString)
    Engine.model.setPoolSize(1)
  }

  after {
    if (sc != null) {
      sc.stop()
    }
  }

  "DistriOptimizer" should "train all minibatches per epoch" in {
    val numSamples = 64
    val numClasses = 3
    val height = 32
    val width = 32
    val images = Array.tabulate(64) { i =>
      val image = new LabeledBGRImage(width, height)
      image.setLabel((i % numClasses).toFloat + 1F)
      val tensor = Tensor[Float](Storage[Float](image.content), 1, Array(3, width, height))
      tensor.rand()
      image
    }

    val numPartitions = 4
    val dataSet = DataSet.rdd(sc.parallelize(images, numPartitions))

    val batchSize = 16
    val toTensor = new BGRImgToBatch(batchSize)
    val nn = new Sequential[Float]()
      .add(new Reshape(Array(3 * height * width)))
      .add(new Linear(3 * height * width, numClasses))
      .add(new LogSoftMax[Float]())
    val sampleDataSet = (dataSet -> toTensor).asInstanceOf[DistributedDataSet[MiniBatch[Float]]]
    val batchDataSet = DataSet.rdd(sampleDataSet.data(train = false))
    assert(sampleDataSet.size() == numSamples)
    assert(batchDataSet.size() == numSamples / batchSize * numPartitions)

    Seq(sampleDataSet, batchDataSet).foreach { dataset =>
      RandomGenerator.RNG.setSeed(10)
      val maxEpochs = 2
      val logdir = com.google.common.io.Files.createTempDir()
      val trainSummary = TrainSummary(logdir.getPath, "minibatch-test")
      val optimizer = new DistriOptimizer(
        nn,
        dataset,
        ClassNLLCriterion[Float]())
        .setOptimMethod(new LBFGS)
        .setTrainSummary(trainSummary)
        .setEndWhen(Trigger.maxEpoch(maxEpochs))
      val model = optimizer.optimize()
      val losses = trainSummary.readScalar("Loss")
      trainSummary.close()

      losses should have length maxEpochs * (dataset.data(train = false).count() / nodeNumber)
    }
  }

  it should "not train model with duplicate layers" in {
    val m = Sequential[Double]()
    val l1 = Identity[Double]()
    val l2 = Identity[Double]()
    val c = Sequential[Double]()
    m.add(l1).add(c)
    c.add(l1).add(l2)

    intercept[IllegalArgumentException] {
      val optimizer = new DistriOptimizer[Double](
        m,
        dataSet,
        ClassNLLCriterion[Double]()
      )
    }
  }

  it should "not set model with duplicate layers" in {
    val m = Sequential[Double]()
    val l1 = Identity[Double]()
    val l2 = Identity[Double]()
    val c = Sequential[Double]()
    m.add(l1).add(c)
    c.add(l1).add(l2)

    val optimizer = new DistriOptimizer[Double](
      c,
      dataSet,
      ClassNLLCriterion[Double]()
    )
    intercept[IllegalArgumentException] {
      val optimizer = new DistriOptimizer[Double](
        m,
        dataSet,
        ClassNLLCriterion[Double]()
      )
    }
  }

  "Train with MSE and LBFGS" should "be good" in {
    RandomGenerator.RNG.setSeed(10)
    val optimizer = new DistriOptimizer(
      mse,
      dataSet,
      new MSECriterion[Double]())
      .setOptimMethod(new LBFGS)
    val model = optimizer.optimize()

    val result1 = model.forward(input1).asInstanceOf[Tensor[Double]]
    result1(Array(1)) should be(0.0 +- 1e-2)

    val result2 = model.forward(input2).asInstanceOf[Tensor[Double]]
    result2(Array(1)) should be(1.0 +- 1e-2)
  }

  "Train with MSE and SGD" should "be trained with good result" in {
    val mm = mse
    mm.getParameters()._1.fill(0.125)
    val optimizer = new DistriOptimizer[Double](mm, dataSet, new MSECriterion[Double]())
      .setState(T("learningRate" -> 20.0))
      .setEndWhen(Trigger.maxEpoch(1))
    val model = optimizer.optimize()

    val result1 = model.forward(input1).asInstanceOf[Tensor[Double]]
    result1(Array(1)) should be(0.0 +- 5e-2)

    val result2 = model.forward(input2).asInstanceOf[Tensor[Double]]
    result2(Array(1)) should be(1.0 +- 5e-2)
  }

  "Train with MSE and SGD" should "be trained with good result after reset model" in {
    var mm = bn
    val optimizer = new DistriOptimizer[Double](mm, dataSet, new MSECriterion[Double]())
      .setState(T("learningRate" -> 20.0))
      .setEndWhen(Trigger.maxEpoch(1))
    optimizer.optimize()

    mm = mse
    mm.getParameters()._1.fill(0.125)
    optimizer.setModel(mm)
    val model = optimizer.optimize()

    val result1 = model.forward(input1).asInstanceOf[Tensor[Double]]
    result1(Array(1)) should be(0.0 +- 5e-2)

    val result2 = model.forward(input2).asInstanceOf[Tensor[Double]]
    result2(Array(1)) should be(1.0 +- 5e-2)
  }

  it should "be same compare to ref optimizer" in {
    RandomGenerator.RNG.setSeed(10)
    val optimizer = new DistriOptimizer(
      mse,
      dataSet,
      new MSECriterion[Double]())
    val model = optimizer.optimize()

    RandomGenerator.RNG.setSeed(10)
    val optimizerRef = new RefDistriOptimizer(
      mse,
      dataSet,
      new MSECriterion[Double]()
    )
    val modelRef = optimizerRef.optimize()

    model.getParameters()._1 should be(modelRef.getParameters()._1)
  }

  "An Artificial Neural Network with Cross Entropy and LBFGS" should
    "be trained with good result" in {
    plusOne = 1.0
    val optimizer = new DistriOptimizer[Double](cre, dataSet,
      new ClassNLLCriterion[Double]())
      .setEndWhen(Trigger.maxEpoch(1)).setOptimMethod(new LBFGS)
    val model = optimizer.optimize()

    val result1 = model.forward(input1).asInstanceOf[Tensor[Double]]
    result1.max(1)._2(Array(1)) should be(1.0)

    val result2 = model.forward(input2).asInstanceOf[Tensor[Double]]
    result2.max(1)._2(Array(1)) should be(2.0)
  }

  "An Artificial Neural Network with Cross Entropy and SGD" should
    "be trained with good result" in {
    plusOne = 1.0
    RandomGenerator.RNG.setSeed(10)
    val optimizer = new DistriOptimizer[Double](cre, dataSet,
      new ClassNLLCriterion[Double]())
      .setState(T("learningRate" -> 20.0))
    val model = optimizer.optimize()

    val result1 = model.forward(input1).asInstanceOf[Tensor[Double]]
    result1.max(1)._2(Array(1)) should be(1.0)

    val result2 = model.forward(input2).asInstanceOf[Tensor[Double]]
    result2.max(1)._2(Array(1)) should be(2.0)
  }

  it should "be same compare to ref optimizer" in {
    plusOne = 1.0
    RandomGenerator.RNG.setSeed(10)
    val optimizer = new DistriOptimizer[Double](
      cre,
      dataSet,
      new ClassNLLCriterion[Double]()
    ).setState(T("learningRate" -> 20.0))
    val model = optimizer.optimize()

    RandomGenerator.RNG.setSeed(10)
    val optimizerRef = new RefDistriOptimizer(
      cre,
      dataSet,
      new ClassNLLCriterion[Double]()
    ).setState(T("learningRate" -> 20.0))
    val modelRef = optimizerRef.optimize()

    model.getParameters()._1 should be(modelRef.getParameters()._1)

  }

  "Train with BatchNormalization" should "return with state" in {
    RandomGenerator.RNG.setSeed(10)
    val mm = bn
    mm.getParameters()._1.fill(0.125)
    val optimizer = new DistriOptimizer[Double](mm, dataSet, new MSECriterion[Double]())
      .setState(T("learningRate" -> 20.0))
      .setEndWhen(Trigger.maxEpoch(1))
    val model = optimizer.optimize()
    val batchNormalization = model.asInstanceOf[Sequential[Double]].modules(1).
      asInstanceOf[BatchNormalization[Double]]
    val expectedMeans = Array(0.37499998210083496, 0.37499998210083496)
    val expectedVariances = Array(1188.2811870277535, 1188.2811870277535)
    batchNormalization.runningMean.storage().array().zip(expectedMeans).foreach {
      case (actual, expected) => actual should be(expected +- 1e-4)
    }
    batchNormalization.runningVar.storage().array().zip(expectedVariances).foreach {
      case (actual, expected) => actual should be(expected +- 1e-4)
    }
  }

  "Train with one partition one executor" should "won't throw mult-task exception" in {
    System.setProperty("bigdl.check.singleton", true.toString)
    RandomGenerator.RNG.setSeed(10)
    Engine.setNodeNumber(1)
    val mm = bn
    mm.getParameters()._1.fill(0.125)
    val rdd = sc.parallelize(1 to (256 * nodeNumber), 1).map(prepareData)
    val dataSet = new DistributedDataSet[MiniBatch[Double]] {
      override def originRDD(): RDD[_] = rdd

      override def data(train : Boolean): RDD[MiniBatch[Double]] = rdd

      override def size(): Long = 256 * nodeNumber

      override def shuffle(): Unit = {}
    }
    val optimizer = new DistriOptimizer[Double](mm, dataSet, new MSECriterion[Double]())
      .setState(T("learningRate" -> 20.0))
      .setEndWhen(Trigger.maxEpoch(1))
      .optimize()

    Engine.setNodeNumber(nodeNumber)
  }

  "DistriOptimizer checkpoint" should "work correctly" in {
    val filePath = java.io.File.createTempFile("OptimizerSpec", "model").getAbsolutePath
    Files.delete(Paths.get(filePath))
    Files.createDirectory(Paths.get(filePath))

    import com.intel.analytics.bigdl._
    plusOne = 1.0
    RandomGenerator.RNG.setSeed(10)
    val optimizer = new DistriOptimizer[Double](
      cre,
      dataSet,
      new ClassNLLCriterion[Double]()
    )
    optimizer.setState(T("learningRate" -> 20.0))
      .setCheckpoint(filePath, Trigger.everyEpoch)
      .setEndWhen(Trigger.maxEpoch(2))
      .optimize()

    val numIterations = dataSet.data(train = false).count() / nodeNumber + 1
    val optimMethod = OptimMethod.load[Double](optimizer.getCheckpointPath().get +
      s"/optimMethod.$numIterations")

    optimMethod.state.get[Int]("epoch").get should be (2)
    optimMethod.state.get[Int]("neval").get should be (numIterations)
  }

  "TrainSummary with MSE and LBFGS" should "work correctly" in {
    TestUtils.cancelOnWindows()
    RandomGenerator.RNG.setSeed(10)
    val logdir = com.google.common.io.Files.createTempDir()
    val trainSummary = TrainSummary(logdir.getPath, "lbfgs")
    val optimizer = new DistriOptimizer(
      mse,
      dataSet,
      new MSECriterion[Double]())
      .setOptimMethod(new LBFGS)
      .setTrainSummary(trainSummary)
    val model = optimizer.optimize()

    val result1 = model.forward(input1).asInstanceOf[Tensor[Double]]
    result1(Array(1)) should be(0.0 +- 1e-2)

    val result2 = model.forward(input2).asInstanceOf[Tensor[Double]]
    result2(Array(1)) should be(1.0 +- 1e-2)
    trainSummary.readScalar("Loss").last._2 should be (0.0f +- 1e-3f)
    trainSummary.close()
  }

  "TrainSummary with MSE and SGD" should "work correctly" in {
    TestUtils.cancelOnWindows()
    RandomGenerator.RNG.setSeed(10)
    val logdir = com.google.common.io.Files.createTempDir()
    val trainSummary = TrainSummary(logdir.getPath, "sgd")
    val mm = mse
    mm.getParameters()._1.fill(0.125)
    val optimizer = new DistriOptimizer[Double](mm, dataSet, new MSECriterion[Double]())
      .setState(T("learningRate" -> 20.0))
      .setEndWhen(Trigger.maxEpoch(1))
      .setTrainSummary(trainSummary)
    val model = optimizer.optimize()

    val result1 = model.forward(input1).asInstanceOf[Tensor[Double]]
    result1(Array(1)) should be(0.0 +- 5e-2)

    val result2 = model.forward(input2).asInstanceOf[Tensor[Double]]
    result2(Array(1)) should be(1.0 +- 5e-2)
    trainSummary.readScalar("Loss").last._2 should be (0.0f +- 1e-3f)
    trainSummary.close()
  }

  "TrainSummary with MSE and Adagrad" should "work correctly" in {
    TestUtils.cancelOnWindows()
    RandomGenerator.RNG.setSeed(10)
    val logdir = com.google.common.io.Files.createTempDir()
    val trainSummary = TrainSummary(logdir.getPath, "adagrad")
    val mm = mse
    mm.getParameters()._1.fill(0.125)
    val optimizer = new DistriOptimizer[Double](mm, dataSet, new MSECriterion[Double]())
      .setState(T("learningRate" -> 1.0))
      .setOptimMethod(new Adagrad[Double]())
      .setEndWhen(Trigger.maxEpoch(1))
      .setTrainSummary(trainSummary)
    val model = optimizer.optimize()

    val result1 = model.forward(input1).asInstanceOf[Tensor[Double]]
    result1(Array(1)) should be(0.0 +- 5e-2)

    val result2 = model.forward(input2).asInstanceOf[Tensor[Double]]
    result2(Array(1)) should be(1.0 +- 5e-2)
    trainSummary.readScalar("Loss").last._2 should be (0.0f +- 1e-3f)
    trainSummary.close()
  }

  "Train with MSE and SGD" should "be trained with good result with failures in small interval" in {
    val filePath = java.io.File.createTempFile("OptimizerSpec", "model").getAbsolutePath
    Files.delete(Paths.get(filePath))
    Files.createDirectory(Paths.get(filePath))
    val failCountNumberList = Array(800, 850, 900)
    val mm = mserf(failCountNumberList)
    mm.getParameters()._1.fill(0.125)
    val optimizer = new DistriOptimizer[Double](mm, dataSet, new MSECriterion[Double]())
      .setState(T("learningRate" -> 20.0))
      .setEndWhen(Trigger.maxEpoch(1))
      .setCheckpoint(filePath, Trigger.everyEpoch)
    val model = optimizer.optimize()

    val result1 = model.forward(input1).asInstanceOf[Tensor[Double]]
    result1(Array(1)) should be(0.0 +- 5e-2)

    val result2 = model.forward(input2).asInstanceOf[Tensor[Double]]
    result2(Array(1)) should be(1.0 +- 5e-2)

    ExceptionTest.resetCount()
  }

  "Train with MSE and SGD" should "be trained with good result with failures in big interval" in {
    val filePath = java.io.File.createTempFile("OptimizerSpec", "model").getAbsolutePath
    Files.delete(Paths.get(filePath))
    Files.createDirectory(Paths.get(filePath))
    val failCountNumberList = Array(800, 850, 900, 1500)
    System.setProperty("bigdl.failure.retryTimeInterval", "3")
    System.setProperty("bigdl.failure.retryTimes", "2")
    val mm = mserf(failCountNumberList, true)
    mm.getParameters()._1.fill(0.125)
    val optimizer = new DistriOptimizer[Double](mm, dataSet, new MSECriterion[Double]())
      .setState(T("learningRate" -> 20.0))
      .setEndWhen(Trigger.maxEpoch(1))
      .setCheckpoint(filePath, Trigger.everyEpoch)
    val model = optimizer.optimize()

    val result1 = model.forward(input1).asInstanceOf[Tensor[Double]]
    result1(Array(1)) should be(0.0 +- 5e-2)

    val result2 = model.forward(input2).asInstanceOf[Tensor[Double]]
    result2(Array(1)) should be(1.0 +- 5e-2)

    ExceptionTest.resetCount()
  }

  "Train with MSE and SGD" should "throw exception after retry times exceed settings" in {
    val filePath = java.io.File.createTempFile("OptimizerSpec", "model").getAbsolutePath
    Files.delete(Paths.get(filePath))
    Files.createDirectory(Paths.get(filePath))
    val failCountNumberList = Array(800, 850, 900)
    System.setProperty("bigdl.failure.retryTimes", "3")
    val mm = mserf(failCountNumberList)
    mm.getParameters()._1.fill(0.125)
    val optimizer = new DistriOptimizer[Double](mm, dataSet, new MSECriterion[Double]())
      .setState(T("learningRate" -> 20.0))
      .setEndWhen(Trigger.maxEpoch(1))

    intercept[Exception] {
      optimizer.optimize()
    }
    ExceptionTest.resetCount()

    optimizer.setCheckpoint(filePath, Trigger.everyEpoch)
    intercept[Exception] {
      optimizer.optimize()
    }
    ExceptionTest.resetCount()
  }

  "Train with Plateau" should "work properly" in {
    LoggerFilter.redirectSparkInfoLogs()
    Logger.getLogger("com.intel.analytics.bigdl.optim").setLevel(Level.INFO)
    Logger.getLogger("com.intel.analytics.bigdl").setLevel(Level.INFO)

    RandomGenerator.RNG.setSeed(10)
    val logdir = com.google.common.io.Files.createTempDir()
    val mm = mse
    mm.getParameters()._1.fill(0.125)
    val optimizer = new DistriOptimizer[Double](
      _model = mm,
      _dataset = dataSet,
      _criterion = new MSECriterion[Double]()
    )

    val optimMethod = new SGD[Double](learningRate = 20.0, learningRateSchedule =
      SGD.Plateau("Loss", epsilon = 0, patience = 1, mode = "min"))

    optimizer.setOptimMethod(optimMethod)
      .setEndWhen(Trigger.maxEpoch(1))
    val model = optimizer.optimize()

    val result1 = model.forward(input1).asInstanceOf[Tensor[Double]]
    result1(Array(1)) should be(0.0 +- 5e-2)

    val result2 = model.forward(input2).asInstanceOf[Tensor[Double]]
    result2(Array(1)) should be(1.0 +- 5e-2)
  }

  "Train with Plateau Score" should "work properly" in {
    LoggerFilter.redirectSparkInfoLogs()
    Logger.getLogger("com.intel.analytics.bigdl.optim").setLevel(Level.INFO)
    Logger.getLogger("com.intel.analytics.bigdl").setLevel(Level.INFO)

    RandomGenerator.RNG.setSeed(10)
    val logdir = com.google.common.io.Files.createTempDir()
    val mm = mse
    mm.getParameters()._1.fill(0.125)
    val optimizer = new DistriOptimizer[Double](
      _model = mm,
      _dataset = dataSet,
      _criterion = new MSECriterion[Double]()
    )

    val optimMethod = new SGD[Double](learningRate = 20.0, learningRateSchedule =
      SGD.Plateau("score", epsilon = 0, patience = 1, mode = "max"))

    optimizer.setOptimMethod(optimMethod)
      .setEndWhen(Trigger.maxEpoch(1))
    optimizer.setValidation(Trigger.everyEpoch, dataSet,
      Array(new Top1Accuracy[Double]()))
    val model = optimizer.optimize()

    val result1 = model.forward(input1).asInstanceOf[Tensor[Double]]
    result1(Array(1)) should be(0.0 +- 5e-2)

    val result2 = model.forward(input2).asInstanceOf[Tensor[Double]]
    result2(Array(1)) should be(1.0 +- 5e-2)
  }

  "Train with L1Regularization" should "work properly in DistriOptimizer" in {
    LoggerFilter.redirectSparkInfoLogs()
    Logger.getLogger("com.intel.analytics.bigdl.optim").setLevel(Level.INFO)
    Logger.getLogger("com.intel.analytics.bigdl").setLevel(Level.INFO)

    RandomGenerator.RNG.setSeed(10)
    val logdir = com.google.common.io.Files.createTempDir()
    val mm = Sequential[Double]().add(Linear(4, 2,
      wRegularizer = L1Regularizer(1), bRegularizer = L1Regularizer(1)))
      .add(Sigmoid())
      .add(Linear(2, 1))
      .add(Sigmoid())
    mm.getParameters()._1.fill(0.125)
    val optimizer = new DistriOptimizer[Double](
      _model = mm,
      _dataset = dataSet,
      _criterion = new MSECriterion[Double]()
    )

    val optimMethod = new SGD[Double](learningRate = 20.0)

    optimizer.setOptimMethod(optimMethod)
      .setEndWhen(Trigger.severalIteration(10))
    optimizer.setValidation(Trigger.everyEpoch, dataSet,
      Array(new Top1Accuracy[Double]()))
    val model = optimizer.optimize()
  }

  "setTrainData" should "work properly" in {

    RandomGenerator.RNG.setSeed(10)
    val rdd = sc.parallelize(1 to (2 * nodeNumber), nodeNumber)
      .map(_ => Sample[Double](Tensor[Double](2, 3).fill(2.0), Tensor[Double](1).fill(1.0)))

    val inputOri = rdd.map{s => s.feature}
    val targetOri = rdd.map{s => s.label}
    val inputOriArr = inputOri.collect()
    val targetOriArr = targetOri.collect()


    val myOpt = new DistriOptimizer[Double](Identity[Double](), dataSet, null) {
        override def optimize(): Module[Double] = {
          val dds = this.dataset.asInstanceOf[DistributedDataSet[MiniBatch[Double]]]
          val rdd = dds.data(train = false)
          // flatmap to break minibatches into single tensors
          val input = rdd.flatMap[Tensor[Double]]{
            data => data.getInput().asInstanceOf[Tensor[Double]].split(dim = 1)}
          val target = rdd.flatMap[Tensor[Double]]{
            data => data.getTarget().asInstanceOf[Tensor[Double]].split(dim = 1)}
          val inputArr = input.collect()
          val targetArr = target.collect()

          inputArr.sameElements(inputOriArr) should be (true)
          targetArr.sameElements(targetOriArr) should be (true)

          model
        }
    }

    myOpt.setTrainData(rdd, 2*nodeNumber)
    myOpt.optimize()
  }

<<<<<<< HEAD
  "Train with MSE and LarsSGD" should "be trained with good result in 1 iteration" in {
    val mm = mse
    mm.getParameters()._1.fill(0.125)
    val oriW = mm.parameters()._1
    // update below parameters if mse model has been changed
    val layerNum = 4
    val layer_0Num = 8
    val layer_1Num = 2
    val layer_2Num = 2
    val layer_3Num = 1
    require(mm.parameters()._1.length == layerNum && mm.parameters()._1(0).nElement() == layer_0Num
      && mm.parameters()._1(1).nElement() == layer_1Num &&
      mm.parameters()._1(2).nElement() == layer_2Num &&
      mm.parameters()._1(3).nElement() == layer_3Num,
      "if mse model has been chaged, this test case must needed updated accordingly!")

    val wNorm2 = oriW.map(x => math.sqrt(x.sumSquare()))

    val _learningRate = 20.0
    val _weightDecay = 0.1
    val _momentum = 0.05
    val _gwRation = 0.8
    val optimizer = new DistriOptimizer[Double](mm, dataSet, new MSECriterion[Double]())
      .setEndWhen(Trigger.maxIteration(1))
      .setOptimMethod(new LarsSGD[Double](
        learningRate = _learningRate,
        learningRateDecay = 0.0,
        weightDecay = _weightDecay,
        momentum = _momentum,
        gwRation = _gwRation))

    val model = optimizer.optimize()
    val newW = model.parameters()._1.clone()
    val newG = model.parameters()._2.clone()

    val gNorm2 = newG.map(x => math.sqrt(x.sumSquare()))
    var i = 0
    while (i < wNorm2.length) {
      val clr = _learningRate * (wNorm2(i) / (gNorm2(i) + _weightDecay * wNorm2(i))) * _gwRation
      newG(i).add(_weightDecay, oriW(i))
      val expectW = oriW(i).add(-1.0, newG(i).mul(clr))
      assert(expectW.almostEqual(newW(i), 1e-6) == true, "should generate correct weight")
      i += 1
    }
  }

  "Train with MSE and LarsSGD" should "be be able to train with more than 1 iteration" in {
    val mm = mse
    mm.getParameters()._1.fill(0.125)
    // update below parameters if mse model has been changed
    val layerNum = 4
    val layer_0Num = 8
    val layer_1Num = 2
    val layer_2Num = 2
    val layer_3Num = 1
    require(mm.parameters()._1.length == layerNum && mm.parameters()._1(0).nElement() == layer_0Num
      && mm.parameters()._1(1).nElement() == layer_1Num &&
      mm.parameters()._1(2).nElement() == layer_2Num &&
      mm.parameters()._1(3).nElement() == layer_3Num,
      "if mse model has been chaged, this test case must needed updated accordingly!")

    val _learningRate = 20.0
    val _weightDecay = 0.1
    val _momentum = 0.05
    val _gwRation = 0.8
    val optimizer = new DistriOptimizer[Double](mm, dataSet, new MSECriterion[Double]())
      .setEndWhen(Trigger.maxEpoch(1))
      .setOptimMethod(new LarsSGD[Double](
        learningRate = _learningRate,
        learningRateDecay = 0.0,
        weightDecay = _weightDecay,
        momentum = _momentum,
        gwRation = _gwRation))

    val model = optimizer.optimize()
  }

  "Train with MSE " should "generate correct gradients with constant clipping" in {
    val mm = mse
    mm.getParameters()._1.fill(0.125)
    val oriW = mm.getParameters()._1.clone()

    val _learningRate = 20.0
    val optimizationMethod = new SGD[Double](learningRate = _learningRate)
    val optimizer = new DistriOptimizer[Double](mm, dataSet, new MSECriterion[Double]())
      .setEndWhen(Trigger.maxEpoch(1))
      .setOptimMethod(optimizationMethod)
      .setConstantGradientClipping(-0.0f, 0.0f)

    val model = optimizer.optimize()
    val newW = model.getParameters()._1
    val newG = model.getParameters()._2

    assert(newW.almostEqual(oriW, 0.0) == true, "weight should keep the same")
    assert(newG.almostEqual(oriW.fill(0.0), 0.0) == true, "gradient should be 0")
  }

  "Train with MSE " should "generate correct gradients with l2norm clipping" in {
    val mm = mse
    mm.getParameters()._1.fill(0.125)

    val _learningRate = 20.0
    val optimizationMethod = new SGD[Double](learningRate = _learningRate)
    val optimizer = new DistriOptimizer[Double](mm, dataSet, new MSECriterion[Double]())
      .setEndWhen(Trigger.maxIteration(1))
      .setOptimMethod(optimizationMethod)

    val model = optimizer.optimize()
    val gradient = model.getParameters()._2.clone()
    val scale = math.sqrt(gradient.sumSquare()) / 0.03
    val expectedG = gradient.clone().div(scale)

    mm.getParameters()._1.fill(0.125)
    val optimizer2 = new DistriOptimizer[Double](mm, dataSet, new MSECriterion[Double]())
      .setEndWhen(Trigger.maxIteration(1))
      .setOptimMethod(optimizationMethod)
      .setGradientClippingByl2Norm(0.03)

    val model2 = optimizer2.optimize()
    val newG = model2.getParameters()._2
    assert(expectedG.almostEqual(newG, 0.0), "clipbynorm2 should generate correct gradient")
=======
  "optimMethod state " should "be updated correctly after optimize" in {
    LoggerFilter.redirectSparkInfoLogs()
    Logger.getLogger("com.intel.analytics.bigdl.optim").setLevel(Level.INFO)
    Logger.getLogger("com.intel.analytics.bigdl").setLevel(Level.INFO)

    val mm = Sequential[Double]().add(Linear(4, 1))
      .add(Sigmoid())

    val optimizer = new DistriOptimizer[Double](
      _model = mm,
      _dataset = dataSet,
      _criterion = new MSECriterion[Double]()
    )

    val optimMethod = new SGD[Double](learningRate = 20.0)

    optimizer.setOptimMethod(optimMethod)
      .setEndWhen(Trigger.maxIteration(10))
    val model = optimizer.optimize()

    optimMethod.state[Int]("epoch") should be (1)
    optimMethod.state[Int]("neval") should be (11)
    optimMethod.state[Int]("recordsProcessedThisEpoch") should be (320)

    optimizer.setEndWhen(Trigger.maxIteration(20))
    optimizer.optimize()

    optimMethod.state[Int]("epoch") should be (1)
    optimMethod.state[Int]("neval") should be (21)
    optimMethod.state[Int]("recordsProcessedThisEpoch") should be (640)

    val rdd = sc.parallelize(1 to (160 * nodeNumber), nodeNumber)
      .map(_ => Sample[Double](Tensor[Double](4).fill(2.0), Tensor[Double](1).fill(1.0)))

    optimizer.setTrainData(rdd, 16 * nodeNumber)

    optimMethod.state[Int]("epoch") should be (2)
    optimMethod.state[Int]("neval") should be (21)
    optimMethod.state[Int]("recordsProcessedThisEpoch") should be (0)

    optimizer.setEndWhen(Trigger.maxEpoch(2))
    optimizer.optimize()

    optimMethod.state[Int]("epoch") should be (3)
    optimMethod.state[Int]("neval") should be (31)
    optimMethod.state[Int]("recordsProcessedThisEpoch") should be (0)


>>>>>>> 8f0bafd3
  }
}<|MERGE_RESOLUTION|>--- conflicted
+++ resolved
@@ -117,7 +117,7 @@
     dataSet = new DistributedDataSet[MiniBatch[Double]] {
       override def originRDD(): RDD[_] = rdd
 
-      override def data(train : Boolean): RDD[MiniBatch[Double]] = rdd
+      override def data(train: Boolean): RDD[MiniBatch[Double]] = rdd
 
       override def size(): Long = rdd.count()
 
@@ -373,7 +373,7 @@
     val dataSet = new DistributedDataSet[MiniBatch[Double]] {
       override def originRDD(): RDD[_] = rdd
 
-      override def data(train : Boolean): RDD[MiniBatch[Double]] = rdd
+      override def data(train: Boolean): RDD[MiniBatch[Double]] = rdd
 
       override def size(): Long = 256 * nodeNumber
 
@@ -409,8 +409,8 @@
     val optimMethod = OptimMethod.load[Double](optimizer.getCheckpointPath().get +
       s"/optimMethod.$numIterations")
 
-    optimMethod.state.get[Int]("epoch").get should be (2)
-    optimMethod.state.get[Int]("neval").get should be (numIterations)
+    optimMethod.state.get[Int]("epoch").get should be(2)
+    optimMethod.state.get[Int]("neval").get should be(numIterations)
   }
 
   "TrainSummary with MSE and LBFGS" should "work correctly" in {
@@ -431,7 +431,7 @@
 
     val result2 = model.forward(input2).asInstanceOf[Tensor[Double]]
     result2(Array(1)) should be(1.0 +- 1e-2)
-    trainSummary.readScalar("Loss").last._2 should be (0.0f +- 1e-3f)
+    trainSummary.readScalar("Loss").last._2 should be(0.0f +- 1e-3f)
     trainSummary.close()
   }
 
@@ -453,7 +453,7 @@
 
     val result2 = model.forward(input2).asInstanceOf[Tensor[Double]]
     result2(Array(1)) should be(1.0 +- 5e-2)
-    trainSummary.readScalar("Loss").last._2 should be (0.0f +- 1e-3f)
+    trainSummary.readScalar("Loss").last._2 should be(0.0f +- 1e-3f)
     trainSummary.close()
   }
 
@@ -476,7 +476,7 @@
 
     val result2 = model.forward(input2).asInstanceOf[Tensor[Double]]
     result2(Array(1)) should be(1.0 +- 5e-2)
-    trainSummary.readScalar("Loss").last._2 should be (0.0f +- 1e-3f)
+    trainSummary.readScalar("Loss").last._2 should be(0.0f +- 1e-3f)
     trainSummary.close()
   }
 
@@ -644,36 +644,37 @@
     val rdd = sc.parallelize(1 to (2 * nodeNumber), nodeNumber)
       .map(_ => Sample[Double](Tensor[Double](2, 3).fill(2.0), Tensor[Double](1).fill(1.0)))
 
-    val inputOri = rdd.map{s => s.feature}
-    val targetOri = rdd.map{s => s.label}
+    val inputOri = rdd.map { s => s.feature }
+    val targetOri = rdd.map { s => s.label }
     val inputOriArr = inputOri.collect()
     val targetOriArr = targetOri.collect()
 
 
     val myOpt = new DistriOptimizer[Double](Identity[Double](), dataSet, null) {
-        override def optimize(): Module[Double] = {
-          val dds = this.dataset.asInstanceOf[DistributedDataSet[MiniBatch[Double]]]
-          val rdd = dds.data(train = false)
-          // flatmap to break minibatches into single tensors
-          val input = rdd.flatMap[Tensor[Double]]{
-            data => data.getInput().asInstanceOf[Tensor[Double]].split(dim = 1)}
-          val target = rdd.flatMap[Tensor[Double]]{
-            data => data.getTarget().asInstanceOf[Tensor[Double]].split(dim = 1)}
-          val inputArr = input.collect()
-          val targetArr = target.collect()
-
-          inputArr.sameElements(inputOriArr) should be (true)
-          targetArr.sameElements(targetOriArr) should be (true)
-
-          model
+      override def optimize(): Module[Double] = {
+        val dds = this.dataset.asInstanceOf[DistributedDataSet[MiniBatch[Double]]]
+        val rdd = dds.data(train = false)
+        // flatmap to break minibatches into single tensors
+        val input = rdd.flatMap[Tensor[Double]] {
+          data => data.getInput().asInstanceOf[Tensor[Double]].split(dim = 1)
         }
-    }
-
-    myOpt.setTrainData(rdd, 2*nodeNumber)
+        val target = rdd.flatMap[Tensor[Double]] {
+          data => data.getTarget().asInstanceOf[Tensor[Double]].split(dim = 1)
+        }
+        val inputArr = input.collect()
+        val targetArr = target.collect()
+
+        inputArr.sameElements(inputOriArr) should be(true)
+        targetArr.sameElements(targetOriArr) should be(true)
+
+        model
+      }
+    }
+
+    myOpt.setTrainData(rdd, 2 * nodeNumber)
     myOpt.optimize()
   }
 
-<<<<<<< HEAD
   "Train with MSE and LarsSGD" should "be trained with good result in 1 iteration" in {
     val mm = mse
     mm.getParameters()._1.fill(0.125)
@@ -787,15 +788,17 @@
     val expectedG = gradient.clone().div(scale)
 
     mm.getParameters()._1.fill(0.125)
+    val optimizationMethod2 = new SGD[Double](learningRate = _learningRate)
     val optimizer2 = new DistriOptimizer[Double](mm, dataSet, new MSECriterion[Double]())
       .setEndWhen(Trigger.maxIteration(1))
-      .setOptimMethod(optimizationMethod)
+      .setOptimMethod(optimizationMethod2)
       .setGradientClippingByl2Norm(0.03)
 
     val model2 = optimizer2.optimize()
     val newG = model2.getParameters()._2
     assert(expectedG.almostEqual(newG, 0.0), "clipbynorm2 should generate correct gradient")
-=======
+  }
+
   "optimMethod state " should "be updated correctly after optimize" in {
     LoggerFilter.redirectSparkInfoLogs()
     Logger.getLogger("com.intel.analytics.bigdl.optim").setLevel(Level.INFO)
@@ -816,34 +819,32 @@
       .setEndWhen(Trigger.maxIteration(10))
     val model = optimizer.optimize()
 
-    optimMethod.state[Int]("epoch") should be (1)
-    optimMethod.state[Int]("neval") should be (11)
-    optimMethod.state[Int]("recordsProcessedThisEpoch") should be (320)
+    optimMethod.state[Int]("epoch") should be(1)
+    optimMethod.state[Int]("neval") should be(11)
+    optimMethod.state[Int]("recordsProcessedThisEpoch") should be(320)
 
     optimizer.setEndWhen(Trigger.maxIteration(20))
     optimizer.optimize()
 
-    optimMethod.state[Int]("epoch") should be (1)
-    optimMethod.state[Int]("neval") should be (21)
-    optimMethod.state[Int]("recordsProcessedThisEpoch") should be (640)
+    optimMethod.state[Int]("epoch") should be(1)
+    optimMethod.state[Int]("neval") should be(21)
+    optimMethod.state[Int]("recordsProcessedThisEpoch") should be(640)
 
     val rdd = sc.parallelize(1 to (160 * nodeNumber), nodeNumber)
       .map(_ => Sample[Double](Tensor[Double](4).fill(2.0), Tensor[Double](1).fill(1.0)))
 
     optimizer.setTrainData(rdd, 16 * nodeNumber)
 
-    optimMethod.state[Int]("epoch") should be (2)
-    optimMethod.state[Int]("neval") should be (21)
-    optimMethod.state[Int]("recordsProcessedThisEpoch") should be (0)
+    optimMethod.state[Int]("epoch") should be(2)
+    optimMethod.state[Int]("neval") should be(21)
+    optimMethod.state[Int]("recordsProcessedThisEpoch") should be(0)
 
     optimizer.setEndWhen(Trigger.maxEpoch(2))
     optimizer.optimize()
 
-    optimMethod.state[Int]("epoch") should be (3)
-    optimMethod.state[Int]("neval") should be (31)
-    optimMethod.state[Int]("recordsProcessedThisEpoch") should be (0)
-
-
->>>>>>> 8f0bafd3
-  }
-}+    optimMethod.state[Int]("epoch") should be(3)
+    optimMethod.state[Int]("neval") should be(31)
+    optimMethod.state[Int]("recordsProcessedThisEpoch") should be(0)
+  }
+}
+
