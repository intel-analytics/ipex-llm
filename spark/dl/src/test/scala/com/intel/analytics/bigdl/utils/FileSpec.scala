--- conflicted
+++ resolved
@@ -73,16 +73,8 @@
     testModule should be(module)
   }
   "download files according to URL" should "work properly" in {
-<<<<<<< HEAD
 
-    val Testmodel = Module.load[Float]("https://github.com/lopelopelope" +
-      "/bigdlModel/raw/master/model.bigdl")
-    Testmodel.output should be (null)
-  }
-
-=======
     val module = new Sequential[Double]
->>>>>>> ac4af8f6
 
     module.add(new SpatialConvolution(1, 6, 5, 5))
     module.add(new Tanh())
