--- conflicted
+++ resolved
@@ -69,11 +69,7 @@
     val prob = imageFeatures.map(x => x[Tensor[Float]](ImageFeature.predict))
     val data = imageFeatures.map(_[Sample[Float]](ImageFeature.sample))
     prob(0) should be(model.evaluate().forward(data(0).feature.reshape(Array(1, 3, 224, 224)))
-<<<<<<< HEAD
-      .toTensor[Float].squeeze)
-=======
       .toTensor[Float].squeeze())
->>>>>>> f5563724
   }
 
   "predictImage with more data" should "work properly" in {
@@ -98,7 +94,7 @@
     val prob = imageFeatures.map(x => x[Tensor[Float]](ImageFeature.predict))
     val data = imageFeatures.map(_[Sample[Float]](ImageFeature.sample))
     prob(0) should be(model.evaluate().forward(data(0).feature.reshape(Array(1, 3, 24, 24)))
-      .toTensor[Float].squeeze)
+      .toTensor[Float].split(1)(0))
     (1 to 20).foreach(x => {
       imageFeatures(x - 1).uri() should be (x.toString)
       if (imageFeatures(x - 1).predict() == null) println(x, imageFeatures(x - 1).predict())
