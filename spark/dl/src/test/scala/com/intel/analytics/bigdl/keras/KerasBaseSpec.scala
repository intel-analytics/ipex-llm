--- conflicted
+++ resolved
@@ -54,23 +54,11 @@
     val bgradInput = bmodel.backward(input, boutput.clone())
     bgradInput.almostEqual(gradInput, precision) should be(true)
 
-<<<<<<< HEAD
-    // assuming the first one is weight, the second one is bias
-    if (gradWeight != null) {
-      val bgradient = bmodel.parameters()._2
-      val newW = weightConverter(gradWeight)
-      bgradient(0).almostEqual(newW(0), precision) should be(true)
-
-      if (bgradient.length > 1) {
-        bgradient(1).almostEqual(newW(1), precision) should be(true)
-=======
-
     val parameters = bmodel.parameters()
     if (parameters != null) {
       val bgradWeights = parameters._2
       (bgradWeights, weightConverter(gradWeight)).zipped.foreach { (bgrad, kgrad) =>
         bgrad.almostEqual(kgrad, precision) should be(true)
->>>>>>> 51306cec
       }
     }
   }
