--- conflicted
+++ resolved
@@ -680,11 +680,7 @@
     val output = model.forward(input).toTensor.transpose(1, 2)
     model.backward(input, gradOutput)
 
-<<<<<<< HEAD
     rec.getHiddenState().toTable.foreach { case ((key: Int, value: Tensor[Double])) =>
-=======
-    rec.getStates().toTable.foreach { case ((key: Int, value: Tensor[Double])) =>
->>>>>>> 9763ad7e
       value.map(luaState(key), (v1, v2) => {
         assert(abs(v1 - v2) <= 1e-8)
         v1
@@ -722,12 +718,10 @@
       Tensor[Double](batchSize, hiddenSize).rand)
     val gradOutput = Tensor[Double](batchSize, seqLength, hiddenSize).rand
     val rec = Recurrent()
-<<<<<<< HEAD
+
     rec.setHiddenState(state)
     rec.setGradHiddenState(gradState)
-=======
-    rec.setStates(state)
->>>>>>> 9763ad7e
+
     val model = Sequential()
       .add(rec
         .add(LSTMPeephole(inputSize, hiddenSize)))
