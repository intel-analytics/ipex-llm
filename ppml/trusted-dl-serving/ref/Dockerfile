ARG BASE_IMAGE_NAME
ARG BASE_IMAGE_TAG

# stage 1. generate SGX secrets and prepare KMS env
FROM $BASE_IMAGE_NAME:$BASE_IMAGE_TAG as temp

ARG SGX_MEM_SIZE     16G 
ARG SGX_LOG_LEVEL    error
ARG ENABLE_DCAP_ATTESTATION false

ADD ./enclave-key.pem /root/.config/gramine/enclave-key.pem
ADD ./make-sgx.sh /ppml/make-sgx.sh

# 1.1 make SGX and sign in a temp image
RUN cd /ppml && \
    echo SGX_MEM_SIZE:$SGX_MEM_SIZE && \
    echo SGX_LOG_LEVEL:$SGX_LOG_LEVEL && \
    echo ENABLE_DCAP_ATTESTATION:$ENABLE_DCAP_ATTESTATION && \
    chmod a+x make-sgx.sh && \
    ./make-sgx.sh

# stage 2. copy sign etc. secrets from temp into target image and generate AS secrets
FROM $BASE_IMAGE_NAME:$BASE_IMAGE_TAG

# 2.1 copy sign etc. secrets from temp into target image
COPY --from=temp /ppml/bash.manifest.sgx /ppml/bash.manifest.sgx
COPY --from=temp /ppml/bash.sig /ppml/bash.sig
COPY --from=temp /ppml/bash.manifest /ppml/bash.manifest

ADD ./pslinux.patch /ppml/pslinux.patch

# 2.2 output mr_enclave and mr_signer to customer
RUN cd /ppml && \
<<<<<<< HEAD
    echo "[INFO] Use the below hash values of mr_enclave and mr_signer to register enclave:" && \
    gramine-sgx-quote-dump -m bash.sig|grep mr_enclave && \
    gramine-sgx-quote-dump -m bash.sig|grep mr_signer && \
    patch /usr/local/lib/python3.9/dist-packages/psutil/_pslinux.py pslinux.patch
=======
    gramine-sgx-get-token --output bash.token --sig bash.sig
>>>>>>> c78025ae

WORKDIR /ppml

ENTRYPOINT [ "/ppml/torchserve/frontend-entrypoint.sh" ]<|MERGE_RESOLUTION|>--- conflicted
+++ resolved
@@ -31,14 +31,8 @@
 
 # 2.2 output mr_enclave and mr_signer to customer
 RUN cd /ppml && \
-<<<<<<< HEAD
-    echo "[INFO] Use the below hash values of mr_enclave and mr_signer to register enclave:" && \
-    gramine-sgx-quote-dump -m bash.sig|grep mr_enclave && \
-    gramine-sgx-quote-dump -m bash.sig|grep mr_signer && \
-    patch /usr/local/lib/python3.9/dist-packages/psutil/_pslinux.py pslinux.patch
-=======
+    patch /usr/local/lib/python3.9/dist-packages/psutil/_pslinux.py pslinux.patch && \
     gramine-sgx-get-token --output bash.token --sig bash.sig
->>>>>>> c78025ae
 
 WORKDIR /ppml
 
