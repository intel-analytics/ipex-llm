ARG BASE_IMAGE_NAME=intelanalytics/bigdl-ppml-gramine-base
ARG BASE_IMAGE_TAG=2.3.0-SNAPSHOT
ARG BIGDL_VERSION=2.3.0-SNAPSHOT
ARG SPARK_VERSION=3.1.3
ARG TINI_VERSION=v0.18.0
ARG JDK_VERSION=8u192
ARG JDK_URL
ARG SPARK_JAR_REPO_URL
ARG FLINK_VERSION=1.15.3
ARG SCALA_VERSION=2.12


# Stage.1 Spark & Hadoop & Hive & Flink
FROM ubuntu:20.04 as bigdata
ARG HTTP_PROXY_HOST
ARG HTTP_PROXY_PORT
ARG HTTPS_PROXY_HOST
ARG HTTPS_PROXY_PORT
ARG SPARK_VERSION
ARG JDK_VERSION
ARG JDK_URL
ARG SPARK_JAR_REPO_URL
ARG FLINK_VERSION
ARG SCALA_VERSION

ENV SPARK_VERSION                       ${SPARK_VERSION}
ENV JAVA_HOME                           /opt/jdk${JDK_VERSION}
ENV PATH                                ${JAVA_HOME}/bin:${PATH}
ENV FLINK_HOME                          /opt/flink
ENV GOSU_VERSION                        1.11

RUN apt-get update --fix-missing && \
    env DEBIAN_FRONTEND=noninteractive TZ=Etc/UTC apt-get install -y tzdata apt-utils wget unzip patch zip git maven nasm
# java
RUN wget $JDK_URL && \
    gunzip jdk-$JDK_VERSION-linux-x64.tar.gz && \
    tar -xf jdk-$JDK_VERSION-linux-x64.tar -C /opt && \
    rm jdk-$JDK_VERSION-linux-x64.tar && \
    mv /opt/jdk* /opt/jdk$JDK_VERSION && \
    ln -s /opt/jdk$JDK_VERSION /opt/jdk

# spark
RUN cd /opt && \
    wget https://archive.apache.org/dist/spark/spark-${SPARK_VERSION}/spark-${SPARK_VERSION}-bin-hadoop3.2.tgz && \
    tar -zxvf spark-${SPARK_VERSION}-bin-hadoop3.2.tgz && \
    mv spark-${SPARK_VERSION}-bin-hadoop3.2 spark-${SPARK_VERSION} && \
    rm spark-${SPARK_VERSION}-bin-hadoop3.2.tgz && \
    cp spark-${SPARK_VERSION}/conf/log4j.properties.template spark-${SPARK_VERSION}/conf/log4j.properties && \
    echo $'\nlog4j.logger.io.netty=ERROR' >> spark-${SPARK_VERSION}/conf/log4j.properties \
    rm spark-${SPARK_VERSION}/python/lib/pyspark.zip && \
    rm spark-${SPARK_VERSION}/jars/spark-core_2.12-$SPARK_VERSION.jar && \
    rm spark-${SPARK_VERSION}/jars/spark-launcher_2.12-$SPARK_VERSION.jar && \
    rm spark-${SPARK_VERSION}/jars/spark-kubernetes_2.12-$SPARK_VERSION.jar && \
    rm spark-${SPARK_VERSION}/jars/spark-network-common_2.12-$SPARK_VERSION.jar && \
    rm spark-${SPARK_VERSION}/examples/jars/spark-examples_2.12-$SPARK_VERSION.jar && \
    rm spark-${SPARK_VERSION}/jars/hadoop-common-3.2.0.jar && \
    rm spark-${SPARK_VERSION}/jars/hive-exec-2.3.7-core.jar
ADD ./log4j2.xml /opt/spark-${SPARK_VERSION}/conf/log4j2.xml
# spark modification
RUN cd /opt && \
    wget $SPARK_JAR_REPO_URL/spark-core_2.12-$SPARK_VERSION.jar && \
    wget $SPARK_JAR_REPO_URL/spark-kubernetes_2.12-$SPARK_VERSION.jar && \
    wget $SPARK_JAR_REPO_URL/spark-network-common_2.12-$SPARK_VERSION.jar && \
    wget $SPARK_JAR_REPO_URL/spark-examples_2.12-$SPARK_VERSION.jar && \
    wget $SPARK_JAR_REPO_URL/spark-launcher_2.12-$SPARK_VERSION.jar && \
    wget $SPARK_JAR_REPO_URL/pyspark.zip && \
    mv /opt/spark-core_2.12-$SPARK_VERSION.jar  /opt/spark-${SPARK_VERSION}/jars/spark-core_2.12-$SPARK_VERSION.jar && \
    mv /opt/spark-launcher_2.12-$SPARK_VERSION.jar /opt/spark-${SPARK_VERSION}/jars/spark-launcher_2.12-$SPARK_VERSION.jar && \
    mv /opt/spark-kubernetes_2.12-$SPARK_VERSION.jar /opt/spark-${SPARK_VERSION}/jars/spark-kubernetes_2.12-$SPARK_VERSION.jar && \
    mv /opt/spark-network-common_2.12-$SPARK_VERSION.jar /opt/spark-${SPARK_VERSION}/jars/spark-network-common_2.12-$SPARK_VERSION.jar && \
    mv /opt/spark-examples_2.12-$SPARK_VERSION.jar /opt/spark-${SPARK_VERSION}/examples/jars/spark-examples_2.12-$SPARK_VERSION.jar && \
    mv /opt/pyspark.zip /opt/spark-${SPARK_VERSION}/python/lib/pyspark.zip && \
    sed -i 's/\#\!\/usr\/bin\/env bash/\#\!\/usr\/bin\/env bash\nset \-x/' /opt/spark-${SPARK_VERSION}/bin/spark-class && \
    rm -f /opt/spark-${SPARK_VERSION}/jars/log4j-1.2.17.jar && \
    rm -f /opt/spark-${SPARK_VERSION}/jars/slf4j-log4j12-1.7.16.jar && \
    rm -f /opt/spark-${SPARK_VERSION}/jars/apache-log4j-extras-1.2.17.jar && \
    rm -r /opt/spark-${SPARK_VERSION}/jars/slf4j-log4j12-1.7.30.jar && \
    wget -P /opt/spark-${SPARK_VERSION}/jars/ https://repo1.maven.org/maven2/org/apache/logging/log4j/log4j-1.2-api/2.17.1/log4j-1.2-api-2.17.1.jar && \
    wget -P /opt/spark-${SPARK_VERSION}/jars/ https://repo1.maven.org/maven2/org/slf4j/slf4j-reload4j/1.7.35/slf4j-reload4j-1.7.35.jar && \
    wget -P /opt/spark-${SPARK_VERSION}/jars/ https://repo1.maven.org/maven2/org/apache/logging/log4j/log4j-api/2.17.1/log4j-api-2.17.1.jar && \
    wget -P /opt/spark-${SPARK_VERSION}/jars/ https://repo1.maven.org/maven2/org/apache/logging/log4j/log4j-core/2.17.1/log4j-core-2.17.1.jar && \
    wget -P /opt/spark-${SPARK_VERSION}/jars/ https://repo1.maven.org/maven2/org/apache/logging/log4j/log4j-slf4j-impl/2.17.1/log4j-slf4j-impl-2.17.1.jar && \
    wget -P /opt/spark-${SPARK_VERSION}/jars/ https://repo1.maven.org/maven2/org/wildfly/openssl/wildfly-openssl/1.0.7.Final/wildfly-openssl-1.0.7.Final.jar && \
    wget -P /opt/spark-${SPARK_VERSION}/jars/ https://repo1.maven.org/maven2/org/apache/hadoop/hadoop-azure/3.2.0/hadoop-azure-3.2.0.jar && \
    wget -P /opt/spark-${SPARK_VERSION}/jars/ https://repo1.maven.org/maven2/org/apache/hadoop/hadoop-azure-datalake/3.2.0/hadoop-azure-datalake-3.2.0.jar && \
    wget -P /opt/spark-${SPARK_VERSION}/jars/ https://repo1.maven.org/maven2/com/microsoft/azure/azure-storage/7.0.0/azure-storage-7.0.0.jar && \
    wget -P /opt/spark-${SPARK_VERSION}/jars/ https://repo1.maven.org/maven2/com/microsoft/azure/azure-data-lake-store-sdk/2.2.9/azure-data-lake-store-sdk-2.2.9.jar
# hadoop
RUN cd /opt && \
    apt-get update --fix-missing && \
    apt-get install -y build-essential && \
    wget https://github.com/protocolbuffers/protobuf/releases/download/v2.5.0/protobuf-2.5.0.tar.bz2 && \
    tar jxvf protobuf-2.5.0.tar.bz2 && \
    cd protobuf-2.5.0 && \
    ./configure && \
    make && \
    make check && \
    export LD_LIBRARY_PATH=/usr/local/lib && \
    make install && \
    protoc --version && \
    cd /opt && \
    git clone https://github.com/analytics-zoo/hadoop.git && \
    cd hadoop && \
    git checkout branch-3.2.0-ppml && \
    cd hadoop-common-project/hadoop-common && \
    export MAVEN_OPTS="-Xmx2g -XX:ReservedCodeCacheSize=512m \
        -Dhttp.proxyHost=$HTTP_PROXY_HOST \
        -Dhttp.proxyPort=$HTTP_PROXY_PORT \
        -Dhttps.proxyHost=$HTTPS_PROXY_HOST \
        -Dhttps.proxyPort=$HTTPS_PROXY_PORT" && \
    mvn -T 16 -DskipTests=true clean package && \
    mv /opt/hadoop/hadoop-common-project/hadoop-common/target/hadoop-common-3.2.0.jar /opt/spark-${SPARK_VERSION}/jars/hadoop-common-3.2.0.jar
# hive
RUN cd /opt && \
    git clone https://github.com/analytics-zoo/hive.git && \
    cd hive && \
    git checkout branch-2.3.7-ppml && \
    cd ql && \
    export MAVEN_OPTS="-Xmx2g -XX:ReservedCodeCacheSize=512m \
        -Dhttp.proxyHost=$HTTP_PROXY_HOST \
        -Dhttp.proxyPort=$HTTP_PROXY_PORT \
        -Dhttps.proxyHost=$HTTPS_PROXY_HOST \
        -Dhttps.proxyPort=$HTTPS_PROXY_PORT" && \
    mvn -T 16 -DskipTests=true clean package && \
    mv /opt/hive/ql/target/hive-exec-2.3.7-core.jar /opt/spark-${SPARK_VERSION}/jars/hive-exec-2.3.7-core.jar

# flink
RUN wget -nv -O /usr/local/bin/gosu "https://github.com/tianon/gosu/releases/download/$GOSU_VERSION/gosu-$(dpkg --print-architecture)" && \
  chmod +x /usr/local/bin/gosu && \
  gosu nobody true && \
  mkdir -p $FLINK_HOME && \
  cd $FLINK_HOME && \
  wget -nv -O flink.tgz "https://www.apache.org/dyn/closer.cgi?action=download&filename=flink/flink-${FLINK_VERSION}/flink-${FLINK_VERSION}-bin-scala_${SCALA_VERSION}.tgz" && \
  tar -xf flink.tgz --strip-components=1 && \
  rm flink.tgz && \
# Replace default REST/RPC endpoint bind address to use the container's network interface
  sed -i 's/rest.address: localhost/rest.address: 0.0.0.0/g' $FLINK_HOME/conf/flink-conf.yaml && \
  sed -i 's/rest.bind-address: localhost/rest.bind-address: 0.0.0.0/g' $FLINK_HOME/conf/flink-conf.yaml && \
  sed -i 's/jobmanager.bind-host: localhost/jobmanager.bind-host: 0.0.0.0/g' $FLINK_HOME/conf/flink-conf.yaml && \
  sed -i 's/taskmanager.bind-host: localhost/taskmanager.bind-host: 0.0.0.0/g' $FLINK_HOME/conf/flink-conf.yaml && \
  sed -i '/taskmanager.host: localhost/d' $FLINK_HOME/conf/flink-conf.yaml
RUN ls -al /opt

# Stage.2 BigDL
FROM ubuntu:20.04 as bigdl
ARG BIGDL_VERSION
ARG SPARK_VERSION
ENV SPARK_VERSION               ${SPARK_VERSION}
ENV BIGDL_VERSION               ${BIGDL_VERSION}
ENV BIGDL_HOME                  /bigdl-${BIGDL_VERSION}
RUN apt-get update --fix-missing && \
    apt-get install -y apt-utils curl wget unzip git
RUN wget https://raw.githubusercontent.com/intel-analytics/analytics-zoo/bigdl-2.0/docker/hyperzoo/download-bigdl.sh && \
    chmod a+x ./download-bigdl.sh
RUN ./download-bigdl.sh && \
    rm bigdl*.zip

# stage.3 gramine
FROM $BASE_IMAGE_NAME:$BASE_IMAGE_TAG

ARG SPARK_VERSION
ARG TINI_VERSION

ENV FLINK_HOME                          /ppml/flink
ENV SPARK_VERSION                       ${SPARK_VERSION}
ENV SPARK_HOME                          /ppml/spark-${SPARK_VERSION}
ENV LOCAL_IP                            127.0.0.1
ENV TINI_VERSION                        $TINI_VERSION
ENV LC_ALL                              C.UTF-8
ENV LANG                                C.UTF-8
ENV PATH                                $FLINK_HOME/bin:$PATH
ENV BIGDL_HOME                          /ppml/bigdl-${BIGDL_VERSION}

RUN mkdir -p /ppml/lib && \
    mkdir -p /ppml/keys && \
    mkdir -p /ppml/password && \
    mkdir -p /ppml/data && \
    mkdir -p /ppml/models && \
    mkdir -p /ppml/apps

COPY --from=bigdata /opt/spark-${SPARK_VERSION} /ppml/spark-${SPARK_VERSION}
COPY --from=bigdata /opt/spark-${SPARK_VERSION}/examples/src/main/resources /ppml/examples/src/main/resources
COPY --from=bigdata /opt/flink $FLINK_HOME
COPY --from=bigdata /usr/local/bin/gosu /usr/local/bin/gosu
COPY --from=bigdl /bigdl-${BIGDL_VERSION} ${BIGDL_HOME}

ADD ./bigdl-ppml-submit.sh /ppml/bigdl-ppml-submit.sh
ADD ./scripts /ppml/scripts
ADD ./spark-executor-template.yaml /ppml/spark-executor-template.yaml
ADD ./spark-driver-template.yaml /ppml/spark-driver-template.yaml
ADD ./entrypoint.sh /opt/entrypoint.sh
ADD ./flink-entrypoint.sh /opt/flink-entrypoint.sh
ADD ./flink-k8s-template.yaml /ppml/flink-k8s-template.yaml
ADD ./examples /ppml/examples
ADD ./zeppelin /ppml/zeppelin

ADD https://github.com/krallin/tini/releases/download/${TINI_VERSION}/tini /sbin/tini
RUN rm $SPARK_HOME/jars/okhttp-*.jar && \
    wget -P $SPARK_HOME/jars https://repo1.maven.org/maven2/com/squareup/okhttp3/okhttp/3.8.0/okhttp-3.8.0.jar && \
    wget -P $SPARK_HOME/jars https://github.com/xerial/sqlite-jdbc/releases/download/3.36.0.1/sqlite-jdbc-3.36.0.1.jar && \
    chmod +x /opt/entrypoint.sh && \
    chmod +x /sbin/tini && \
    chmod +x /ppml/bigdl-ppml-submit.sh && \
    cp /sbin/tini /usr/bin/tini && \
    gramine-argv-serializer bash -c 'export TF_MKL_ALLOC_MAX_BYTES=10737418240 && export _SPARK_AUTH_SECRET=$_SPARK_AUTH_SECRET && $sgx_command' > /ppml/secured_argvs && \
    wget -P $SPARK_HOME/jars https://repo1.maven.org/maven2/mysql/mysql-connector-java/8.0.28/mysql-connector-java-8.0.28.jar && \
    chmod a+x /ppml/scripts/* && \
#flink
    env DEBIAN_FRONTEND=noninteractive apt-get install -y libsnappy1v5 gettext-base libjemalloc-dev && \
    rm -rf /var/lib/apt/lists/* && \
    groupadd --system --gid=9999 flink && \
    useradd --system --home-dir ${FLINK_HOME} --uid=9999 --gid=flink flink && \
    chmod +x /usr/local/bin/gosu && \
    chmod +x /opt/flink-entrypoint.sh && \
    chmod -R 777 ${FLINK_HOME} && \
    chown -R flink:flink ${FLINK_HOME} && \
# Python packages
<<<<<<< HEAD
    pip3 install numpy && \
    cp ${BIGDL_HOME}/jars/bigdl-ppml-spark_${SPARK_VERSION}-${BIGDL_VERSION}.jar ${SPARK_HOME}/jars/ && \
    cp ${BIGDL_HOME}/jars/bigdl-dllib-spark_${SPARK_VERSION}-${BIGDL_VERSION}.jar ${SPARK_HOME}/jars/
=======
    pip3 install numpy pandas

RUN cp /ppml/jars/*.jar ${SPARK_HOME}/jars
>>>>>>> 1259d2cc


ENTRYPOINT [ "/opt/entrypoint.sh" ]<|MERGE_RESOLUTION|>--- conflicted
+++ resolved
@@ -215,15 +215,9 @@
     chmod -R 777 ${FLINK_HOME} && \
     chown -R flink:flink ${FLINK_HOME} && \
 # Python packages
-<<<<<<< HEAD
-    pip3 install numpy && \
+    pip3 install numpy pandas && \
     cp ${BIGDL_HOME}/jars/bigdl-ppml-spark_${SPARK_VERSION}-${BIGDL_VERSION}.jar ${SPARK_HOME}/jars/ && \
     cp ${BIGDL_HOME}/jars/bigdl-dllib-spark_${SPARK_VERSION}-${BIGDL_VERSION}.jar ${SPARK_HOME}/jars/
-=======
-    pip3 install numpy pandas
-
-RUN cp /ppml/jars/*.jar ${SPARK_HOME}/jars
->>>>>>> 1259d2cc
 
 
 ENTRYPOINT [ "/opt/entrypoint.sh" ]