#
# Copyright 2016 The BigDL Authors.
#
# Licensed under the Apache License, Version 2.0 (the "License");
# you may not use this file except in compliance with the License.
# You may obtain a copy of the License at
#
#     http://www.apache.org/licenses/LICENSE-2.0
#
# Unless required by applicable law or agreed to in writing, software
# distributed under the License is distributed on an "AS IS" BASIS,
# WITHOUT WARRANTIES OR CONDITIONS OF ANY KIND, either express or implied.
# See the License for the specific language governing permissions and
# limitations under the License.
#


import multiprocessing
import os
import sys
from distutils.dir_util import mkpath

from py4j.java_gateway import JavaObject
from pyspark.rdd import RDD

from bigdl.util.common import DOUBLEMAX
from bigdl.util.common import JTensor
from bigdl.util.common import JavaValue
from bigdl.util.common import callBigDlFunc
from bigdl.util.common import callJavaFunc
from bigdl.util.common import get_spark_context
from bigdl.util.common import to_list
<<<<<<< HEAD
from bigdl.transform.vision.image import ImageFrame
=======
from bigdl.dataset.dataset import *
>>>>>>> 36b475f4

if sys.version >= '3':
    long = int
    unicode = str


class Top1Accuracy(JavaValue):
    """
    Caculate the percentage that output's max probability index equals target.

    >>> top1 = Top1Accuracy()
    creating: createTop1Accuracy
    """
    def __init__(self, bigdl_type="float"):
        JavaValue.__init__(self, None, bigdl_type)

class TreeNNAccuracy(JavaValue):
    """
    Caculate the percentage that output's max probability index equals target.

    >>> top1 = TreeNNAccuracy()
    creating: createTreeNNAccuracy
    """
    def __init__(self, bigdl_type="float"):
        JavaValue.__init__(self, None, bigdl_type)

class Top5Accuracy(JavaValue):
    """
    Caculate the percentage that output's max probability index equals target.

    >>> top5 = Top5Accuracy()
    creating: createTop5Accuracy
    """
    def __init__(self, bigdl_type="float"):
        JavaValue.__init__(self, None, bigdl_type)


class Loss(JavaValue):

    """
    This evaluation method is calculate loss of output with respect to target
    >>> from bigdl.nn.criterion import ClassNLLCriterion
    >>> loss = Loss()
    creating: createClassNLLCriterion
    creating: createLoss

    >>> loss = Loss(ClassNLLCriterion())
    creating: createClassNLLCriterion
    creating: createLoss
    """
    def __init__(self, cri=None, bigdl_type="float"):
        from bigdl.nn.criterion import ClassNLLCriterion
        if cri is None:
            cri = ClassNLLCriterion()
        JavaValue.__init__(self, None, bigdl_type, cri)

class MAE(JavaValue):
    """
    This evaluation method calculates the mean absolute error of output with respect to target.

    >>> mae = MAE()
    creating: createMAE
    """
    def __init__(self, bigdl_type="float"):
        JavaValue.__init__(self, None, bigdl_type)

class MaxIteration(JavaValue):
    """
    A trigger specifies a timespot or several timespots during training,
    and a corresponding action will be taken when the timespot(s) is reached.
    MaxIteration is a trigger that triggers an action when training reaches
    the number of iterations specified by "max".
    Usually used as end_trigger when creating an Optimizer.


    >>> maxIteration = MaxIteration(20)
    creating: createMaxIteration
    """
    def __init__(self, max, bigdl_type="float"):
        """
        Create a MaxIteration trigger.


        :param max: max
        """
        JavaValue.__init__(self, None, bigdl_type, max)


class MaxEpoch(JavaValue):
    """
    A trigger specifies a timespot or several timespots during training,
    and a corresponding action will be taken when the timespot(s) is reached.
    MaxEpoch is a trigger that triggers an action when training reaches
    the number of epochs specified by "max_epoch".
    Usually used as end_trigger when creating an Optimizer.


    >>> maxEpoch = MaxEpoch(2)
    creating: createMaxEpoch
    """
    def __init__(self, max_epoch, bigdl_type="float"):
        """
        Create a MaxEpoch trigger.


        :param max_epoch: max_epoch
        """
        JavaValue.__init__(self, None, bigdl_type, max_epoch)


class EveryEpoch(JavaValue):
    """
    A trigger specifies a timespot or several timespots during training,
    and a corresponding action will be taken when the timespot(s) is reached.
    EveryEpoch is a trigger that triggers an action when each epoch finishs.
    Could be used as trigger in setvalidation and setcheckpoint in Optimizer,
    and also in TrainSummary.set_summary_trigger.


    >>> everyEpoch = EveryEpoch()
    creating: createEveryEpoch
    """
    def __init__(self, bigdl_type="float"):
        """
        Create a EveryEpoch trigger.
        """
        JavaValue.__init__(self, None, bigdl_type)


class SeveralIteration(JavaValue):
    """
    A trigger specifies a timespot or several timespots during training,
    and a corresponding action will be taken when the timespot(s) is reached.
    SeveralIteration is a trigger that triggers an action every "n"
    iterations.
    Could be used as trigger in setvalidation and setcheckpoint in Optimizer,
    and also in TrainSummary.set_summary_trigger.


    >>> serveralIteration = SeveralIteration(2)
    creating: createSeveralIteration
    """
    def __init__(self, interval, bigdl_type="float"):
        """
        Create a SeveralIteration trigger.


        :param interval: interval is the "n" where an action is triggeredevery "n" iterations
        """
        JavaValue.__init__(self, None, bigdl_type, interval)


class MaxScore(JavaValue):
    """
    A trigger that triggers an action when validation score larger than "max" score


    >>> maxScore = MaxScore(0.4)
    creating: createMaxScore
    """
    def __init__(self, max, bigdl_type="float"):
        """
        Create a MaxScore trigger.


        :param max: max score
        """
        JavaValue.__init__(self, None, bigdl_type, max)


class MinLoss(JavaValue):
    """
    A trigger that triggers an action when training loss less than "min" loss


    >>> minLoss = MinLoss(0.1)
    creating: createMinLoss
    """
    def __init__(self, min, bigdl_type="float"):
        """
        Create a MinLoss trigger.


        :param min: min loss
        """
        JavaValue.__init__(self, None, bigdl_type, min)


class Poly(JavaValue):
    """
    A learning rate decay policy, where the effective learning rate
    follows a polynomial decay, to be zero by the max_iteration.
    Calculation: base_lr (1 - iter/max_iteration) ^ (power)


    :param power: coeffient of decay, refer to calculation formula
    :param max_iteration: max iteration when lr becomes zero

    >>> poly = Poly(0.5, 2)
    creating: createPoly
    """
    def __init__(self, power, max_iteration, bigdl_type="float"):
            JavaValue.__init__(self, None, bigdl_type, power, max_iteration)


class Exponential(JavaValue):
    """
    [[Exponential]] is a learning rate schedule, which rescale the learning rate by
    lr_{n + 1} = lr * decayRate `^` (iter / decayStep)
    :param decay_step the inteval for lr decay
    :param decay_rate decay rate
    :param stair_case if true, iter / decayStep is an integer division
                     and the decayed learning rate follows a staircase function.

    >>> exponential = Exponential(100, 0.1)
    creating: createExponential
    """
    def __init__(self, decay_step, decay_rate, stair_case=False, bigdl_type="float"):
        JavaValue.__init__(self, None, bigdl_type, decay_step, decay_rate, stair_case)


class Step(JavaValue):
    """
    A learning rate decay policy, where the effective learning rate is
    calculated as base_lr * gamma ^ (floor(iter / step_size))


    :param step_size:
    :param gamma:


    >>> step = Step(2, 0.3)
    creating: createStep
    """
    def __init__(self, step_size, gamma, bigdl_type="float"):
            JavaValue.__init__(self, None, bigdl_type, step_size, gamma)

class Default(JavaValue):
    """
    A learning rate decay policy, where the effective learning rate is
    calculated as base_lr * gamma ^ (floor(iter / step_size))

    :param step_size
    :param gamma

    >>> step = Default()
    creating: createDefault
    """
    def __init__(self, bigdl_type="float"):
        JavaValue.__init__(self, None, bigdl_type)


class Plateau(JavaValue):
    """
    Plateau is the learning rate schedule when a metric has stopped improving.
    Models often benefit from reducing the learning rate by a factor of 2-10
    once learning stagnates. It monitors a quantity and if no improvement
    is seen for a 'patience' number of epochs, the learning rate is reduced.

    :param monitor quantity to be monitored, can be Loss or score
    :param factor factor by which the learning rate will be reduced. new_lr = lr * factor
    :param patience number of epochs with no improvement after which learning rate will be reduced.
    :param mode one of {min, max}.
                In min mode, lr will be reduced when the quantity monitored has stopped decreasing;
                in max mode it will be reduced when the quantity monitored has stopped increasing
    :param epsilon threshold for measuring the new optimum, to only focus on significant changes.
    :param cooldown number of epochs to wait before resuming normal operation
                    after lr has been reduced.
    :param min_lr lower bound on the learning rate.

    >>> plateau = Plateau("score")
    creating: createPlateau
    """
    def __init__(self,
                 monitor,
                 factor=0.1,
                 patience=10,
                 mode="min",
                 epsilon=1e-4,
                 cooldown=0,
                 min_lr=0.0,
                 bigdl_type="float"):
        JavaValue.__init__(self, None, bigdl_type, monitor, factor, patience, mode, epsilon,
                           cooldown, min_lr)

class Warmup(JavaValue):
    """
    A learning rate gradual increase policy, where the effective learning rate
    increase delta after each iteration.
    Calculation: base_lr + delta * iteration

    :param delta: increase amount after each iteration

    >>> warmup = Warmup(0.05)
    creating: createWarmup
    """
    def __init__(self, delta, bigdl_type="float"):
        JavaValue.__init__(self, None, bigdl_type, delta)

class SequentialSchedule(JavaValue):
    """
    Stack several learning rate schedulers.

    :param iterationPerEpoch: iteration numbers per epoch

    >>> sequentialSchedule = SequentialSchedule(5)
    creating: createSequentialSchedule
    >>> poly = Poly(0.5, 2)
    creating: createPoly
    >>> test = sequentialSchedule.add(poly, 5)



    """
    def __init__(self, iteration_per_epoch, bigdl_type="float"):
        JavaValue.__init__(self, None, bigdl_type, iteration_per_epoch)

    def add(self, scheduler, max_iteration, bigdl_type="float"):
        """
        Add a learning rate scheduler to the contained `schedules`

        :param scheduler: learning rate scheduler to be add
        :param max_iteration: iteration numbers this scheduler will run
        """
        return callBigDlFunc(bigdl_type, "addScheduler", self.value, scheduler, max_iteration)

class OptimMethod(JavaValue):

    def __init__(self, jvalue, bigdl_type, *args):
        if (jvalue):
            assert(type(jvalue) == JavaObject)
            self.value = jvalue
        else:
            self.value = callBigDlFunc(
                bigdl_type, JavaValue.jvm_class_constructor(self), *args)
        self.bigdl_type = bigdl_type

    @staticmethod
    def load(path, bigdl_type="float"):
        """
        load optim method
        :param path: file path
        """
        return callBigDlFunc(bigdl_type, "loadOptimMethod", path)

    def save(self, path, overWrite):
        """
        save OptimMethod
        :param path      path
        :param overWrite whether to overwrite
        """
        method=self.value
        return callBigDlFunc(self.bigdl_type, "saveOptimMethod", method, path, overWrite)

class SGD(OptimMethod):
    """
    A plain implementation of SGD

    :param learningrate learning rate
    :param learningrate_decay learning rate decay
    :param weightdecay weight decay
    :param momentum momentum
    :param dampening dampening for momentum
    :param nesterov enables Nesterov momentum
    :param learningrates 1D tensor of individual learning rates
    :param weightdecays 1D tensor of individual weight decays
    >>> sgd = SGD()
    creating: createDefault
    creating: createSGD
    """
    def __init__(self,
                 learningrate=1e-3,
                 learningrate_decay=0.0,
                 weightdecay=0.0,
                 momentum=0.0,
                 dampening=DOUBLEMAX,
                 nesterov=False,
                 leaningrate_schedule=None,
                 learningrates=None,
                 weightdecays=None,
                 bigdl_type="float"):
        super(SGD, self).__init__(None, bigdl_type, learningrate, learningrate_decay, weightdecay,
                           momentum, dampening, nesterov,
                           leaningrate_schedule if (leaningrate_schedule) else Default(),
                           JTensor.from_ndarray(learningrates), JTensor.from_ndarray(weightdecays))

class Adagrad(OptimMethod):
    """
    An implementation of Adagrad. See the original paper:
    http://jmlr.org/papers/volume12/duchi11a/duchi11a.pdf

    :param learningrate learning rate
    :param learningrate_decay learning rate decay
    :param weightdecay weight decay
    >>> adagrad = Adagrad()
    creating: createAdagrad
    """
    def __init__(self,
                 learningrate=1e-3,
                 learningrate_decay=0.0,
                 weightdecay=0.0,
                 bigdl_type="float"):
        super(Adagrad, self).__init__(None, bigdl_type, learningrate, learningrate_decay, weightdecay)

class LBFGS(OptimMethod):
    """
    This implementation of L-BFGS relies on a user-provided line
    search function (state.lineSearch). If this function is not
    provided, then a simple learningRate is used to produce fixed
    size steps. Fixed size steps are much less costly than line
    searches, and can be useful for stochastic problems.
    The learning rate is used even when a line search is provided.
    This is also useful for large-scale stochastic problems, where
    opfunc is a noisy approximation of f(x). In that case, the learning
    rate allows a reduction of confidence in the step size.

    :param max_iter Maximum number of iterations allowed
    :param max_eval Maximum number of function evaluations
    :param tolfun Termination tolerance on the first-order optimality
    :param tolx Termination tol on progress in terms of func/param changes
    :param ncorrection
    :param learningrate
    :param verbose
    :param linesearch A line search function
    :param linesearch_options If no line search provided, then a fixed step size is used
    >>> lbfgs = LBFGS()
    creating: createLBFGS
    """
    def __init__(self,
                 max_iter=20,
                 max_eval=DOUBLEMAX,
                 tolfun=1e-5,
                 tolx=1e-9,
                 ncorrection=100,
                 learningrate=1.0,
                 verbose=False,
                 linesearch=None,
                 linesearch_options=None,
                 bigdl_type="float"):
        if linesearch or linesearch_options:
            raise ValueError('linesearch and linesearch_options must be None in LBFGS')
        super(LBFGS, self).__init__(None, bigdl_type, max_iter, max_eval, tolfun, tolx,
                       ncorrection, learningrate, verbose, linesearch, linesearch_options)

class Adadelta(OptimMethod):
    """
    Adadelta implementation for SGD: http://arxiv.org/abs/1212.5701

    :param decayrate interpolation parameter rho
    :param epsilon for numerical stability
    >>> adagrad = Adadelta()
    creating: createAdadelta
    """
    def __init__(self,
                 decayrate = 0.9,
                 epsilon = 1e-10,
                 bigdl_type="float"):
        super(Adadelta, self).__init__(None, bigdl_type, decayrate, epsilon)

class Adam(OptimMethod):
    """
    An implementation of Adam http://arxiv.org/pdf/1412.6980.pdf
    :param learningrate learning rate
    :param learningrate_decay learning rate decay
    :param beta1 first moment coefficient
    :param beta2 second moment coefficient
    :param epsilon for numerical stability
    >>> adagrad = Adam()
    creating: createAdam
    """
    def __init__(self,
                 learningrate = 1e-3,
                 learningrate_decay = 0.0,
                 beta1 = 0.9,
                 beta2 = 0.999,
                 epsilon = 1e-8,
                 bigdl_type="float"):
        super(Adam, self).__init__(None, bigdl_type, learningrate, learningrate_decay,
                           beta1, beta2, epsilon)

class Adamax(OptimMethod):
    """
    An implementation of Adamax http://arxiv.org/pdf/1412.6980.pdf
    :param learningrate learning rate
    :param beta1 first moment coefficient
    :param beta2 second moment coefficient
    :param epsilon for numerical stability
    >>> adagrad = Adamax()
    creating: createAdamax
    """
    def __init__(self,
                 learningrate = 0.002,
                 beta1 = 0.9,
                 beta2 = 0.999,
                 epsilon = 1e-38,
                 bigdl_type="float"):
        super(Adamax, self).__init__(None, bigdl_type, learningrate, beta1, beta2, epsilon)

class RMSprop(OptimMethod):
    """
    An implementation of RMSprop
    :param learningrate learning rate
    :param learningrate_decay learning rate decay
    :param decayrate decay rate, also called rho
    :param epsilon for numerical stability
    >>> adagrad = RMSprop()
    creating: createRMSprop
    """
    def __init__(self,
                 learningrate = 1e-2,
                 learningrate_decay = 0.0,
                 decayrate = 0.99,
                 epsilon = 1e-8,
                 bigdl_type="float"):
        super(RMSprop, self).__init__(None, bigdl_type, learningrate, learningrate_decay, decayrate, epsilon)

class MultiStep(JavaValue):
    """
    similar to step but it allows non uniform steps defined by stepSizes


    :param step_size: the series of step sizes used for lr decay
    :param gamma: coefficient of decay


    >>> step = MultiStep([2, 5], 0.3)
    creating: createMultiStep
    """
    def __init__(self, step_sizes, gamma, bigdl_type="float"):
        JavaValue.__init__(self, None, bigdl_type, step_sizes, gamma)


class BaseOptimizer(JavaValue):

    def set_model(self, model):
        """
        Set model.


        :param model: new model
        """
        self.value.setModel(model.value)

    def set_criterion(self, criterion):
        """
        set new criterion, for optimizer reuse

        :param criterion: new criterion
        :return:
        """
        callBigDlFunc(self.bigdl_type, "setCriterion", self.value,
                      criterion)

    def set_checkpoint(self, checkpoint_trigger,
                       checkpoint_path, isOverWrite=True):
        """
        Configure checkpoint settings.


        :param checkpoint_trigger: the interval to write snapshots
        :param checkpoint_path: the path to write snapshots into
        :param isOverWrite: whether to overwrite existing snapshots in path.default is True
        """
        if not os.path.exists(checkpoint_path):
            mkpath(checkpoint_path)
        callBigDlFunc(self.bigdl_type, "setCheckPoint", self.value,
                      checkpoint_trigger, checkpoint_path, isOverWrite)

    def set_gradclip_const(self, min_value, max_value):
        """
        Configure constant clipping settings.


        :param min_value: the minimum value to clip by
        :param max_value: the maxmimum value to clip by
        """
        callBigDlFunc(self.bigdl_type, "setConstantClip", self.value, min_value, max_value)

    def set_gradclip_l2norm(self, clip_norm):
        """
        Configure L2 norm clipping settings.


        :param clip_norm: gradient L2-Norm threshold
        """
        callBigDlFunc(self.bigdl_type, "setL2NormClip", self.value, clip_norm)

    def disable_gradclip(self):
        """
        disable clipping.
        """
        callBigDlFunc(self.bigdl_type, "disableClip", self.value)

    # return a module
    def optimize(self):
        """
        Do an optimization.
        """
        jmodel = callJavaFunc(get_spark_context(), self.value.optimize)
        from bigdl.nn.layer import Layer
        return Layer.of(jmodel)

    def set_train_summary(self, summary):
        """
        Set train summary. A TrainSummary object contains information
        necessary for the optimizer to know how often the logs are recorded,
        where to store the logs and how to retrieve them, etc. For details,
        refer to the docs of TrainSummary.


        :param summary: a TrainSummary object
        """
        callBigDlFunc(self.bigdl_type, "setTrainSummary", self.value,
                      summary)
        return self

    def set_val_summary(self, summary):
        """
        Set validation summary. A ValidationSummary object contains information
        necessary for the optimizer to know how often the logs are recorded,
        where to store the logs and how to retrieve them, etc. For details,
        refer to the docs of ValidationSummary.


        :param summary: a ValidationSummary object


        """
        callBigDlFunc(self.bigdl_type, "setValSummary", self.value,
                      summary)
        return self

    def prepare_input(self):
        """
        Load input. Notebook user can call this method to seprate load data and
        create optimizer time
        """
        print("Loading input ...")
        self.value.prepareInput()

    def set_end_when(self, end_when):
        """
        When to stop, passed in a [[Trigger]]
        """
        self.value.setEndWhen(end_when.value)
        return self


class Optimizer(BaseOptimizer):

    # NOTE: This is a deprecated method, you should use `create` method instead.
    def __init__(self,
                 model,
                 training_rdd,
                 criterion,
                 end_trigger,
                 batch_size,
                 optim_method=None,
                 bigdl_type="float"):
        """
        Create a distributed optimizer.


        :param model: the neural net model
        :param training_rdd: the training dataset
        :param criterion: the loss function
        :param optim_method: the algorithm to use for optimization,
           e.g. SGD, Adagrad, etc. If optim_method is None, the default algorithm is SGD.
        :param end_trigger: when to end the optimization
        :param batch_size: training batch size
        """
        self.pvalue = DistriOptimizer(model,
                                      training_rdd,
                                      criterion,
                                      end_trigger,
                                      batch_size,
                                      optim_method,
                                      bigdl_type)
        self.value = self.pvalue.value
        self.bigdl_type = self.pvalue.bigdl_type

    @staticmethod
    def create(model,
               training_set,
               criterion,
               end_trigger=None,
               batch_size=32,
               optim_method=None,
               cores=None,
               bigdl_type="float"):
        """
        Create an optimizer.
        Depend on the input type, the returning optimizer can be a local optimizer \
        or a distributed optimizer.

        :param model: the neural net model
        :param training_set: (features, label) for local mode. RDD[Sample] for distributed mode.
        :param criterion: the loss function
        :param optim_method: the algorithm to use for optimization,
           e.g. SGD, Adagrad, etc. If optim_method is None, the default algorithm is SGD.
        :param end_trigger: when to end the optimization. default value is MapEpoch(1)
        :param batch_size: training batch size
        :param cores: This is for local optimizer only and use total physical cores as the default value
        """
        if not end_trigger:
            end_trigger = MaxEpoch(1)
        if not optim_method:
            optim_method = SGD()
<<<<<<< HEAD
        if isinstance(training_set, RDD) or (isinstance(training_set, ImageFrame) and training_set.is_distributed()):
=======
        if isinstance(training_set, RDD) or isinstance(training_set, DataSet):
>>>>>>> 36b475f4
            return DistriOptimizer(model=model,
                                   training_rdd=training_set,
                                   criterion=criterion,
                                   end_trigger=end_trigger,
                                   batch_size=batch_size,
                                   optim_method=optim_method,
                                   bigdl_type=bigdl_type)
        elif isinstance(training_set, tuple) and len(training_set) == 2:
            x, y = training_set
            return LocalOptimizer(X=x,
                                  Y=y,
                                  model=model,
                                  criterion=criterion,
                                  end_trigger=end_trigger,
                                  batch_size=batch_size,
                                  optim_method=optim_method,
                                  cores=cores,
                                  bigdl_type="float")
        else:
            raise Exception("Not supported training set: %s" % type(training_set))

    def set_validation(self, batch_size, val_rdd, trigger, val_method=None):
        """
        Configure validation settings.


        :param batch_size: validation batch size
        :param val_rdd: validation dataset
        :param trigger: validation interval
        :param val_method: the ValidationMethod to use,e.g. "Top1Accuracy", "Top5Accuracy", "Loss"
        """
        if val_method is None:
            val_method = [Top1Accuracy()]
        func_name = "setValidation"
<<<<<<< HEAD
        if isinstance(val_rdd, ImageFrame):
            func_name = "setValidationFromImageFrame"
=======
        if isinstance(val_rdd, DataSet):
            func_name = "setValidationFromDataSet"
>>>>>>> 36b475f4
        callBigDlFunc(self.bigdl_type, func_name, self.value, batch_size,
                      trigger, val_rdd, to_list(val_method))

    def set_traindata(self, training_rdd, batch_size):
        """
        Set new training dataset, for optimizer reuse

        :param training_rdd: the training dataset
        :param batch_size: training batch size
        :return:
        """
        callBigDlFunc(self.bigdl_type, "setTrainData", self.value,
                     training_rdd, batch_size)



class DistriOptimizer(Optimizer):
    def __init__(self,
                 model,
                 training_rdd,
                 criterion,
                 end_trigger,
                 batch_size,
                 optim_method=None,
                 bigdl_type="float"):
        """
        Create an optimizer.


        :param model: the neural net model
        :param training_data: the training dataset
        :param criterion: the loss function
        :param optim_method: the algorithm to use for optimization,
           e.g. SGD, Adagrad, etc. If optim_method is None, the default algorithm is SGD.
        :param end_trigger: when to end the optimization
        :param batch_size: training batch size
        """
        if isinstance(training_rdd, RDD):
            JavaValue.__init__(self, None, bigdl_type, model.value,
                               training_rdd, criterion,
                               optim_method if optim_method else SGD(), end_trigger, batch_size)
<<<<<<< HEAD
        elif isinstance(training_rdd, ImageFrame):
            self.bigdl_type = bigdl_type
            self.value = callBigDlFunc(self.bigdl_type, "createDistriOptimizerFromImageFrame",
=======
        elif isinstance(training_rdd, DataSet):
            self.bigdl_type = bigdl_type
            self.value = callBigDlFunc(self.bigdl_type, "createDistriOptimizerFromDataSet",
>>>>>>> 36b475f4
                                       model.value, training_rdd, criterion,
                                       optim_method if optim_method else SGD(),
                                       end_trigger, batch_size)


class LocalOptimizer(BaseOptimizer):
    """
    Create an optimizer.


    :param model: the neural net model
    :param X: the training features which is an ndarray or list of ndarray
    :param Y: the training label which is an ndarray
    :param criterion: the loss function
    :param optim_method: the algorithm to use for optimization,
       e.g. SGD, Adagrad, etc. If optim_method is None, the default algorithm is SGD.
    :param end_trigger: when to end the optimization
    :param batch_size: training batch size
    :param cores: by default is the total physical cores.
    """
    def __init__(self,
                 X,
                 Y,
                 model,
                 criterion,
                 end_trigger,
                 batch_size,
                 optim_method=None,
                 cores=None,
                 bigdl_type="float"):
        if cores is None:
            cores = multiprocessing.cpu_count()
        JavaValue.__init__(self, None, bigdl_type,
                           [JTensor.from_ndarray(X) for X in to_list(X)],
                           JTensor.from_ndarray(Y),
                           model.value,
                           criterion,
                           optim_method if optim_method else SGD(), end_trigger, batch_size, cores)

    def set_validation(self, batch_size, X_val, Y_val, trigger, val_method=None):
        """
        Configure validation settings.

        :param batch_size: validation batch size
        :param X_val: features of validation dataset
        :param Y_val: label of validation dataset
        :param trigger: validation interval
        :param val_method: the ValidationMethod to use,e.g. "Top1Accuracy", "Top5Accuracy", "Loss"
        """
        if val_method is None:
            val_method = [Top1Accuracy()]
        callBigDlFunc(self.bigdl_type, "setValidation", self.value, batch_size,
                      trigger, [JTensor.from_ndarray(X) for X in to_list(X_val)],
                      JTensor.from_ndarray(Y_val), to_list(val_method))


class TrainSummary(JavaValue, ):
    """
    A logging facility which allows user to trace how indicators (e.g.
    learning rate, training loss, throughput, etc.) change with iterations/time
    in an optimization process. TrainSummary is for training indicators only
    (check ValidationSummary for validation indicators).  It contains necessary
    information for the optimizer to know where to store the logs, how to
    retrieve the logs, and so on. - The logs are written in tensorflow-compatible
    format so that they can be visualized directly using tensorboard. Also the
    logs can be retrieved as ndarrays and visualized using python libraries
    such as matplotlib (in notebook, etc.).


    Use optimizer.setTrainSummary to enable train logger.
    """
    def __init__(self, log_dir, app_name, bigdl_type="float"):
        """
        Create a TrainSummary. Logs will be saved to log_dir/app_name/train.


        :param log_dir: the root dir to store the logs
        :param app_name: the application name
        """
        JavaValue.__init__(self, None, bigdl_type, log_dir, app_name)

    def read_scalar(self, tag):
        """
        Retrieve train logs by type. Return an array of records in the format
        (step,value,wallClockTime). - "Step" is the iteration count by default.


        :param tag: the type of the logs, Supported tags are: "LearningRate","Loss", "Throughput"
        """
        return callBigDlFunc(self.bigdl_type, "summaryReadScalar", self.value,
                             tag)

    def set_summary_trigger(self, name, trigger):
        """
        Set the interval of recording for each indicator.


        :param tag: tag name. Supported tag names are "LearningRate", "Loss","Throughput", "Parameters". "Parameters" is an umbrella tag thatincludes weight, bias, gradWeight, gradBias, and some running status(eg. runningMean and runningVar in BatchNormalization). If youdidn't set any triggers, we will by default record Loss and Throughputin each iteration, while *NOT* recording LearningRate and Parameters,as recording parameters may introduce substantial overhead when themodel is very big, LearningRate is not a public attribute for allOptimMethod.
        :param trigger: trigger
        """
        return callBigDlFunc(self.bigdl_type, "summarySetTrigger", self.value,
                             name, trigger)


class ValidationSummary(JavaValue):
    """
     A logging facility which allows user to trace how indicators (e.g.
     validation loss, top1 accuray, top5 accuracy etc.) change with
     iterations/time in an optimization process. ValidationSummary is for
     validation indicators only (check TrainSummary for train indicators).
     It contains necessary information for the optimizer to know where to
     store the logs, how to retrieve the logs, and so on. - The logs are
     written in tensorflow-compatible format so that they can be visualized
     directly using tensorboard. Also the logs can be retrieved as ndarrays
     and visualized using python libraries such as matplotlib
     (in notebook, etc.).


     Use optimizer.setValidationSummary to enable validation logger.
    """
    def __init__(self, log_dir, app_name, bigdl_type="float"):
        """
        Create a ValidationSummary. Logs will be saved to
        log_dir/app_name/train. By default, all ValidationMethod set into
        optimizer will be recorded and the recording interval is the same
        as trigger of ValidationMethod in the optimizer.


        :param log_dir: the root dir to store the logs
        :param app_name: the application name
        """
        JavaValue.__init__(self, None, bigdl_type, log_dir, app_name)

    def read_scalar(self, tag):
        """
        Retrieve validation logs by type. Return an array of records in the
        format (step,value,wallClockTime). - "Step" is the iteration count
        by default.


        :param tag: the type of the logs. The tag should match the name ofthe ValidationMethod set into the optimizer. e.g."Top1AccuracyLoss","Top1Accuracy" or "Top5Accuracy".
        """
        return callBigDlFunc(self.bigdl_type, "summaryReadScalar", self.value,
                             tag)


class L1L2Regularizer(JavaValue):
    """
    Apply both L1 and L2 regularization

    :param l1 l1 regularization rate
    :param l2 l2 regularization rate

    """
    def __init__(self, l1, l2, bigdl_type="float"):
        JavaValue.__init__(self, None, bigdl_type, l1, l2)

class ActivityRegularization(JavaValue):
    """
    Apply both L1 and L2 regularization

    :param l1 l1 regularization rate
    :param l2 l2 regularization rate

    """
    def __init__(self, l1, l2, bigdl_type="float"):
        JavaValue.__init__(self, None, bigdl_type, l1, l2)

class L1Regularizer(JavaValue):
    """
    Apply L1 regularization

    :param l1 l1 regularization rate

    """
    def __init__(self, l1, bigdl_type="float"):
        JavaValue.__init__(self, None, bigdl_type, l1)


class L2Regularizer(JavaValue):
    """
    Apply L2 regularization

    :param l2 l2 regularization rate

    """
    def __init__(self, l2, bigdl_type="float"):
        JavaValue.__init__(self, None, bigdl_type, l2)


def _test():
    import doctest
    from pyspark import SparkContext
    from bigdl.optim import optimizer
    from bigdl.util.common import init_engine
    from bigdl.util.common import create_spark_conf
    globs = optimizer.__dict__.copy()
    sc = SparkContext(master="local[4]", appName="test optimizer",
                      conf=create_spark_conf())
    init_engine()
    globs['sc'] = sc
    (failure_count, test_count) = doctest.testmod(globs=globs,
                                                  optionflags=doctest.ELLIPSIS)
    if failure_count:
        exit(-1)

if __name__ == "__main__":
    _test()<|MERGE_RESOLUTION|>--- conflicted
+++ resolved
@@ -30,11 +30,8 @@
 from bigdl.util.common import callJavaFunc
 from bigdl.util.common import get_spark_context
 from bigdl.util.common import to_list
-<<<<<<< HEAD
-from bigdl.transform.vision.image import ImageFrame
-=======
 from bigdl.dataset.dataset import *
->>>>>>> 36b475f4
+
 
 if sys.version >= '3':
     long = int
@@ -743,11 +740,7 @@
             end_trigger = MaxEpoch(1)
         if not optim_method:
             optim_method = SGD()
-<<<<<<< HEAD
-        if isinstance(training_set, RDD) or (isinstance(training_set, ImageFrame) and training_set.is_distributed()):
-=======
         if isinstance(training_set, RDD) or isinstance(training_set, DataSet):
->>>>>>> 36b475f4
             return DistriOptimizer(model=model,
                                    training_rdd=training_set,
                                    criterion=criterion,
@@ -782,13 +775,8 @@
         if val_method is None:
             val_method = [Top1Accuracy()]
         func_name = "setValidation"
-<<<<<<< HEAD
-        if isinstance(val_rdd, ImageFrame):
-            func_name = "setValidationFromImageFrame"
-=======
         if isinstance(val_rdd, DataSet):
             func_name = "setValidationFromDataSet"
->>>>>>> 36b475f4
         callBigDlFunc(self.bigdl_type, func_name, self.value, batch_size,
                       trigger, val_rdd, to_list(val_method))
 
@@ -830,15 +818,9 @@
             JavaValue.__init__(self, None, bigdl_type, model.value,
                                training_rdd, criterion,
                                optim_method if optim_method else SGD(), end_trigger, batch_size)
-<<<<<<< HEAD
-        elif isinstance(training_rdd, ImageFrame):
-            self.bigdl_type = bigdl_type
-            self.value = callBigDlFunc(self.bigdl_type, "createDistriOptimizerFromImageFrame",
-=======
         elif isinstance(training_rdd, DataSet):
             self.bigdl_type = bigdl_type
             self.value = callBigDlFunc(self.bigdl_type, "createDistriOptimizerFromDataSet",
->>>>>>> 36b475f4
                                        model.value, training_rdd, criterion,
                                        optim_method if optim_method else SGD(),
                                        end_trigger, batch_size)
