--- conflicted
+++ resolved
@@ -4470,7 +4470,6 @@
     def __init__(self, bigdl_type="float"):
         super(GaussianSampler, self).__init__(None, bigdl_type)
 
-<<<<<<< HEAD
 class Masking(Layer):
 
     '''
@@ -4487,7 +4486,7 @@
                  bigdl_type="float"):
         super(Masking, self).__init__(None, bigdl_type,
                                          mask_value)
-=======
+
 class HardSigmoid(Layer):
     """
     Apply Hard-sigmoid function
@@ -4501,7 +4500,6 @@
     """
     def __init__(self, bigdl_type="float"):
         super(HardSigmoid, self).__init__(None, bigdl_type)
->>>>>>> 3e09d9db
 
 def _test():
     import doctest
