--- conflicted
+++ resolved
@@ -1291,7 +1291,6 @@
         
         :return: list of hidden state and cell
         """
-<<<<<<< HEAD
         states = callBigDlFunc(self.bigdl_type, "getHiddenState", self.value)
         for state in states:
             for idx, tensor in enumerate(state):
@@ -1302,14 +1301,6 @@
         else:
             return states[0]
 
-=======
-        state = callBigDlFunc(self.bigdl_type, "getHiddenState", self.value)
-        for idx, tensor in enumerate(state):
-            state[idx] = tensor.to_ndarray()
-
-        return state
-
->>>>>>> 3e09d9db
     def set_hidden_state(self, states):
         """
         set hidden state and cell at first time step.
