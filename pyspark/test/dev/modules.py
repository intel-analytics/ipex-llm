#
# Copyright 2016 The BigDL Authors.
#
# Licensed under the Apache License, Version 2.0 (the "License");
# you may not use this file except in compliance with the License.
# You may obtain a copy of the License at
#
#     http://www.apache.org/licenses/LICENSE-2.0
#
# Unless required by applicable law or agreed to in writing, software
# distributed under the License is distributed on an "AS IS" BASIS,
# WITHOUT WARRANTIES OR CONDITIONS OF ANY KIND, either express or implied.
# See the License for the specific language governing permissions and
# limitations under the License.
#

# Adopt from Spark and it might be refactored in the future

from functools import total_ordering

all_modules = []


@total_ordering
class Module(object):

    def __init__(self, name, python_test_goals=()):
        """
        Define a new module.

        :param name: A short module name, for display in logging and error messagesl
        :param python_test_goals: A set of Python test goals for testing this module.
        """
        self.name = name
        self.python_test_goals = python_test_goals

        all_modules.append(self)

    def __repr__(self):
        return "Module<%s>" % self.name

    def __lt__(self, other):
        return self.name < other.name

    def __eq__(self, other):
        return self.name == other.name

    def __ne__(self, other):
        return not (self.name == other.name)

    def __hash__(self):
        return hash(self.name)


bigdl_layer = Module(
    name="bigdl_layer",
    python_test_goals=[
        "bigdl.nn.layer"
    ])

bigdl_layer = Module(
    name="bigdl_criterion",
    python_test_goals=[
        "bigdl.nn.criterion"
    ])

bigdl_layer = Module(
    name="bigdl_common",
    python_test_goals=[
        "bigdl.util.common"
    ])

bigdl_optimizer = Module(
    name="bigdl_optimizer",
    python_test_goals=[
        "bigdl.optim.optimizer",
    ]
)

test_simple_integration_test = Module(
    name="simple_integration_test",
    python_test_goals=[
        "test.simple_integration_test"
    ]
)

test_load_caffe = Module(
    name="load_caffe_test",
    python_test_goals=[
        "test.load_caffe_test"
    ]
)

<<<<<<< HEAD
test_imagenet = Module(
    name="imagenet_transformer_test",
    python_test_goals=[
        "test.imagenet_transformer_test"
=======
test_tensorflow = Module(
    name="tensorflow_test",
    python_test_goals=[
        "test.tensorflow_test"
>>>>>>> f57be8aa
    ]
)<|MERGE_RESOLUTION|>--- conflicted
+++ resolved
@@ -91,16 +91,16 @@
     ]
 )
 
-<<<<<<< HEAD
 test_imagenet = Module(
     name="imagenet_transformer_test",
     python_test_goals=[
         "test.imagenet_transformer_test"
-=======
+    ]
+)
+
 test_tensorflow = Module(
     name="tensorflow_test",
     python_test_goals=[
         "test.tensorflow_test"
->>>>>>> f57be8aa
     ]
 )