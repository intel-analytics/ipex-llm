--- conflicted
+++ resolved
@@ -23,11 +23,7 @@
 HDFS_HOST=$1                                                                                               
 set -e
 
-<<<<<<< HEAD
-BIGDL_VERSION=0.7.1-SNAPSHOT
-=======
 BIGDL_VERSION=0.8.0-SNAPSHOT
->>>>>>> f5563724
 
 if [ -d "images" ]
 then
