--- conflicted
+++ resolved
@@ -154,7 +154,7 @@
       output.resize(Array(batchSize, nOutputPlane, outputHeight, outputWidth))
 
       if (sharedFlag) {
-        val coresNum = Math.min(batchSize, Engine.coresNum)
+        val coresNum = Math.min(batchSize, Engine.coreNumber)
         fInput.resize(Array(coresNum, nGroup, kernelW * kernelH * nInputPlane / nGroup,
           outputHeight * outputWidth))
 
@@ -163,12 +163,12 @@
         }
 
         var i, j = 0
-        val minJobNum: Int = batchSize / Engine.coresNum
-        val remainJobNum: Int = batchSize - minJobNum * Engine.coresNum
+        val minJobNum: Int = batchSize / Engine.coreNumber
+        val remainJobNum: Int = batchSize - minJobNum * Engine.coreNumber
 
         while (j < coresNum) {
           val _j = j
-          results(j) = Future {
+          results(j) = Engine.model.invoke(() => {
             var _i = 1
             val distJobNum: Int = minJobNum + (if (_j < remainJobNum) 1 else 0)
             val indexStart: Int = _j * minJobNum + (if (_j < remainJobNum) _j else remainJobNum)
@@ -192,7 +192,7 @@
               }
               _i += 1
             }
-          }(Engine.getInstance())
+          })
           j += 1
         }
 
@@ -202,7 +202,7 @@
           i += 1
         }
       } else {
-        if(_1x1) {
+        if (_1x1) {
           fInput.set(input)
           fInput.resize(Array(batchSize, nGroup, kernelW * kernelH * nInputPlane / nGroup,
             outputHeight * outputWidth))
@@ -215,17 +215,17 @@
           results = new Array[Future[Unit]](batchSize)
         }
 
-<<<<<<< HEAD
+
         var i = 0
         while (i < batchSize) {
           val _i = i + 1
-          results(i) = Future {
+          results(i) = Engine.model.invoke(() => {
             val inputT = input.select(1, _i)
             require(inputT.isContiguous())
             val outputT = output.select(1, _i)
             val fInputT = fInput.select(1, _i)
             var g = 0
-            while(g < nGroup) {
+            while (g < nGroup) {
               updateOutputFrame(
                 inputT.narrow(1, g * nInputPlane / nGroup + 1, nInputPlane / nGroup),
                 outputT.narrow(1, g * nOutputPlane / nGroup + 1, nOutputPlane / nGroup),
@@ -238,43 +238,11 @@
                 nOutputPlane / nGroup, outputWidth, outputHeight)
               g += 1
             }
-          }(Engine.getInstance())
+          })
           i += 1
         }
-
-        i = 0
-        while (i < results.length) {
-          Await.result(results(i), Duration.Inf)
-          i += 1
-        }
-=======
-      var i = 0
-      while (i < batchSize) {
-        val _i = i + 1
-        results(i) = Engine.model.invoke(() => {
-          val inputT = input.select(1, _i)
-          require(inputT.isContiguous())
-          val outputT = output.select(1, _i)
-          val fInputT = fInput.select(1, _i)
-          var g = 0
-          while (g < nGroup) {
-            updateOutputFrame(
-              inputT.narrow(1, g * nInputPlane / nGroup + 1, nInputPlane / nGroup),
-              outputT.narrow(1, g * nOutputPlane / nGroup + 1, nOutputPlane / nGroup),
-              weightMM.select(1, g + 1),
-              bias.narrow(1, g * nOutputPlane / nGroup + 1, nOutputPlane / nGroup),
-              fInputT.select(1, g + 1),
-              kernelW, kernelH, strideW, strideH,
-              padW, padH,
-              nInputPlane / nGroup, inputWidth, inputHeight,
-              nOutputPlane / nGroup, outputWidth, outputHeight)
-            g += 1
-          }
-        })
-        i += 1
->>>>>>> 97d4ee2f
-      }
-      Engine.model.sync(results)
+        Engine.model.sync(results)
+      }
     }
     output
   }
@@ -321,24 +289,23 @@
       }
     } else {
       val batchSize = input.size(1)
-<<<<<<< HEAD
       if (sharedFlag) {
         val (outputWidth, outputHeight, _, _) = calcOutputWH(input)
-        fGradInput.resize(Array(Engine.coresNum, nGroup, kernelW * kernelH * nInputPlane / nGroup,
+        fGradInput.resize(Array(Engine.coreNumber, nGroup, kernelW * kernelH * nInputPlane / nGroup,
           outputHeight * outputWidth))
 
-        val coresNum = Math.min(batchSize, Engine.coresNum)
+        val coresNum = Math.min(batchSize, Engine.coreNumber)
         if (results == null || results.length != coresNum) {
           results = new Array[Future[Unit]](coresNum)
         }
 
         var i, j = 0
-        val minJobNum: Int = batchSize / Engine.coresNum
-        val remainJobNum: Int = batchSize - minJobNum * Engine.coresNum
+        val minJobNum: Int = batchSize / Engine.coreNumber
+        val remainJobNum: Int = batchSize - minJobNum * Engine.coreNumber
 
         while (j < coresNum) {
           val _j = j
-          results(j) = Future {
+          results(j) = Engine.model.invoke(() => {
             var _i = 1
             val distJobNum: Int = minJobNum + (if (_j < remainJobNum) 1 else 0)
             val indexStart: Int = _j * minJobNum + (if (_j < remainJobNum) _j else remainJobNum)
@@ -358,26 +325,23 @@
               }
               _i += 1
             }
-          }(Engine.getInstance())
+          })
           j += 1
         }
-        i = 0
-        while (i < results.length) {
-          Await.result(results(i), Duration.Inf)
-          i += 1
-        }
+        Engine.model.sync(results)
       } else {
         fGradInput.resizeAs(fInput)
+
         var i = 0
         while (i < batchSize) {
           val _i = i + 1
-          results(i) = Future {
+          results(i) = Engine.model.invoke(() => {
             val gradInputT = gradInput.select(1, _i)
             val gradOutputT = gradOutput.select(1, _i)
             require(gradOutputT.isContiguous())
             val fgradInputT = fGradInput.select(1, _i)
             var g = 0
-            while(g < nGroup) {
+            while (g < nGroup) {
               updateGradInputFrame(
                 gradInputT.narrow(1, g * nInputPlane / nGroup + 1, nInputPlane / nGroup),
                 gradOutputT.narrow(1, g * nOutputPlane / nGroup + 1, nOutputPlane / nGroup),
@@ -386,41 +350,12 @@
                 kernelW, kernelH, strideW, strideH, padW, padH)
               g += 1
             }
-          }(Engine.getInstance())
+          })
           i += 1
         }
-
-        i = 0
-        while (i < results.length) {
-          Await.result(results(i), Duration.Inf)
-          i += 1
-        }
-=======
-      var i = 0
-      while (i < batchSize) {
-        val _i = i + 1
-        results(i) = Engine.model.invoke(() => {
-          val gradInputT = gradInput.select(1, _i)
-          val gradOutputT = gradOutput.select(1, _i)
-          require(gradOutputT.isContiguous())
-          val fgradInputT = fGradInput.select(1, _i)
-          var g = 0
-          while (g < nGroup) {
-            updateGradInputFrame(
-              gradInputT.narrow(1, g * nInputPlane / nGroup + 1, nInputPlane / nGroup),
-              gradOutputT.narrow(1, g * nOutputPlane / nGroup + 1, nOutputPlane / nGroup),
-              weightMM.select(1, g + 1).transpose(1, 2),
-              fgradInputT.select(1, g + 1),
-              kernelW, kernelH, strideW, strideH, padW, padH)
-            g += 1
-          }
-        })
-        i += 1
->>>>>>> 97d4ee2f
-      }
-      Engine.model.sync(results)
-    }
-
+        Engine.model.sync(results)
+      }
+    }
     return gradInput
   }
 
@@ -482,24 +417,22 @@
       if (onesBatch.dim() != 1 || onesBatch.size(1) != batchSize) {
         onesBatch.resize(Array(batchSize)).fill(ev.fromType(1.0))
       }
-<<<<<<< HEAD
-
 
       if (sharedFlag) {
-        val coresNum = Math.min(batchSize, Engine.coresNum)
+        val coresNum = Math.min(batchSize, Engine.coreNumber)
         if (results == null || results.length != coresNum) {
           results = new Array[Future[Unit]](coresNum)
         }
 
         var i, j = 0
-        val minJobNum: Int = batchSize / Engine.coresNum
-        val remainJobNum: Int = batchSize - minJobNum * Engine.coresNum
+        val minJobNum: Int = batchSize / Engine.coreNumber
+        val remainJobNum: Int = batchSize - minJobNum * Engine.coreNumber
         val (outputWidth, outputHeight, inputWidth, inputHeight) =  calcOutputWH(input)
-        fInput.resize(Array(Engine.coresNum, nGroup, kernelW * kernelH * nInputPlane / nGroup,
+        fInput.resize(Array(Engine.coreNumber, nGroup, kernelW * kernelH * nInputPlane / nGroup,
           outputHeight * outputWidth))
         while (j < coresNum) {
           val _j = j
-          results(j) = Future {
+          results(j) = Engine.model.invoke(() => {
             var _i = 1
             val distJobNum: Int = minJobNum + (if (_j < remainJobNum) 1 else 0)
             val indexStart: Int = _j * minJobNum + (if (_j < remainJobNum) _j else remainJobNum)
@@ -527,19 +460,15 @@
               }
               _i += 1
             }
-          }(Engine.getInstance())
+          })
           j += 1
         }
-        i = 0
-        while (i < results.length) {
-          Await.result(results(i), Duration.Inf)
-          i += 1
-        }
+        Engine.model.sync(results)
       } else {
         var i = 0
         while (i < batchSize) {
           val _i = i + 1
-          results(i) = Future {
+          results(i) = Engine.model.invoke(() => {
             val gradOutputT = gradOutput.select(1, _i)
             val fInputT = fInput.select(1, _i)
             var g = 0
@@ -553,40 +482,12 @@
                 ev.fromType[Double](scale))
               g += 1
             }
-          }(Engine.getInstance())
+          })
           i += 1
         }
 
-        i = 0
-        while (i < results.length) {
-          Await.result(results(i), Duration.Inf)
-          i += 1
-        }
-      }
-=======
-      var i = 0
-      while (i < batchSize) {
-        val _i = i + 1
-        results(i) = Engine.model.invoke(() => {
-          val gradOutputT = gradOutput.select(1, _i)
-          val fInputT = fInput.select(1, _i)
-          var g = 0
-          while (g < nGroup) {
-            calcGradParametersFrame(
-              gradOutputT.narrow(1, g * nOutputPlane / nGroup + 1, nOutputPlane / nGroup),
-              gradWeightMMInBatch.select(1, _i).select(1, g + 1),
-              gradientBiasMT.select(1, _i).narrow(1, g * nOutputPlane / nGroup + 1,
-                nOutputPlane / nGroup),
-              fInputT.select(1, g + 1),
-              ev.fromType[Double](scale))
-            g += 1
-          }
-        })
-        i += 1
-      }
-
-      Engine.model.sync(results)
->>>>>>> 97d4ee2f
+        Engine.model.sync(results)
+      }
 
       val gradView = gradWeightMMInBatch.view(batchSize,
         nOutputPlane * nInputPlane * kernelH * kernelW / nGroup).t
