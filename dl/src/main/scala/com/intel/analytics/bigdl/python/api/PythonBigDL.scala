--- conflicted
+++ resolved
@@ -190,18 +190,63 @@
       PythonBigDL.getInitMethod(initMethod))
   }
 
+  def createSequential(): Sequential[T] = {
+    Sequential[T]()
+  }
+
+  def createLinear(inputSize: Int, outputSize: Int, initMethod: String): Linear[T] = {
+    Linear[T](inputSize, outputSize, PythonBigDL.getInitMethod(initMethod))
+  }
+
+  def createReLU(): ReLU[T] = {
+    ReLU[T]()
+  }
+
+  def createTanh(): Tanh[T] = {
+    Tanh[T]()
+  }
+
+  def createEcho(): Echo[T] = {
+    Echo[T]()
+  }
+
+  def createLogSoftMax(): LogSoftMax[T] = {
+    LogSoftMax[T]()
+  }
+
+  def createSpatialMaxPooling(kW: Int,
+                              kH: Int,
+                              dW: Int,
+                              dH: Int,
+                              padW: Int = 0,
+                              padH: Int = 0): SpatialMaxPooling[T] = {
+    SpatialMaxPooling[T](kW,
+      kH,
+      dW,
+      dH,
+      padW,
+      padH)
+  }
+
+  def createSpatialConvolution(nInputPlane: Int,
+                               nOutputPlane: Int,
+                               kernelW: Int,
+                               kernelH: Int,
+                               strideW: Int = 1,
+                               strideH: Int = 1,
+                               padW: Int = 0,
+                               padH: Int = 0,
+                               nGroup: Int = 1,
+                               propagateBack: Boolean = true,
+                               initMethod: String = "default")
+
   def createReshape(size: JList[Int]): Reshape[T] = {
     Reshape(size.asScala.toArray)
   }
 
   def createConcat(dimension: Int): Concat[T] = {
-<<<<<<< HEAD
     Concat[T](dimension)
-<<<<<<< HEAD
   } 
-=======
-  }
->>>>>>> 0de2849bf0f7dd75d13d9d91c2a11bc92b31d87d
 
   def createSpatialAveragePooling(kW: Int,
                                   kH: Int,
@@ -213,11 +258,7 @@
                                   countIncludePad: Boolean = true,
                                   divide: Boolean = true)
   : SpatialAveragePooling[T] = {
-<<<<<<< HEAD
     SpatialAveragePooling[T](kW, kH, dW, dH, padW, padH, ceilMode, countIncludePad, divide) 
-=======
-    SpatialAveragePooling[T](kW, kH, dW, dH, padW, padH, ceilMode, countIncludePad, divide)
->>>>>>> 0de2849bf0f7dd75d13d9d91c2a11bc92b31d87d
   }
 
   def createSpatialBatchNormalization(nOutput: Int,
@@ -232,69 +273,20 @@
                                alpha: Double = 1.0,
                                beta: Double = 0.75,
                                k: Double = 1.0)
-=======
-  	Concat[T](dimension)
-  } 
-
-  def createSpatialAveragePooling(kW: Int,
-							      kH: Int,
-							      dW: Int = 1,
-							      dH: Int = 1,
-							      padW: Int = 0,
-							      padH: Int = 0,
-							      ceilMode: Boolean = false,
-							      countIncludePad: Boolean = true,
-							      divide: Boolean = true)
-  : SpatialAveragePooling[T] = {
-  	SpatialAveragePooling[T](kW, kH, dW, dH, padW, padH, ceilMode, countIncludePad, divide) 
-  }
-
-  def createSpatialBatchNormalization(nOutput: Int,
-								      eps: Double = 1e-5,
-								      momentum: Double = 0.1,
-								      affine: Boolean = true)
-  : SpatialBatchNormalization[T] = {
-  	SpatialBatchNormalization[T](nOutput, eps, momentum, affine)
-  }
-
-  def createSpatialCrossMapLRN(size: Int = 5,
-						      alpha: Double = 1.0,
-						      beta: Double = 0.75,
-						      k: Double = 1.0)
->>>>>>> 0e4b8612
   : SpatialCrossMapLRN[T] = {
      SpatialCrossMapLRN[T](size, alpha, beta, k)
   }
 
   def createDropout(initP: Double = 0.5,
-<<<<<<< HEAD
                     inplace: Boolean = false,
                     scale: Boolean = true)
   :  Dropout[T] = {
     Dropout[T](initP, inplace, scale)
-<<<<<<< HEAD
-=======
-			      inplace: Boolean = false,
-			      scale: Boolean = true)
-  :  Dropout[T] = {
-    Dropout[T](initP, inplace, scale)
->>>>>>> 0e4b8612
   }
 
   def createView(sizes: JList[Int]):  View[T] = {
      View[T](sizes.asScala.toArray)
   }
-  
-<<<<<<< HEAD
-=======
-  } 
-
-  def createView(sizes: JList[Int]):  View[T] = {
-     View[T](sizes.asScala.toArray)
-  } 
->>>>>>> 0de2849bf0f7dd75d13d9d91c2a11bc92b31d87d
-=======
->>>>>>> 0e4b8612
   //   Optimizer
   def createClassNLLCriterion: ClassNLLCriterion[T] = {
     ClassNLLCriterion[T]()
