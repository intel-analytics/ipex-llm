--- conflicted
+++ resolved
@@ -149,26 +149,19 @@
       require(input.size(2) == nInputPlane)
       val batchSize = input.size(1)
       output.resize(Array(batchSize, nOutputPlane, outputHeight, outputWidth))
-<<<<<<< HEAD
-
-      fInput.resize(Array(Engine.coresNum, nGroup, kW * kH * nInputPlane / nGroup,
-        outputHeight * outputWidth))
-=======
       if (_1x1) {
         fInput.set(input)
-        fInput.resize(Array(batchSize, nGroup, kernelW * kernelH * nInputPlane / nGroup,
+        fInput.resize(Array(Engine.coresNum, nGroup, kernelW * kernelH * nInputPlane / nGroup,
           outputHeight * outputWidth))
       } else {
-        fInput.resize(Array(batchSize, nGroup, kernelW * kernelH * nInputPlane / nGroup,
+        fInput.resize(Array(Engine.coresNum, nGroup, kernelW * kernelH * nInputPlane / nGroup,
           outputHeight * outputWidth))
       }
->>>>>>> a3632b21
 
       if (results == null || results.length != Engine.coresNum) {
         results = new Array[Future[Unit]](Engine.coresNum)
       }
 
-<<<<<<< HEAD
 
       var i, j = 0
       val minJobNum: Int = batchSize / Engine.coresNum
@@ -199,29 +192,6 @@
               g += 1
             }
             _i += 1
-=======
-      var i = 0
-      while (i < batchSize) {
-        val _i = i + 1
-        results(i) = Future {
-          val inputT = input.select(1, _i)
-          require(inputT.isContiguous())
-          val outputT = output.select(1, _i)
-          val fInputT = fInput.select(1, _i)
-          var g = 0
-          while (g < nGroup) {
-            updateOutputFrame(
-              inputT.narrow(1, g * nInputPlane / nGroup + 1, nInputPlane / nGroup),
-              outputT.narrow(1, g * nOutputPlane / nGroup + 1, nOutputPlane / nGroup),
-              weightMM.select(1, g + 1),
-              bias.narrow(1, g * nOutputPlane / nGroup + 1, nOutputPlane / nGroup),
-              fInputT.select(1, g + 1),
-              kernelW, kernelH, strideW, strideH,
-              padW, padH,
-              nInputPlane / nGroup, inputWidth, inputHeight,
-              nOutputPlane / nGroup, outputWidth, outputHeight)
-            g += 1
->>>>>>> a3632b21
           }
         }(Engine.getInstance())
         j += 1
@@ -244,7 +214,6 @@
 
     require(input.nDimension() == 3 || input.nDimension() == 4, "Only support 3D or 4D input")
     gradInput.resizeAs(input)
-<<<<<<< HEAD
 
     val dimWidth = if (input.dim() == 3) 3 else 4
     val dimHeight = if (input.dim() == 3) 2 else 3
@@ -262,17 +231,6 @@
       require(gradOutput.isContiguous())
       fGradInput.resize(Array(nGroup, kW * kH * nInputPlane / nGroup, outputHeight * outputWidth))
       val contiguousGradOutput = gradOutput.contiguous()
-=======
-    if (_1x1) {
-      fGradInput.set(gradInput)
-      fGradInput.resizeAs(fInput)
-    } else {
-      fGradInput.resizeAs(fInput)
-    }
-
-    if (input.nDimension() == 3) {
-      require(gradOutput.isContiguous())
->>>>>>> a3632b21
       var g = 0
       while (g < nGroup) {
         updateGradInputFrame(
@@ -285,7 +243,6 @@
       }
     } else {
       val batchSize = input.size(1)
-<<<<<<< HEAD
 
       fGradInput.resize(Array(Engine.coresNum, nGroup, kW * kH * nInputPlane / nGroup,
         outputHeight * outputWidth))
@@ -316,25 +273,6 @@
               g += 1
             }
             _i += 1
-=======
-      var i = 0
-      while (i < batchSize) {
-        val _i = i + 1
-        results(i) = Future {
-          val gradInputT = gradInput.select(1, _i)
-          val gradOutputT = gradOutput.select(1, _i)
-          require(gradOutputT.isContiguous())
-          val fgradInputT = fGradInput.select(1, _i)
-          var g = 0
-          while (g < nGroup) {
-            updateGradInputFrame(
-              gradInputT.narrow(1, g * nInputPlane / nGroup + 1, nInputPlane / nGroup),
-              gradOutputT.narrow(1, g * nOutputPlane / nGroup + 1, nOutputPlane / nGroup),
-              weightMM.select(1, g + 1).transpose(1, 2),
-              fgradInputT.select(1, g + 1),
-              kernelW, kernelH, strideW, strideH, padW, padH)
-            g += 1
->>>>>>> a3632b21
           }
         }(Engine.getInstance())
         j += 1
@@ -403,7 +341,6 @@
       if (onesBatch.dim() != 1 || onesBatch.size(1) != batchSize) {
         onesBatch.resize(Array(batchSize)).fill(ev.fromType(1.0))
       }
-<<<<<<< HEAD
 
 
       var i, j = 0
@@ -439,24 +376,6 @@
               g += 1
             }
             _i += 1
-=======
-      var i = 0
-      while (i < batchSize) {
-        val _i = i + 1
-        results(i) = Future {
-          val gradOutputT = gradOutput.select(1, _i)
-          val fInputT = fInput.select(1, _i)
-          var g = 0
-          while (g < nGroup) {
-            calcGradParametersFrame(
-              gradOutputT.narrow(1, g * nOutputPlane / nGroup + 1, nOutputPlane / nGroup),
-              gradWeightMM.select(1, _i).select(1, g + 1),
-              gradientBiasMT.select(1, _i).narrow(1, g * nOutputPlane / nGroup + 1,
-                nOutputPlane / nGroup),
-              fInputT.select(1, g + 1),
-              ev.fromType[Double](scale))
-            g += 1
->>>>>>> a3632b21
           }
         }(Engine.getInstance())
         j += 1
