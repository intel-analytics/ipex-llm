--- conflicted
+++ resolved
@@ -25,13 +25,8 @@
 import com.intel.analytics.sparkdl.utils.Engine
 
 class ClassNLLCriterion[T: ClassTag](weights: Tensor[T] = null, sizeAverage: Boolean = true)
-<<<<<<< HEAD
-  (implicit ev: TensorNumeric[T]) extends Criterion[T] {
+  (implicit ev: TensorNumeric[T]) extends TensorCriterion[T] {
   val gradInput: Tensor[T] = Tensor[T]()
-=======
-  (implicit ev: TensorNumeric[T]) extends TensorCriterion[T] {
-  private val gradInput: Tensor[T] = Tensor[T]()
->>>>>>> 5332a931
   private var total_weight = ev.fromType[Int](0)
   if (weights != null) require(weights.dim() == 1, "weights input should be 1-D Tensor")
 
