--- conflicted
+++ resolved
@@ -1,4 +1,3 @@
-<<<<<<< HEAD
 #
 # Licensed to Intel Corporation under one or more
 # contributor license agreements.  See the NOTICE file distributed with
@@ -20,6 +19,9 @@
 import sys
 from util.common import callBigDlFunc
 from util.common import JavaValue
+from util.common import callJavaFunc
+from pyspark import SparkContext
+
 import numpy as np
 
 if sys.version >= '3':
@@ -40,6 +42,13 @@
         model.bigdl_type = bigdl_type
         return model
 
+    def set_name(self, name):
+        callJavaFunc(SparkContext.getOrCreate(), self.value.setName, name)
+        return self
+
+    def name(self):
+        return callJavaFunc(SparkContext.getOrCreate(), self.value.getName)
+
     def get_dtype(self):
         if "float" == self.bigdl_type:
             return "float32"
@@ -47,12 +56,18 @@
             return "float64"
 
     def parameters(self):
-        (w, g, wshape, gshape) = callBigDlFunc(self.bigdl_type,
-                                               "modelGetParameters",
-                                               self.value)
-        return \
-            {"weights": np.array(w, dtype=self.get_dtype()).reshape(wshape),
-             "gradients": np.array(g, dtype=self.get_dtype()).reshape(gshape)}
+        name_to_params = callBigDlFunc(self.bigdl_type,
+                                       "modelGetParameters",
+                                       self.value)
+
+        def to_ndarray(params):
+            return {
+                param_name: np.array(values[0],
+                                     dtype=self.get_dtype()).reshape(
+                    values[1]) for param_name, values in params.iteritems()}
+
+        return {layer_name: to_ndarray(params) for layer_name, params in
+                name_to_params.iteritems()}
 
     def predict(self, data_rdd):
         return callBigDlFunc(self.bigdl_type,
@@ -328,338 +343,4 @@
 
 
 if __name__ == "__main__":
-    _test()
-=======
-#
-# Licensed to Intel Corporation under one or more
-# contributor license agreements.  See the NOTICE file distributed with
-# this work for additional information regarding copyright ownership.
-# Intel Corporation licenses this file to You under the Apache License, Version 2.0
-# (the "License"); you may not use this file except in compliance with
-# the License.  You may obtain a copy of the License at
-#
-#    http://www.apache.org/licenses/LICENSE-2.0
-#
-# Unless required by applicable law or agreed to in writing, software
-# distributed under the License is distributed on an "AS IS" BASIS,
-# WITHOUT WARRANTIES OR CONDITIONS OF ANY KIND, either express or implied.
-
-# See the License for the specific language governing permissions and
-# limitations under the License.
-#
-
-
-import sys
-from util.common import callBigDlFunc
-from util.common import JavaValue
-import numpy as np
-
-if sys.version >= '3':
-    long = int
-    unicode = str
-
-
-class Model(JavaValue):
-    def __init__(self, jvalue, bigdl_type, *args):
-        self.value = jvalue if jvalue else callBigDlFunc(
-            bigdl_type, JavaValue.jvm_class_constructor(self), *args)
-        self.bigdl_type = bigdl_type
-
-    @classmethod
-    def of(cls, jmodel, bigdl_type="float"):
-        model = Model(bigdl_type, jmodel)
-        model.value = jmodel
-        model.bigdl_type = bigdl_type
-        return model
-
-    def get_dtype(self):
-        if "float" == self.bigdl_type:
-            return "float32"
-        else:
-            return "float64"
-
-    def parameters(self):
-        (w, g, wshape, gshape) = callBigDlFunc(self.bigdl_type,
-                                               "modelGetParameters",
-                                               self.value)
-        return \
-            {"weights": np.array(w, dtype=self.get_dtype()).reshape(wshape),
-             "gradients": np.array(g, dtype=self.get_dtype()).reshape(gshape)}
-
-    def predict(self, data_rdd):
-        return callBigDlFunc(self.bigdl_type,
-                             "modelPredictRDD", self.value, data_rdd)
-
-    def test(self, val_rdd, batch_size, val_methods):
-        return callBigDlFunc(self.bigdl_type,
-                             "modelTest",
-                             self.value,
-                             val_rdd, batch_size, val_methods)
-
-    @staticmethod
-    def from_path(path, bigdl_type="float"):
-        return callBigDlFunc(bigdl_type, "modelFromPath", path)
-
-
-class Linear(Model):
-    '''
-    >>> linear = Linear(100, 10, "Xavier")
-    creating: createLinear
-    '''
-
-    def __init__(self, input_size, output_size, init_method="default",
-                 bigdl_type="float"):
-        super(Linear, self).__init__(None, bigdl_type, input_size, output_size,
-                                     init_method)
-
-
-class ReLU(Model):
-    '''
-    >>> relu = ReLU()
-    creating: createReLU
-    '''
-
-    def __init__(self, bigdl_type="float"):
-        super(ReLU, self).__init__(None, bigdl_type)
-
-
-class Tanh(Model):
-    '''
-    >>> tanh = Tanh()
-    creating: createTanh
-    '''
-
-    def __init__(self, bigdl_type="float"):
-        super(Tanh, self).__init__(None, bigdl_type)
-
-
-class Echo(Model):
-    '''
-    >>> echo = Echo()
-    creating: createEcho
-    '''
-
-    def __init__(self, bigdl_type="float"):
-        super(Echo, self).__init__(None, bigdl_type)
-
-
-class LogSoftMax(Model):
-    '''
-    >>> logSoftMax = LogSoftMax()
-    creating: createLogSoftMax
-    '''
-
-    def __init__(self, bigdl_type="float"):
-        super(LogSoftMax, self).__init__(None, bigdl_type)
-
-
-class Sequential(Model):
-    '''
-    >>> echo = Echo()
-    creating: createEcho
-    >>> s = Sequential()
-    creating: createSequential
-    >>> s = s.add(echo)
-    >>> s = s.add(s)
-    >>> s = s.add(echo)
-
-    '''
-
-    def __init__(self, bigdl_type="float"):
-        super(Sequential, self).__init__(None, bigdl_type)
-
-    def add(self, model):
-        self.value.add(model.value)
-        return self
-
-
-class SpatialConvolution(Model):
-    '''
-    >>> spatialConvolution = SpatialConvolution(6, 12, 5, 5)
-    creating: createSpatialConvolution
-    '''
-
-    def __init__(self,
-                 n_input_plane,
-                 n_output_plane,
-                 kernel_w,
-                 kernel_h,
-                 stride_w=1,
-                 stride_h=1,
-                 pad_w=0,
-                 pad_h=0,
-                 n_group=1,
-                 propagate_back=True,
-                 init_method="Default",
-                 bigdl_type="float"):
-        super(SpatialConvolution, self).__init__(None, bigdl_type,
-                                                 n_input_plane,
-                                                 n_output_plane,
-                                                 kernel_w,
-                                                 kernel_h,
-                                                 stride_w,
-                                                 stride_h,
-                                                 pad_w,
-                                                 pad_h,
-                                                 n_group,
-                                                 propagate_back,
-                                                 init_method)
-
-
-class SpatialMaxPooling(Model):
-    '''
-    >>> spatialMaxPooling = SpatialMaxPooling(2, 2, 2, 2)
-    creating: createSpatialMaxPooling
-    '''
-
-    def __init__(self, kw,
-                 kh,
-                 dw,
-                 dh,
-                 pad_w=0,
-                 pad_h=0, bigdl_type="float"):
-        super(SpatialMaxPooling, self).__init__(None, bigdl_type, kw,
-                                                kh,
-                                                dw,
-                                                dh,
-                                                pad_w,
-                                                pad_h)
-
-
-
-class Reshape(Model):
-    '''
-    >>> reshape = Reshape([1, 28, 28])
-    creating: createReshape
-    '''
-
-    def __init__(self, size, bigdl_type="float"):
-        super(Reshape, self).__init__(None, bigdl_type, size)
-
-
-class Concat(Model):
-    '''
-    >>> concat = Concat(2)
-    creating: createConcat
-    '''
-
-    def __init__(self,
-                dimension,
-                bigdl_type="float"):
-        super(Concat, self).__init__(None, bigdl_type,
-                                     dimension)
-
-
-class SpatialAveragePooling(Model):
-    '''
-    >>> spatialAveragePooling = SpatialAveragePooling(7,7)
-    creating: createSpatialAveragePooling
-    '''
-
-    def __init__(self,
-                kw,
-                kh,
-                dw=1,
-                dh=1,
-                pad_w=0,
-                pad_h=0,
-                ceil_mode=False,
-                count_include_pad=True,
-                divide=True,
-                bigdl_type="float"):
-        super(SpatialAveragePooling, self).__init__(None, bigdl_type,
-                                                    kw,
-                                                    kh,
-                                                    dw,
-                                                    dh,
-                                                    pad_w,
-                                                    pad_h,
-                                                    ceil_mode,
-                                                    count_include_pad,
-                                                    divide)       
-
-
-class SpatialBatchNormalization(Model):
-    
-    '''
-    >>> spatialBatchNormalization = SpatialBatchNormalization(1)
-    creating: createSpatialBatchNormalization
-    '''
-
-    def __init__(self,
-                n_output,
-                eps=1e-5,
-                momentum=0.1,
-                affine=True,
-                bigdl_type="float"):
-        super(SpatialBatchNormalization, self).__init__(None, bigdl_type,
-                                                        n_output,
-                                                        eps,
-                                                        momentum,
-                                                        affine)
-
-class SpatialCrossMapLRN(Model):
-    '''
-    >>> spatialCrossMapLRN = SpatialCrossMapLRN()
-    creating: createSpatialCrossMapLRN
-    '''
-
-    def __init__(self,
-                size=5,
-                alpha=1.0,
-                beta=0.75,
-                k=1.0,
-                bigdl_type="float"):
-        super(SpatialCrossMapLRN, self).__init__(None, bigdl_type,
-                                                 size,
-                                                 alpha,
-                                                 beta,
-                                                 k)
-
-
-class Dropout(Model):
-    '''
-    >>> dropout = Dropout(0.4)
-    creating: createDropout
-    '''
-
-    def __init__(self,
-                init_p=0.5,
-                inplace=False,
-                scale=True,
-                bigdl_type="float"):
-        super(Dropout, self).__init__(None, bigdl_type,
-                                      init_p,
-                                      inplace,
-                                      scale)
-
-
-class View(Model):
-    '''
-    >>> view = View([1024,2])
-    creating: createView
-    '''
-
-    def __init__(self,
-                sizes,
-                bigdl_type="float"):
-        super(View, self).__init__(None, bigdl_type,
-                                   sizes)
-
-def _test():
-    import doctest
-    from pyspark import SparkContext
-    from nn import layer
-    globs = layer.__dict__.copy()
-    sc = SparkContext(master="local[4]", appName="test layer")
-    globs['sc'] = sc
-    (failure_count, test_count) = doctest.testmod(globs=globs,
-                                                  optionflags=doctest.ELLIPSIS)
-    if failure_count:
-        exit(-1)
-
-
-
-if __name__ == "__main__":
-    _test()
->>>>>>> 0e4b8612
+    _test()