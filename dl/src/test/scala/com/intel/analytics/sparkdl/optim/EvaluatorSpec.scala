/*
 * Licensed to the Apache Software Foundation (ASF) under one or more
 * contributor license agreements.  See the NOTICE file distributed with
 * this work for additional information regarding copyright ownership.
 * The ASF licenses this file to You under the Apache License, Version 2.0
 * (the "License"); you may not use this file except in compliance with
 * the License.  You may obtain a copy of the License at
 *
 *    http://www.apache.org/licenses/LICENSE-2.0
 *
 * Unless required by applicable law or agreed to in writing, software
 * distributed under the License is distributed on an "AS IS" BASIS,
 * WITHOUT WARRANTIES OR CONDITIONS OF ANY KIND, either express or implied.
 * See the License for the specific language governing permissions and
 * limitations under the License.
 */

package com.intel.analytics.sparkdl.optim

import com.intel.analytics.sparkdl.nn.{ClassNLLCriterion, Linear, LogSoftMax, Sequential}
import com.intel.analytics.sparkdl.ps.OneReduceParameterManager
import com.intel.analytics.sparkdl.tensor.{Storage, Tensor}
import com.intel.analytics.sparkdl.utils.T
import org.apache.log4j.{Level, Logger}
import org.apache.spark.SparkContext
import org.scalatest.{BeforeAndAfter, FlatSpec, Matchers}
<<<<<<< HEAD
import com.intel.analytics.sparkdl.tensor.{Storage, Tensor}

class EvaluatorSpec extends FlatSpec with Matchers with BeforeAndAfter  {
  var sc: SparkContext = null

  after {
    if (sc != null) {
      sc.stop()
    }
  }

=======

class EvaluatorSpec extends FlatSpec with Matchers with BeforeAndAfter {

  var sc: SparkContext = null

  after {
    if (sc != null) {
      sc.stop()
    }
  }

>>>>>>> 5332a931
  "accuracy on 2d tensor" should "be correct" in {
    val output = Tensor(Storage(Array[Double](
      0, 0, 0, 1,
      0, 1, 0, 0,
      1, 0, 0, 0,
      0, 0, 1, 0,
      1, 0, 0, 0,
      0, 0, 1, 0,
      0, 0, 0, 1,
      0, 1, 0, 0
    )), 1, Array(8, 4))

    val target = Tensor(Storage(Array[Double](
      4,
      2,
      1,
      3,
      2,
      2,
      2,
      4
    )))

    val (correct, count) = EvaluateMethods.calcAccuracy(output, target)
    correct should be(4)
    count should be(8)
  }

  "accuracy on 1d tensor" should "be correct" in {
    val output = Tensor(Storage(Array[Double](
      0, 0, 0, 1
    )))

    val target1 = Tensor(Storage(Array[Double](
      4
    )))

    val target2 = Tensor(Storage(Array[Double](
      2
    )))

    val (correct1, count1) = EvaluateMethods.calcAccuracy(output, target1)
    correct1 should be(1)
    count1 should be(1)

    val (correct2, count2) = EvaluateMethods.calcAccuracy(output, target2)
    correct2 should be(0)
    count2 should be(1)
  }

  "top5 accuracy on 1d tensor" should "be correct" in {
    val output = Tensor(Storage(Array[Double](
      0.1, 0.2, 0.6, 0.01, 0.005, 0.005, 0.05, 0.03
    )))

    val target1 = Tensor(Storage(Array[Double](
      2
    )))

    val target2 = Tensor(Storage(Array[Double](
      5
    )))

    val target3 = Tensor(Storage(Array[Double](
      3
    )))

    val target4 = Tensor(Storage(Array[Double](
      7
    )))

    val (correct1, count1) = EvaluateMethods.calcTop5Accuracy(output, target1)
    correct1 should be(1)
    count1 should be(1)

    val (correct3, count3) = EvaluateMethods.calcTop5Accuracy(output, target3)
    correct3 should be(1)
    count3 should be(1)

    val (correct4, count4) = EvaluateMethods.calcTop5Accuracy(output, target4)
    correct4 should be(1)
    count4 should be(1)

    val (correct2, count2) = EvaluateMethods.calcTop5Accuracy(output, target2)
    correct2 should be(0)
    count2 should be(1)
  }

  "Top5 accuracy on 2d tensor" should "be correct" in {
    val output = Tensor(Storage(Array[Double](
      0, 0, 8, 1, 2, 0, 0, 0,
      0, 1, 0, 0, 2, 3, 4, 6,
      1, 0, 0, 0.6, 0.1, 0.2, 0.3, 0.4,
      0, 0, 1, 0, 0.5, 1.5, 2, 0,
      1, 0, 0, 6, 2, 3, 4, 5,
      0, 0, 1, 0, 1, 1, 1, 1,
      0, 0, 0, 1, 1, 2, 3, 4,
      0, 1, 0, 0, 2, 4, 3, 2
    )), 1, Array(8, 8))

    val target = Tensor(Storage(Array[Double](
      4,
      2,
      1,
      3,
      2,
      2,
      2,
      4
    )))

    val (correct, count) = EvaluateMethods.calcTop5Accuracy(output, target)
    correct should be(4)
    count should be(8)
  }

  "Train with evaluation" should "be good" in {
    Logger.getLogger("org").setLevel(Level.WARN)
    Logger.getLogger("akka").setLevel(Level.WARN)

    sc = new SparkContext("local[4]", "EpochOptimizerSpec")

    // Prepare two kinds of input and their corresponding label
    val input1: Array[Double] = Array(0, 1, 0, 1)
    val output1 = 0.0
    val input2: Array[Double] = Array(1, 0, 1, 0)
    val output2 = 1.0

    // Generate a toy training data
    val data = sc.makeRDD(0 to 256, 4).map { index =>
      if (index % 2 == 0) {
        (input1, output1)
      } else {
        (input2, output2)
      }
    }

    val mlp = new Sequential[Tensor[Double], Tensor[Double], Double]
    mlp.add(new Linear(4, 2))
    mlp.add(new LogSoftMax)

    // Train the Model with toy data
    val parameters = mlp.getParameters()._1
    val dataSet = new ShuffleFullBatchDataSet[(Array[Double], Double), Double](data,
      (seq, input, target) => {
        val size = seq.size
        input.resize(Array(size, 4))
        target.resize(Array(size))
        var i = 0
        while (i < size) {
          target.setValue(i + 1, seq(i)._2 + 1)
          System.arraycopy(seq(i)._1, 0, input.storage().array(),
            input.storageOffset() - 1 + i * 4, 4)
          i += 1
        }
        (input, target)
      }, 4, 4, 1)
    val pm = new OneReduceParameterManager[Double](parameters, dataSet.partitions())
    val optimizer = new WeightAvgEpochOptimizer[Double](mlp, new ClassNLLCriterion,
      new SGD, pm, dataSet, new Metrics, T("learningRate" -> 0.01))
    optimizer.setMaxEpoch(200)
    optimizer.addEvaluation("top1", EvaluateMethods.calcAccuracy)
    optimizer.setTestDataSet(dataSet)
    optimizer.optimize()

    val result1 = mlp.forward(Tensor(Storage(input1)))
    result1.max(1)._2(Array(1)) should be(1.0)

    val result2 = mlp.forward(Tensor(Storage(input2)))
    result2.max(1)._2(Array(1)) should be(2.0)
    sc.stop()
  }
}<|MERGE_RESOLUTION|>--- conflicted
+++ resolved
@@ -24,7 +24,7 @@
 import org.apache.log4j.{Level, Logger}
 import org.apache.spark.SparkContext
 import org.scalatest.{BeforeAndAfter, FlatSpec, Matchers}
-<<<<<<< HEAD
+
 import com.intel.analytics.sparkdl.tensor.{Storage, Tensor}
 
 class EvaluatorSpec extends FlatSpec with Matchers with BeforeAndAfter  {
@@ -36,19 +36,7 @@
     }
   }
 
-=======
-
-class EvaluatorSpec extends FlatSpec with Matchers with BeforeAndAfter {
-
-  var sc: SparkContext = null
-
-  after {
-    if (sc != null) {
-      sc.stop()
-    }
-  }
-
->>>>>>> 5332a931
+
   "accuracy on 2d tensor" should "be correct" in {
     val output = Tensor(Storage(Array[Double](
       0, 0, 0, 1,
