--- conflicted
+++ resolved
@@ -1,859 +1,855 @@
-/*
- * Licensed to the Apache Software Foundation (ASF) under one or more
- * contributor license agreements.  See the NOTICE file distributed with
- * this work for additional information regarding copyright ownership.
- * The ASF licenses this file to You under the Apache License, Version 2.0
- * (the "License"); you may not use this file except in compliance with
- * the License.  You may obtain a copy of the License at
- *
- *    http://www.apache.org/licenses/LICENSE-2.0
- *
- * Unless required by applicable law or agreed to in writing, software
- * distributed under the License is distributed on an "AS IS" BASIS,
- * WITHOUT WARRANTIES OR CONDITIONS OF ANY KIND, either express or implied.
- * See the License for the specific language governing permissions and
- * limitations under the License.
- */
-
-package com.intel.analytics.sparkdl.optim
-
-import com.intel.analytics.sparkdl.nn._
-import com.intel.analytics.sparkdl.ps.{AllReduceParameterManager, OneReduceParameterManager}
-import com.intel.analytics.sparkdl.tensor.{Storage, Tensor}
-<<<<<<< HEAD
-import com.intel.analytics.sparkdl.utils.{Engine, T}
-=======
-import com.intel.analytics.sparkdl.utils.{RandomGenerator, Engine, T}
->>>>>>> d1143cd2
-import org.apache.log4j.{Level, Logger}
-import org.apache.spark.SparkContext
-import org.scalatest.{BeforeAndAfter, FlatSpec, Matchers}
-
-class EpochOptimizerSpec extends FlatSpec with Matchers with BeforeAndAfter {
-
-  var sc: SparkContext = null
-
-  after {
-    if (sc != null) {
-      sc.stop()
-    }
-  }
-
-  "An Artificial Neural Network with MSE and LBFGS" should "be trained with good result" in {
-    Logger.getLogger("org").setLevel(Level.WARN)
-    Logger.getLogger("akka").setLevel(Level.WARN)
-    RandomGenerator.RNG.setSeed(1000)
-
-    sc = new SparkContext("local[1]", "SerialOptimizerSpec")
-
-    // Prepare two kinds of input and their corresponding label
-    val input1: Array[Double] = Array(0, 1, 0, 1)
-    val output1 = 0.0
-    val input2: Array[Double] = Array(1, 0, 1, 0)
-    val output2 = 1.0
-
-    // Generate a toy training data
-    val data = sc.makeRDD(0 to (256 * 8), 257).map { index =>
-      if (index % 2 == 0) {
-        (input1, output1)
-      } else {
-        (input2, output2)
-      }
-    }
-
-    val mlp = new Sequential[Double]
-    mlp.add(new Linear(4, 2))
-    mlp.add(new Sigmoid)
-    mlp.add(new Linear(2, 1))
-    mlp.add(new Sigmoid)
-
-    val (weight, grad) = mlp.getParameters()
-    weight.fill(0.125)
-
-    // Train the Model with toy data
-    val parameters = mlp.getParameters()._1
-    val dataSet = new ShuffleBatchDataSet[(Array[Double], Double), Double](data,
-      (seq, input, target) => {
-        val size = seq.size
-        input.resize(Array(size, 4))
-        target.resize(Array(size))
-        var i = 0
-        while (i < size) {
-          target.setValue(i + 1, seq(i)._2)
-          System.arraycopy(seq(i)._1, 0, input.storage().array(),
-            input.storageOffset() - 1 + i * 4, 4)
-          i += 1
-        }
-        (input, target)
-      }, 4, 4, 1)
-    val pm = new OneReduceParameterManager[Double](parameters, dataSet.partitions())
-    val optimizer = new GradAggEpochOptimizer[Double](mlp, new MSECriterion,
-      new LBFGS, pm, dataSet, new Metrics)
-    optimizer.setMaxEpoch(100)
-    optimizer.optimize()
-
-    val result1 = mlp.forward(Tensor(Storage(input1)))
-    result1(Array(1)) should be(0.0 +- 1e-2)
-
-    val result2 = mlp.forward(Tensor(Storage(input2)))
-    result2(Array(1)) should be(1.0 +- 1e-2)
-  }
-
-  it should "be trained with good result for all reduce parameter manager" in {
-    Logger.getLogger("org").setLevel(Level.WARN)
-    Logger.getLogger("akka").setLevel(Level.WARN)
-
-    RandomGenerator.RNG.setSeed(1000)
-    sc = new SparkContext("local[1]", "SerialOptimizerSpec")
-
-    // Prepare two kinds of input and their corresponding label
-    val input1: Array[Double] = Array(0, 1, 0, 1)
-    val output1 = 0.0
-    val input2: Array[Double] = Array(1, 0, 1, 0)
-    val output2 = 1.0
-
-    // Generate a toy training data
-    val data = sc.makeRDD(0 to (256 * 8), 2).map { index =>
-      if (index % 2 == 0) {
-        (input1, output1)
-      } else {
-        (input2, output2)
-      }
-    }
-
-    val mlp = new Sequential[Double]
-    mlp.add(new Linear(4, 2))
-    mlp.add(new Sigmoid)
-    mlp.add(new Linear(2, 1))
-    mlp.add(new Sigmoid)
-
-    val (weight, grad) = mlp.getParameters()
-    weight.fill(0.125)
-
-    // Train the Model with toy data
-    val parameters = mlp.getParameters()._1
-    val dataSet = new ShuffleBatchDataSet[(Array[Double], Double), Double](data,
-      (seq, input, target) => {
-        val size = seq.size
-        input.resize(Array(size, 4))
-        target.resize(Array(size))
-        var i = 0
-        while (i < size) {
-          target.setValue(i + 1, seq(i)._2)
-          System.arraycopy(seq(i)._1, 0, input.storage().array(),
-            input.storageOffset() - 1 + i * 4, 4)
-          i += 1
-        }
-        (input, target)
-      }, 4, 4, 1)
-    val pm = new AllReduceParameterManager[Double](parameters, dataSet.partitions())
-    val optimizer = new GradAggEpochOptimizer[Double](mlp, new MSECriterion,
-      new LBFGS, pm, dataSet, new Metrics)
-    optimizer.setMaxEpoch(3)
-    optimizer.optimize()
-
-    parameters.copy(pm.getParameter())
-    val result1 = mlp.forward(Tensor(Storage(input1)))
-    result1(Array(1)) should be(0.0 +- 1e-2)
-
-    val result2 = mlp.forward(Tensor(Storage(input2)))
-    result2(Array(1)) should be(1.0 +- 1e-2)
-  }
-
-  "An Artificial Neural Network with MSE and SGD" should "be trained with good result" in {
-    Logger.getLogger("org").setLevel(Level.WARN)
-    Logger.getLogger("akka").setLevel(Level.WARN)
-
-    sc = new SparkContext("local[1]", "SerialOptimizerSpec")
-
-    // Prepare two kinds of input and their corresponding label
-    val input1: Array[Double] = Array(0, 1, 0, 1)
-    val output1 = 0.0
-    val input2: Array[Double] = Array(1, 0, 1, 0)
-    val output2 = 1.0
-
-    // Generate a toy training data
-    val data = sc.makeRDD(0 to (256 * 8), 257).map { index =>
-      if (index % 2 == 0) {
-        (input1, output1)
-      } else {
-        (input2, output2)
-      }
-    }
-
-    val mlp = new Sequential[Double]
-    mlp.add(new Linear(4, 2))
-    mlp.add(new Sigmoid)
-    mlp.add(new Linear(2, 1))
-    mlp.add(new Sigmoid)
-
-    val (weight, grad) = mlp.getParameters()
-    weight.fill(0.125)
-
-    // Train the Model with toy data
-    val parameters = mlp.getParameters()._1
-    val dataSet = new ShuffleBatchDataSet[(Array[Double], Double), Double](data,
-      (seq, input, target) => {
-        val size = seq.size
-        input.resize(Array(size, 4))
-        target.resize(Array(size))
-        var i = 0
-        while (i < size) {
-          target.setValue(i + 1, seq(i)._2)
-          System.arraycopy(seq(i)._1, 0, input.storage().array(),
-            input.storageOffset() - 1 + i * 4, 4)
-          i += 1
-        }
-        (input, target)
-      }, 4, 4, 1)
-    val pm = new OneReduceParameterManager[Double](parameters, dataSet.partitions())
-    val optimizer = new GradAggEpochOptimizer[Double](mlp, new MSECriterion,
-      new SGD, pm, dataSet, new Metrics, T("learningRate" -> 20.0))
-    optimizer.setMaxEpoch(100)
-    optimizer.optimize()
-
-    val result1 = mlp.forward(Tensor(Storage(input1)))
-    result1(Array(1)) should be(0.0 +- 5e-2)
-
-    val result2 = mlp.forward(Tensor(Storage(input2)))
-    result2(Array(1)) should be(1.0 +- 5e-2)
-  }
-
-  it should "be trained with good result with all reduce" in {
-    Logger.getLogger("org").setLevel(Level.WARN)
-    Logger.getLogger("akka").setLevel(Level.WARN)
-
-    sc = new SparkContext("local[1]", "SerialOptimizerSpec")
-
-    // Prepare two kinds of input and their corresponding label
-    val input1: Array[Double] = Array(0, 1, 0, 1)
-    val output1 = 0.0
-    val input2: Array[Double] = Array(1, 0, 1, 0)
-    val output2 = 1.0
-
-    // Generate a toy training data
-    val data = sc.makeRDD(0 to (256 * 8), 2).map { index =>
-      if (index % 2 == 0) {
-        (input1, output1)
-      } else {
-        (input2, output2)
-      }
-    }
-
-    val mlp = new Sequential[Double]
-    mlp.add(new Linear(4, 2))
-    mlp.add(new Sigmoid)
-    mlp.add(new Linear(2, 1))
-    mlp.add(new Sigmoid)
-
-    val (weight, grad) = mlp.getParameters()
-    weight.fill(0.125)
-
-    // Train the Model with toy data
-    val parameters = mlp.getParameters()._1
-    val dataSet = new ShuffleBatchDataSet[(Array[Double], Double), Double](data,
-      (seq, input, target) => {
-        val size = seq.size
-        input.resize(Array(size, 4))
-        target.resize(Array(size))
-        var i = 0
-        while (i < size) {
-          target.setValue(i + 1, seq(i)._2)
-          System.arraycopy(seq(i)._1, 0, input.storage().array(),
-            input.storageOffset() - 1 + i * 4, 4)
-          i += 1
-        }
-        (input, target)
-      }, 4, 4, 1)
-    val pm = new AllReduceParameterManager[Double](parameters, dataSet.partitions())
-    val optimizer = new GradAggEpochOptimizer[Double](mlp, new MSECriterion,
-      new SGD, pm, dataSet, new Metrics, T("learningRate" -> 20.0))
-    optimizer.setMaxEpoch(3)
-    optimizer.optimize()
-
-    parameters.copy(pm.getParameter())
-    val result1 = mlp.forward(Tensor(Storage(input1)))
-    result1(Array(1)) should be(0.0 +- 5e-2)
-
-    val result2 = mlp.forward(Tensor(Storage(input2)))
-    result2(Array(1)) should be(1.0 +- 5e-2)
-  }
-
-  "An Artificial Neural Network with Cross Entropy and LBFGS" should
-    "be trained with good result" in {
-    Logger.getLogger("org").setLevel(Level.WARN)
-    Logger.getLogger("akka").setLevel(Level.WARN)
-
-    sc = new SparkContext("local[1]", "SerialOptimizerSpec")
-
-    // Prepare two kinds of input and their corresponding label
-    val input1: Array[Double] = Array(0, 1, 0, 1)
-    val output1 = 0.0
-    val input2: Array[Double] = Array(1, 0, 1, 0)
-    val output2 = 1.0
-
-    // Generate a toy training data
-    val data = sc.makeRDD(0 to (256 * 8), 257).map { index =>
-      if (index % 2 == 0) {
-        (input1, output1)
-      } else {
-        (input2, output2)
-      }
-    }
-
-    val mlp = new Sequential[Double]
-    mlp.add(new Linear(4, 2))
-    mlp.add(new LogSoftMax)
-
-    val (weight, grad) = mlp.getParameters()
-    weight.fill(0.125)
-
-    // Train the Model with toy data
-    val parameters = mlp.getParameters()._1
-    val dataSet = new ShuffleBatchDataSet[(Array[Double], Double), Double](data,
-      (seq, input, target) => {
-        val size = seq.size
-        input.resize(Array(size, 4))
-        target.resize(Array(size))
-        var i = 0
-        while (i < size) {
-          target.setValue(i + 1, seq(i)._2 + 1)
-          System.arraycopy(seq(i)._1, 0, input.storage().array(),
-            input.storageOffset() - 1 + i * 4, 4)
-          i += 1
-        }
-        (input, target)
-      }, 4, 4, 1)
-    val pm = new OneReduceParameterManager[Double](parameters, dataSet.partitions())
-    val optimizer = new GradAggEpochOptimizer[Double](mlp, new ClassNLLCriterion,
-      new LBFGS, pm, dataSet, new Metrics)
-    optimizer.setMaxEpoch(100)
-    optimizer.optimize()
-
-    val result1 = mlp.forward(Tensor(Storage(input1)))
-    result1.max(1)._2(Array(1)) should be(1.0)
-
-    val result2 = mlp.forward(Tensor(Storage(input2)))
-    result2.max(1)._2(Array(1)) should be(2.0)
-  }
-
-  it should "be trained with good result for all reduce" in {
-    Logger.getLogger("org").setLevel(Level.WARN)
-    Logger.getLogger("akka").setLevel(Level.WARN)
-
-    sc = new SparkContext("local[1]", "SerialOptimizerSpec")
-
-    // Prepare two kinds of input and their corresponding label
-    val input1: Array[Double] = Array(0, 1, 0, 1)
-    val output1 = 0.0
-    val input2: Array[Double] = Array(1, 0, 1, 0)
-    val output2 = 1.0
-
-    // Generate a toy training data
-    val data = sc.makeRDD(0 to (256 * 8), 2).map { index =>
-      if (index % 2 == 0) {
-        (input1, output1)
-      } else {
-        (input2, output2)
-      }
-    }
-
-    val mlp = new Sequential[Double]
-    mlp.add(new Linear(4, 2))
-    mlp.add(new LogSoftMax)
-
-    val (weight, grad) = mlp.getParameters()
-    weight.fill(0.125)
-
-    // Train the Model with toy data
-    val parameters = mlp.getParameters()._1
-    val dataSet = new ShuffleBatchDataSet[(Array[Double], Double), Double](data,
-      (seq, input, target) => {
-        val size = seq.size
-        input.resize(Array(size, 4))
-        target.resize(Array(size))
-        var i = 0
-        while (i < size) {
-          target.setValue(i + 1, seq(i)._2 + 1)
-          System.arraycopy(seq(i)._1, 0, input.storage().array(),
-            input.storageOffset() - 1 + i * 4, 4)
-          i += 1
-        }
-        (input, target)
-      }, 4, 4, 1)
-    val pm = new AllReduceParameterManager[Double](parameters, dataSet.partitions())
-    val optimizer = new GradAggEpochOptimizer[Double](mlp, new ClassNLLCriterion,
-      new LBFGS, pm, dataSet, new Metrics)
-    optimizer.setMaxEpoch(3)
-    optimizer.optimize()
-
-    parameters.copy(pm.getParameter())
-    val result1 = mlp.forward(Tensor(Storage(input1)))
-    result1.max(1)._2(Array(1)) should be(1.0)
-
-    val result2 = mlp.forward(Tensor(Storage(input2)))
-    result2.max(1)._2(Array(1)) should be(2.0)
-  }
-
-  "An Artificial Neural Network with Cross Entropy and SGD" should
-    "be trained with good result" in {
-    Logger.getLogger("org").setLevel(Level.WARN)
-    Logger.getLogger("akka").setLevel(Level.WARN)
-
-    sc = new SparkContext("local[1]", "SerialOptimizerSpec")
-
-    // Prepare two kinds of input and their corresponding label
-    val input1: Array[Double] = Array(0, 1, 0, 1)
-    val output1 = 0.0
-    val input2: Array[Double] = Array(1, 0, 1, 0)
-    val output2 = 1.0
-
-    // Generate a toy training data
-    val data = sc.makeRDD(0 to (256 * 8), 257).map { index =>
-      if (index % 2 == 0) {
-        (input1, output1)
-      } else {
-        (input2, output2)
-      }
-    }
-
-    val mlp = new Sequential[Double]
-    mlp.add(new Linear(4, 2))
-    mlp.add(new LogSoftMax)
-
-    val (weight, grad) = mlp.getParameters()
-    weight.fill(0.125)
-
-    // Train the Model with toy data
-    val parameters = mlp.getParameters()._1
-    val dataSet = new ShuffleBatchDataSet[(Array[Double], Double), Double](data,
-      (seq, input, target) => {
-        val size = seq.size
-        input.resize(Array(size, 4))
-        target.resize(Array(size))
-        var i = 0
-        while (i < size) {
-          target.setValue(i + 1, seq(i)._2 + 1)
-          System.arraycopy(seq(i)._1, 0, input.storage().array(),
-            input.storageOffset() - 1 + i * 4, 4)
-          i += 1
-        }
-        (input, target)
-      }, 4, 4, 1)
-    val pm = new OneReduceParameterManager[Double](parameters, dataSet.partitions())
-    val optimizer = new GradAggEpochOptimizer[Double](mlp, new ClassNLLCriterion,
-      new SGD, pm, dataSet, new Metrics, T("learningRate" -> 20.0))
-    optimizer.setMaxEpoch(100)
-    optimizer.optimize()
-
-    val result1 = mlp.forward(Tensor(Storage(input1)))
-    result1.max(1)._2(Array(1)) should be(1.0)
-
-    val result2 = mlp.forward(Tensor(Storage(input2)))
-    result2.max(1)._2(Array(1)) should be(2.0)
-  }
-
-  it should "be trained with good result for all reduce" in {
-    Logger.getLogger("org").setLevel(Level.WARN)
-    Logger.getLogger("akka").setLevel(Level.WARN)
-
-    sc = new SparkContext("local[1]", "SerialOptimizerSpec")
-
-    // Prepare two kinds of input and their corresponding label
-    val input1: Array[Double] = Array(0, 1, 0, 1)
-    val output1 = 0.0
-    val input2: Array[Double] = Array(1, 0, 1, 0)
-    val output2 = 1.0
-
-    // Generate a toy training data
-    val data = sc.makeRDD(0 to (256 * 8), 3).map { index =>
-      if (index % 2 == 0) {
-        (input1, output1)
-      } else {
-        (input2, output2)
-      }
-    }
-
-    val mlp = new Sequential[Double]
-    mlp.add(new Linear(4, 2))
-    mlp.add(new LogSoftMax)
-
-    val (weight, grad) = mlp.getParameters()
-    weight.fill(0.125)
-
-    // Train the Model with toy data
-    val parameters = mlp.getParameters()._1
-    val dataSet = new ShuffleBatchDataSet[(Array[Double], Double), Double](data,
-      (seq, input, target) => {
-        val size = seq.size
-        input.resize(Array(size, 4))
-        target.resize(Array(size))
-        var i = 0
-        while (i < size) {
-          target.setValue(i + 1, seq(i)._2 + 1)
-          System.arraycopy(seq(i)._1, 0, input.storage().array(),
-            input.storageOffset() - 1 + i * 4, 4)
-          i += 1
-        }
-        (input, target)
-      }, 4, 4, 1)
-    val pm = new AllReduceParameterManager[Double](parameters, dataSet.partitions())
-    val optimizer = new GradAggEpochOptimizer[Double](mlp, new ClassNLLCriterion,
-      new SGD, pm, dataSet, new Metrics, T("learningRate" -> 20.0))
-    optimizer.setMaxEpoch(3)
-    optimizer.optimize()
-
-    parameters.copy(pm.getParameter())
-
-    val result1 = mlp.forward(Tensor(Storage(input1)))
-    result1.max(1)._2(Array(1)) should be(1.0)
-
-    val result2 = mlp.forward(Tensor(Storage(input2)))
-    result2.max(1)._2(Array(1)) should be(2.0)
-  }
-
-  "An Artificial Neural Network with MSE and SGD in weight avg" should
-    "be trained with good result" in {
-    Logger.getLogger("org").setLevel(Level.WARN)
-    Logger.getLogger("akka").setLevel(Level.WARN)
-
-    sc = new SparkContext("local[1]", "DistributedOptimizerSpec")
-
-    // Prepare two kinds of input and their corresponding label
-    val input1: Array[Double] = Array(0, 1, 0, 1)
-    val output1 = 0.0
-    val input2: Array[Double] = Array(1, 0, 1, 0)
-    val output2 = 1.0
-
-    // Generate a toy training data
-    val data = sc.makeRDD(1 to 256, 1).map { index =>
-      if (index % 2 == 0) {
-        (input1, output1)
-      } else {
-        (input2, output2)
-      }
-    }
-
-    val mlp = new Sequential[Double]
-    mlp.add(new Linear(4, 2))
-    mlp.add(new Sigmoid)
-    mlp.add(new Linear(2, 1))
-    mlp.add(new Sigmoid)
-
-    // Train the Model with toy data
-    val parameters = mlp.getParameters()._1
-    val dataSet = new ShuffleBatchDataSet[(Array[Double], Double), Double](data,
-      (seq, input, target) => {
-        val size = seq.size
-        input.resize(Array(size, 4))
-        target.resize(Array(size))
-        var i = 0
-        while (i < size) {
-          target.setValue(i + 1, seq(i)._2)
-          System.arraycopy(seq(i)._1, 0, input.storage().array(),
-            input.storageOffset() - 1 + i * 4, 4)
-          i += 1
-        }
-        (input, target)
-      }, 256, 256, 1)
-    val pm = new OneReduceParameterManager[Double](parameters, dataSet.partitions())
-    val optimizer = new WeightAvgEpochOptimizer[Double](mlp, new MSECriterion,
-      new SGD, pm, dataSet, new Metrics, T("learningRate" -> 20.0))
-    optimizer.setMaxEpoch(100)
-    optimizer.optimize()
-
-    val result1 = mlp.forward(Tensor(Storage(input1)))
-    result1(Array(1)) should be(0.0 +- 5e-2)
-
-    val result2 = mlp.forward(Tensor(Storage(input2)))
-    result2(Array(1)) should be(1.0 +- 5e-2)
-
-    sc.stop()
-  }
-
-  it should "be trained with good result for all reduce" in {
-    Logger.getLogger("org").setLevel(Level.WARN)
-    Logger.getLogger("akka").setLevel(Level.WARN)
-
-    sc = new SparkContext("local[1]", "DistributedOptimizerSpec")
-
-    // Prepare two kinds of input and their corresponding label
-    val input1: Array[Double] = Array(0, 1, 0, 1)
-    val output1 = 0.0
-    val input2: Array[Double] = Array(1, 0, 1, 0)
-    val output2 = 1.0
-
-    // Generate a toy training data
-    val data = sc.makeRDD(1 to 256, 1).map { index =>
-      if (index % 2 == 0) {
-        (input1, output1)
-      } else {
-        (input2, output2)
-      }
-    }
-
-    val mlp = new Sequential[Double]
-    mlp.add(new Linear(4, 2))
-    mlp.add(new Sigmoid)
-    mlp.add(new Linear(2, 1))
-    mlp.add(new Sigmoid)
-
-    // Train the Model with toy data
-    val parameters = mlp.getParameters()._1
-    val dataSet = new ShuffleBatchDataSet[(Array[Double], Double), Double](data,
-      (seq, input, target) => {
-        val size = seq.size
-        input.resize(Array(size, 4))
-        target.resize(Array(size))
-        var i = 0
-        while (i < size) {
-          target.setValue(i + 1, seq(i)._2)
-          System.arraycopy(seq(i)._1, 0, input.storage().array(),
-            input.storageOffset() - 1 + i * 4, 4)
-          i += 1
-        }
-        (input, target)
-      }, 256, 256, 1)
-    val pm = new AllReduceParameterManager[Double](parameters, dataSet.partitions())
-    val optimizer = new WeightAvgEpochOptimizer[Double](mlp, new MSECriterion,
-      new SGD, pm, dataSet, new Metrics, T("learningRate" -> 20.0))
-    optimizer.setMaxEpoch(100)
-    optimizer.optimize()
-
-    parameters.copy(pm.getParameter())
-
-    val result1 = mlp.forward(Tensor(Storage(input1)))
-    result1(Array(1)) should be(0.0 +- 5e-2)
-
-    val result2 = mlp.forward(Tensor(Storage(input2)))
-    result2(Array(1)) should be(1.0 +- 5e-2)
-
-    sc.stop()
-  }
-
-  "An Artificial Neural Network with NLL and SGD in weight avg" should
-    "be trained with good result" in {
-    Logger.getLogger("org").setLevel(Level.WARN)
-    Logger.getLogger("akka").setLevel(Level.WARN)
-
-    sc = new SparkContext("local[4]", "EpochOptimizerSpec")
-
-    // Prepare two kinds of input and their corresponding label
-    val input1: Array[Double] = Array(0, 1, 0, 1)
-    val output1 = 0.0
-    val input2: Array[Double] = Array(1, 0, 1, 0)
-    val output2 = 1.0
-
-    // Generate a toy training data
-    val data = sc.makeRDD(1 to 256, 4).map { index =>
-      if (index % 2 == 0) {
-        (input1, output1)
-      } else {
-        (input2, output2)
-      }
-    }
-
-    val mlp = new Sequential[Double]
-    mlp.add(new Linear(4, 2))
-    mlp.add(new LogSoftMax)
-
-    // Train the Model with toy data
-    val parameters = mlp.getParameters()._1
-    val dataSet = new ShuffleBatchDataSet[(Array[Double], Double), Double](data,
-      (seq, input, target) => {
-        val size = seq.size
-        input.resize(Array(size, 4))
-        target.resize(Array(size))
-        var i = 0
-        while (i < size) {
-          target.setValue(i + 1, seq(i)._2 + 1)
-          System.arraycopy(seq(i)._1, 0, input.storage().array(),
-            input.storageOffset() - 1 + i * 4, 4)
-          i += 1
-        }
-        (input, target)
-      }, 4, 4, 1)
-    val pm = new OneReduceParameterManager[Double](parameters, dataSet.partitions())
-    val optimizer = new WeightAvgEpochOptimizer[Double](mlp, new ClassNLLCriterion,
-      new SGD, pm, dataSet, new Metrics, T("learningRate" -> 20.0))
-    optimizer.setMaxEpoch(200)
-    optimizer.optimize()
-
-    val result1 = mlp.forward(Tensor(Storage(input1)))
-    result1.max(1)._2(Array(1)) should be(1.0)
-
-    val result2 = mlp.forward(Tensor(Storage(input2)))
-    result2.max(1)._2(Array(1)) should be(2.0)
-    sc.stop()
-  }
-
-  it should "be trained with good result for all reduce" in {
-    Logger.getLogger("org").setLevel(Level.WARN)
-    Logger.getLogger("akka").setLevel(Level.WARN)
-
-    Engine.setCoreNum(1000)
-    sc = new SparkContext("local[4]", "EpochOptimizerSpec")
-
-    // Prepare two kinds of input and their corresponding label
-    val input1: Array[Double] = Array(0, 1, 0, 1)
-    val output1 = 0.0
-    val input2: Array[Double] = Array(1, 0, 1, 0)
-    val output2 = 1.0
-
-    // Generate a toy training data
-    val data = sc.makeRDD(1 to 256, 4).map { index =>
-      if (index % 2 == 0) {
-        (input1, output1)
-      } else {
-        (input2, output2)
-      }
-    }
-
-    val mlp = new Sequential[Double]
-    mlp.add(new Linear(4, 2))
-    mlp.add(new LogSoftMax)
-
-    // Train the Model with toy data
-    val parameters = mlp.getParameters()._1
-    val dataSet = new ShuffleBatchDataSet[(Array[Double], Double), Double](data,
-      (seq, input, target) => {
-        val size = seq.size
-        input.resize(Array(size, 4))
-        target.resize(Array(size))
-        var i = 0
-        while (i < size) {
-          target.setValue(i + 1, seq(i)._2 + 1)
-          System.arraycopy(seq(i)._1, 0, input.storage().array(),
-            input.storageOffset() - 1 + i * 4, 4)
-          i += 1
-        }
-        (input, target)
-      }, 4, 4, 1)
-    val pm = new AllReduceParameterManager[Double](parameters, dataSet.partitions())
-    val optimizer = new WeightAvgEpochOptimizer[Double](mlp, new ClassNLLCriterion,
-      new SGD, pm, dataSet, new Metrics, T("learningRate" -> 20.0))
-    optimizer.setMaxEpoch(200)
-    optimizer.optimize()
-
-    parameters.copy(pm.getParameter())
-    val result1 = mlp.forward(Tensor(Storage(input1)))
-    result1.max(1)._2(Array(1)) should be(1.0)
-
-    val result2 = mlp.forward(Tensor(Storage(input2)))
-    result2.max(1)._2(Array(1)) should be(2.0)
-    sc.stop()
-  }
-
-  "An Artificial Neural Network with NLL and SGD in weight avg full partition" should
-    "be trained with good result" in {
-    Logger.getLogger("org").setLevel(Level.WARN)
-    Logger.getLogger("akka").setLevel(Level.WARN)
-
-    sc = new SparkContext("local[4]", "EpochOptimizerSpec")
-
-    // Prepare two kinds of input and their corresponding label
-    val input1: Array[Double] = Array(0, 1, 0, 1)
-    val output1 = 0.0
-    val input2: Array[Double] = Array(1, 0, 1, 0)
-    val output2 = 1.0
-
-    // Generate a toy training data
-    val data = sc.makeRDD(0 to 256, 4).map { index =>
-      if (index % 2 == 0) {
-        (input1, output1)
-      } else {
-        (input2, output2)
-      }
-    }
-
-    val mlp = new Sequential[Double]
-    mlp.add(new Linear(4, 2))
-    mlp.add(new LogSoftMax)
-
-    // Train the Model with toy data
-    val parameters = mlp.getParameters()._1
-    val dataSet = new ShuffleFullBatchDataSet[(Array[Double], Double), Double](data,
-      (seq, input, target) => {
-        val size = seq.size
-        input.resize(Array(size, 4))
-        target.resize(Array(size))
-        var i = 0
-        while (i < size) {
-          target.setValue(i + 1, seq(i)._2 + 1)
-          System.arraycopy(seq(i)._1, 0, input.storage().array(),
-            input.storageOffset() - 1 + i * 4, 4)
-          i += 1
-        }
-        (input, target)
-      }, 4, 4, 1)
-    val pm = new OneReduceParameterManager[Double](parameters, dataSet.partitions())
-    val optimizer = new WeightAvgEpochOptimizer[Double](mlp, new ClassNLLCriterion,
-      new SGD, pm, dataSet, new Metrics, T("learningRate" -> 0.01))
-    optimizer.setMaxEpoch(200)
-    optimizer.optimize()
-
-    val result1 = mlp.forward(Tensor(Storage(input1)))
-    result1.max(1)._2(Array(1)) should be(1.0)
-
-    val result2 = mlp.forward(Tensor(Storage(input2)))
-    result2.max(1)._2(Array(1)) should be(2.0)
-    sc.stop()
-  }
-
-  it should "be trained with good result for all reduce" in {
-    Logger.getLogger("org").setLevel(Level.WARN)
-    Logger.getLogger("akka").setLevel(Level.WARN)
-
-    sc = new SparkContext("local[4]", "EpochOptimizerSpec")
-
-    Engine.setCoreNum(1000)
-    // Prepare two kinds of input and their corresponding label
-    val input1: Array[Double] = Array(0, 1, 0, 1)
-    val output1 = 0.0
-    val input2: Array[Double] = Array(1, 0, 1, 0)
-    val output2 = 1.0
-
-    // Generate a toy training data
-    val data = sc.makeRDD(0 to 256, 4).map { index =>
-      if (index % 2 == 0) {
-        (input1, output1)
-      } else {
-        (input2, output2)
-      }
-    }
-
-    val mlp = new Sequential[Double]
-    mlp.add(new Linear(4, 2))
-    mlp.add(new LogSoftMax)
-
-    // Train the Model with toy data
-    val parameters = mlp.getParameters()._1
-    val dataSet = new ShuffleFullBatchDataSet[(Array[Double], Double), Double](data,
-      (seq, input, target) => {
-        val size = seq.size
-        input.resize(Array(size, 4))
-        target.resize(Array(size))
-        var i = 0
-        while (i < size) {
-          target.setValue(i + 1, seq(i)._2 + 1)
-          System.arraycopy(seq(i)._1, 0, input.storage().array(),
-            input.storageOffset() - 1 + i * 4, 4)
-          i += 1
-        }
-        (input, target)
-      }, 4, 4, 1)
-    val pm = new AllReduceParameterManager[Double](parameters, dataSet.partitions())
-    val optimizer = new WeightAvgEpochOptimizer[Double](mlp, new ClassNLLCriterion,
-      new SGD, pm, dataSet, new Metrics, T("learningRate" -> 0.01))
-    optimizer.setMaxEpoch(200)
-    optimizer.optimize()
-
-    parameters.copy(pm.getParameter())
-    val result1 = mlp.forward(Tensor(Storage(input1)))
-    result1.max(1)._2(Array(1)) should be(1.0)
-
-    val result2 = mlp.forward(Tensor(Storage(input2)))
-    result2.max(1)._2(Array(1)) should be(2.0)
-    sc.stop()
-  }
-}
+/*
+ * Licensed to the Apache Software Foundation (ASF) under one or more
+ * contributor license agreements.  See the NOTICE file distributed with
+ * this work for additional information regarding copyright ownership.
+ * The ASF licenses this file to You under the Apache License, Version 2.0
+ * (the "License"); you may not use this file except in compliance with
+ * the License.  You may obtain a copy of the License at
+ *
+ *    http://www.apache.org/licenses/LICENSE-2.0
+ *
+ * Unless required by applicable law or agreed to in writing, software
+ * distributed under the License is distributed on an "AS IS" BASIS,
+ * WITHOUT WARRANTIES OR CONDITIONS OF ANY KIND, either express or implied.
+ * See the License for the specific language governing permissions and
+ * limitations under the License.
+ */
+
+package com.intel.analytics.sparkdl.optim
+
+import com.intel.analytics.sparkdl.nn._
+import com.intel.analytics.sparkdl.ps.{AllReduceParameterManager, OneReduceParameterManager}
+import com.intel.analytics.sparkdl.tensor.{Storage, Tensor}
+import com.intel.analytics.sparkdl.utils.{RandomGenerator, Engine, T}
+import org.apache.log4j.{Level, Logger}
+import org.apache.spark.SparkContext
+import org.scalatest.{BeforeAndAfter, FlatSpec, Matchers}
+
+class EpochOptimizerSpec extends FlatSpec with Matchers with BeforeAndAfter {
+
+  var sc: SparkContext = null
+
+  after {
+    if (sc != null) {
+      sc.stop()
+    }
+  }
+
+  "An Artificial Neural Network with MSE and LBFGS" should "be trained with good result" in {
+    Logger.getLogger("org").setLevel(Level.WARN)
+    Logger.getLogger("akka").setLevel(Level.WARN)
+    RandomGenerator.RNG.setSeed(1000)
+
+    sc = new SparkContext("local[1]", "SerialOptimizerSpec")
+
+    // Prepare two kinds of input and their corresponding label
+    val input1: Array[Double] = Array(0, 1, 0, 1)
+    val output1 = 0.0
+    val input2: Array[Double] = Array(1, 0, 1, 0)
+    val output2 = 1.0
+
+    // Generate a toy training data
+    val data = sc.makeRDD(0 to (256 * 8), 257).map { index =>
+      if (index % 2 == 0) {
+        (input1, output1)
+      } else {
+        (input2, output2)
+      }
+    }
+
+    val mlp = new Sequential[Double]
+    mlp.add(new Linear(4, 2))
+    mlp.add(new Sigmoid)
+    mlp.add(new Linear(2, 1))
+    mlp.add(new Sigmoid)
+
+    val (weight, grad) = mlp.getParameters()
+    weight.fill(0.125)
+
+    // Train the Model with toy data
+    val parameters = mlp.getParameters()._1
+    val dataSet = new ShuffleBatchDataSet[(Array[Double], Double), Double](data,
+      (seq, input, target) => {
+        val size = seq.size
+        input.resize(Array(size, 4))
+        target.resize(Array(size))
+        var i = 0
+        while (i < size) {
+          target.setValue(i + 1, seq(i)._2)
+          System.arraycopy(seq(i)._1, 0, input.storage().array(),
+            input.storageOffset() - 1 + i * 4, 4)
+          i += 1
+        }
+        (input, target)
+      }, 4, 4, 1)
+    val pm = new OneReduceParameterManager[Double](parameters, dataSet.partitions())
+    val optimizer = new GradAggEpochOptimizer[Double](mlp, new MSECriterion,
+      new LBFGS, pm, dataSet, new Metrics)
+    optimizer.setMaxEpoch(100)
+    optimizer.optimize()
+
+    val result1 = mlp.forward(Tensor(Storage(input1)))
+    result1(Array(1)) should be(0.0 +- 1e-2)
+
+    val result2 = mlp.forward(Tensor(Storage(input2)))
+    result2(Array(1)) should be(1.0 +- 1e-2)
+  }
+
+  it should "be trained with good result for all reduce parameter manager" in {
+    Logger.getLogger("org").setLevel(Level.WARN)
+    Logger.getLogger("akka").setLevel(Level.WARN)
+
+    RandomGenerator.RNG.setSeed(1000)
+    sc = new SparkContext("local[1]", "SerialOptimizerSpec")
+
+    // Prepare two kinds of input and their corresponding label
+    val input1: Array[Double] = Array(0, 1, 0, 1)
+    val output1 = 0.0
+    val input2: Array[Double] = Array(1, 0, 1, 0)
+    val output2 = 1.0
+
+    // Generate a toy training data
+    val data = sc.makeRDD(0 to (256 * 8), 2).map { index =>
+      if (index % 2 == 0) {
+        (input1, output1)
+      } else {
+        (input2, output2)
+      }
+    }
+
+    val mlp = new Sequential[Double]
+    mlp.add(new Linear(4, 2))
+    mlp.add(new Sigmoid)
+    mlp.add(new Linear(2, 1))
+    mlp.add(new Sigmoid)
+
+    val (weight, grad) = mlp.getParameters()
+    weight.fill(0.125)
+
+    // Train the Model with toy data
+    val parameters = mlp.getParameters()._1
+    val dataSet = new ShuffleBatchDataSet[(Array[Double], Double), Double](data,
+      (seq, input, target) => {
+        val size = seq.size
+        input.resize(Array(size, 4))
+        target.resize(Array(size))
+        var i = 0
+        while (i < size) {
+          target.setValue(i + 1, seq(i)._2)
+          System.arraycopy(seq(i)._1, 0, input.storage().array(),
+            input.storageOffset() - 1 + i * 4, 4)
+          i += 1
+        }
+        (input, target)
+      }, 4, 4, 1)
+    val pm = new AllReduceParameterManager[Double](parameters, dataSet.partitions())
+    val optimizer = new GradAggEpochOptimizer[Double](mlp, new MSECriterion,
+      new LBFGS, pm, dataSet, new Metrics)
+    optimizer.setMaxEpoch(3)
+    optimizer.optimize()
+
+    parameters.copy(pm.getParameter())
+    val result1 = mlp.forward(Tensor(Storage(input1)))
+    result1(Array(1)) should be(0.0 +- 1e-2)
+
+    val result2 = mlp.forward(Tensor(Storage(input2)))
+    result2(Array(1)) should be(1.0 +- 1e-2)
+  }
+
+  "An Artificial Neural Network with MSE and SGD" should "be trained with good result" in {
+    Logger.getLogger("org").setLevel(Level.WARN)
+    Logger.getLogger("akka").setLevel(Level.WARN)
+
+    sc = new SparkContext("local[1]", "SerialOptimizerSpec")
+
+    // Prepare two kinds of input and their corresponding label
+    val input1: Array[Double] = Array(0, 1, 0, 1)
+    val output1 = 0.0
+    val input2: Array[Double] = Array(1, 0, 1, 0)
+    val output2 = 1.0
+
+    // Generate a toy training data
+    val data = sc.makeRDD(0 to (256 * 8), 257).map { index =>
+      if (index % 2 == 0) {
+        (input1, output1)
+      } else {
+        (input2, output2)
+      }
+    }
+
+    val mlp = new Sequential[Double]
+    mlp.add(new Linear(4, 2))
+    mlp.add(new Sigmoid)
+    mlp.add(new Linear(2, 1))
+    mlp.add(new Sigmoid)
+
+    val (weight, grad) = mlp.getParameters()
+    weight.fill(0.125)
+
+    // Train the Model with toy data
+    val parameters = mlp.getParameters()._1
+    val dataSet = new ShuffleBatchDataSet[(Array[Double], Double), Double](data,
+      (seq, input, target) => {
+        val size = seq.size
+        input.resize(Array(size, 4))
+        target.resize(Array(size))
+        var i = 0
+        while (i < size) {
+          target.setValue(i + 1, seq(i)._2)
+          System.arraycopy(seq(i)._1, 0, input.storage().array(),
+            input.storageOffset() - 1 + i * 4, 4)
+          i += 1
+        }
+        (input, target)
+      }, 4, 4, 1)
+    val pm = new OneReduceParameterManager[Double](parameters, dataSet.partitions())
+    val optimizer = new GradAggEpochOptimizer[Double](mlp, new MSECriterion,
+      new SGD, pm, dataSet, new Metrics, T("learningRate" -> 20.0))
+    optimizer.setMaxEpoch(100)
+    optimizer.optimize()
+
+    val result1 = mlp.forward(Tensor(Storage(input1)))
+    result1(Array(1)) should be(0.0 +- 5e-2)
+
+    val result2 = mlp.forward(Tensor(Storage(input2)))
+    result2(Array(1)) should be(1.0 +- 5e-2)
+  }
+
+  it should "be trained with good result with all reduce" in {
+    Logger.getLogger("org").setLevel(Level.WARN)
+    Logger.getLogger("akka").setLevel(Level.WARN)
+
+    sc = new SparkContext("local[1]", "SerialOptimizerSpec")
+
+    // Prepare two kinds of input and their corresponding label
+    val input1: Array[Double] = Array(0, 1, 0, 1)
+    val output1 = 0.0
+    val input2: Array[Double] = Array(1, 0, 1, 0)
+    val output2 = 1.0
+
+    // Generate a toy training data
+    val data = sc.makeRDD(0 to (256 * 8), 2).map { index =>
+      if (index % 2 == 0) {
+        (input1, output1)
+      } else {
+        (input2, output2)
+      }
+    }
+
+    val mlp = new Sequential[Double]
+    mlp.add(new Linear(4, 2))
+    mlp.add(new Sigmoid)
+    mlp.add(new Linear(2, 1))
+    mlp.add(new Sigmoid)
+
+    val (weight, grad) = mlp.getParameters()
+    weight.fill(0.125)
+
+    // Train the Model with toy data
+    val parameters = mlp.getParameters()._1
+    val dataSet = new ShuffleBatchDataSet[(Array[Double], Double), Double](data,
+      (seq, input, target) => {
+        val size = seq.size
+        input.resize(Array(size, 4))
+        target.resize(Array(size))
+        var i = 0
+        while (i < size) {
+          target.setValue(i + 1, seq(i)._2)
+          System.arraycopy(seq(i)._1, 0, input.storage().array(),
+            input.storageOffset() - 1 + i * 4, 4)
+          i += 1
+        }
+        (input, target)
+      }, 4, 4, 1)
+    val pm = new AllReduceParameterManager[Double](parameters, dataSet.partitions())
+    val optimizer = new GradAggEpochOptimizer[Double](mlp, new MSECriterion,
+      new SGD, pm, dataSet, new Metrics, T("learningRate" -> 20.0))
+    optimizer.setMaxEpoch(3)
+    optimizer.optimize()
+
+    parameters.copy(pm.getParameter())
+    val result1 = mlp.forward(Tensor(Storage(input1)))
+    result1(Array(1)) should be(0.0 +- 5e-2)
+
+    val result2 = mlp.forward(Tensor(Storage(input2)))
+    result2(Array(1)) should be(1.0 +- 5e-2)
+  }
+
+  "An Artificial Neural Network with Cross Entropy and LBFGS" should
+    "be trained with good result" in {
+    Logger.getLogger("org").setLevel(Level.WARN)
+    Logger.getLogger("akka").setLevel(Level.WARN)
+
+    sc = new SparkContext("local[1]", "SerialOptimizerSpec")
+
+    // Prepare two kinds of input and their corresponding label
+    val input1: Array[Double] = Array(0, 1, 0, 1)
+    val output1 = 0.0
+    val input2: Array[Double] = Array(1, 0, 1, 0)
+    val output2 = 1.0
+
+    // Generate a toy training data
+    val data = sc.makeRDD(0 to (256 * 8), 257).map { index =>
+      if (index % 2 == 0) {
+        (input1, output1)
+      } else {
+        (input2, output2)
+      }
+    }
+
+    val mlp = new Sequential[Double]
+    mlp.add(new Linear(4, 2))
+    mlp.add(new LogSoftMax)
+
+    val (weight, grad) = mlp.getParameters()
+    weight.fill(0.125)
+
+    // Train the Model with toy data
+    val parameters = mlp.getParameters()._1
+    val dataSet = new ShuffleBatchDataSet[(Array[Double], Double), Double](data,
+      (seq, input, target) => {
+        val size = seq.size
+        input.resize(Array(size, 4))
+        target.resize(Array(size))
+        var i = 0
+        while (i < size) {
+          target.setValue(i + 1, seq(i)._2 + 1)
+          System.arraycopy(seq(i)._1, 0, input.storage().array(),
+            input.storageOffset() - 1 + i * 4, 4)
+          i += 1
+        }
+        (input, target)
+      }, 4, 4, 1)
+    val pm = new OneReduceParameterManager[Double](parameters, dataSet.partitions())
+    val optimizer = new GradAggEpochOptimizer[Double](mlp, new ClassNLLCriterion,
+      new LBFGS, pm, dataSet, new Metrics)
+    optimizer.setMaxEpoch(100)
+    optimizer.optimize()
+
+    val result1 = mlp.forward(Tensor(Storage(input1)))
+    result1.max(1)._2(Array(1)) should be(1.0)
+
+    val result2 = mlp.forward(Tensor(Storage(input2)))
+    result2.max(1)._2(Array(1)) should be(2.0)
+  }
+
+  it should "be trained with good result for all reduce" in {
+    Logger.getLogger("org").setLevel(Level.WARN)
+    Logger.getLogger("akka").setLevel(Level.WARN)
+
+    sc = new SparkContext("local[1]", "SerialOptimizerSpec")
+
+    // Prepare two kinds of input and their corresponding label
+    val input1: Array[Double] = Array(0, 1, 0, 1)
+    val output1 = 0.0
+    val input2: Array[Double] = Array(1, 0, 1, 0)
+    val output2 = 1.0
+
+    // Generate a toy training data
+    val data = sc.makeRDD(0 to (256 * 8), 2).map { index =>
+      if (index % 2 == 0) {
+        (input1, output1)
+      } else {
+        (input2, output2)
+      }
+    }
+
+    val mlp = new Sequential[Double]
+    mlp.add(new Linear(4, 2))
+    mlp.add(new LogSoftMax)
+
+    val (weight, grad) = mlp.getParameters()
+    weight.fill(0.125)
+
+    // Train the Model with toy data
+    val parameters = mlp.getParameters()._1
+    val dataSet = new ShuffleBatchDataSet[(Array[Double], Double), Double](data,
+      (seq, input, target) => {
+        val size = seq.size
+        input.resize(Array(size, 4))
+        target.resize(Array(size))
+        var i = 0
+        while (i < size) {
+          target.setValue(i + 1, seq(i)._2 + 1)
+          System.arraycopy(seq(i)._1, 0, input.storage().array(),
+            input.storageOffset() - 1 + i * 4, 4)
+          i += 1
+        }
+        (input, target)
+      }, 4, 4, 1)
+    val pm = new AllReduceParameterManager[Double](parameters, dataSet.partitions())
+    val optimizer = new GradAggEpochOptimizer[Double](mlp, new ClassNLLCriterion,
+      new LBFGS, pm, dataSet, new Metrics)
+    optimizer.setMaxEpoch(3)
+    optimizer.optimize()
+
+    parameters.copy(pm.getParameter())
+    val result1 = mlp.forward(Tensor(Storage(input1)))
+    result1.max(1)._2(Array(1)) should be(1.0)
+
+    val result2 = mlp.forward(Tensor(Storage(input2)))
+    result2.max(1)._2(Array(1)) should be(2.0)
+  }
+
+  "An Artificial Neural Network with Cross Entropy and SGD" should
+    "be trained with good result" in {
+    Logger.getLogger("org").setLevel(Level.WARN)
+    Logger.getLogger("akka").setLevel(Level.WARN)
+
+    sc = new SparkContext("local[1]", "SerialOptimizerSpec")
+
+    // Prepare two kinds of input and their corresponding label
+    val input1: Array[Double] = Array(0, 1, 0, 1)
+    val output1 = 0.0
+    val input2: Array[Double] = Array(1, 0, 1, 0)
+    val output2 = 1.0
+
+    // Generate a toy training data
+    val data = sc.makeRDD(0 to (256 * 8), 257).map { index =>
+      if (index % 2 == 0) {
+        (input1, output1)
+      } else {
+        (input2, output2)
+      }
+    }
+
+    val mlp = new Sequential[Double]
+    mlp.add(new Linear(4, 2))
+    mlp.add(new LogSoftMax)
+
+    val (weight, grad) = mlp.getParameters()
+    weight.fill(0.125)
+
+    // Train the Model with toy data
+    val parameters = mlp.getParameters()._1
+    val dataSet = new ShuffleBatchDataSet[(Array[Double], Double), Double](data,
+      (seq, input, target) => {
+        val size = seq.size
+        input.resize(Array(size, 4))
+        target.resize(Array(size))
+        var i = 0
+        while (i < size) {
+          target.setValue(i + 1, seq(i)._2 + 1)
+          System.arraycopy(seq(i)._1, 0, input.storage().array(),
+            input.storageOffset() - 1 + i * 4, 4)
+          i += 1
+        }
+        (input, target)
+      }, 4, 4, 1)
+    val pm = new OneReduceParameterManager[Double](parameters, dataSet.partitions())
+    val optimizer = new GradAggEpochOptimizer[Double](mlp, new ClassNLLCriterion,
+      new SGD, pm, dataSet, new Metrics, T("learningRate" -> 20.0))
+    optimizer.setMaxEpoch(100)
+    optimizer.optimize()
+
+    val result1 = mlp.forward(Tensor(Storage(input1)))
+    result1.max(1)._2(Array(1)) should be(1.0)
+
+    val result2 = mlp.forward(Tensor(Storage(input2)))
+    result2.max(1)._2(Array(1)) should be(2.0)
+  }
+
+  it should "be trained with good result for all reduce" in {
+    Logger.getLogger("org").setLevel(Level.WARN)
+    Logger.getLogger("akka").setLevel(Level.WARN)
+
+    sc = new SparkContext("local[1]", "SerialOptimizerSpec")
+
+    // Prepare two kinds of input and their corresponding label
+    val input1: Array[Double] = Array(0, 1, 0, 1)
+    val output1 = 0.0
+    val input2: Array[Double] = Array(1, 0, 1, 0)
+    val output2 = 1.0
+
+    // Generate a toy training data
+    val data = sc.makeRDD(0 to (256 * 8), 3).map { index =>
+      if (index % 2 == 0) {
+        (input1, output1)
+      } else {
+        (input2, output2)
+      }
+    }
+
+    val mlp = new Sequential[Double]
+    mlp.add(new Linear(4, 2))
+    mlp.add(new LogSoftMax)
+
+    val (weight, grad) = mlp.getParameters()
+    weight.fill(0.125)
+
+    // Train the Model with toy data
+    val parameters = mlp.getParameters()._1
+    val dataSet = new ShuffleBatchDataSet[(Array[Double], Double), Double](data,
+      (seq, input, target) => {
+        val size = seq.size
+        input.resize(Array(size, 4))
+        target.resize(Array(size))
+        var i = 0
+        while (i < size) {
+          target.setValue(i + 1, seq(i)._2 + 1)
+          System.arraycopy(seq(i)._1, 0, input.storage().array(),
+            input.storageOffset() - 1 + i * 4, 4)
+          i += 1
+        }
+        (input, target)
+      }, 4, 4, 1)
+    val pm = new AllReduceParameterManager[Double](parameters, dataSet.partitions())
+    val optimizer = new GradAggEpochOptimizer[Double](mlp, new ClassNLLCriterion,
+      new SGD, pm, dataSet, new Metrics, T("learningRate" -> 20.0))
+    optimizer.setMaxEpoch(3)
+    optimizer.optimize()
+
+    parameters.copy(pm.getParameter())
+
+    val result1 = mlp.forward(Tensor(Storage(input1)))
+    result1.max(1)._2(Array(1)) should be(1.0)
+
+    val result2 = mlp.forward(Tensor(Storage(input2)))
+    result2.max(1)._2(Array(1)) should be(2.0)
+  }
+
+  "An Artificial Neural Network with MSE and SGD in weight avg" should
+    "be trained with good result" in {
+    Logger.getLogger("org").setLevel(Level.WARN)
+    Logger.getLogger("akka").setLevel(Level.WARN)
+
+    sc = new SparkContext("local[1]", "DistributedOptimizerSpec")
+
+    // Prepare two kinds of input and their corresponding label
+    val input1: Array[Double] = Array(0, 1, 0, 1)
+    val output1 = 0.0
+    val input2: Array[Double] = Array(1, 0, 1, 0)
+    val output2 = 1.0
+
+    // Generate a toy training data
+    val data = sc.makeRDD(1 to 256, 1).map { index =>
+      if (index % 2 == 0) {
+        (input1, output1)
+      } else {
+        (input2, output2)
+      }
+    }
+
+    val mlp = new Sequential[Double]
+    mlp.add(new Linear(4, 2))
+    mlp.add(new Sigmoid)
+    mlp.add(new Linear(2, 1))
+    mlp.add(new Sigmoid)
+
+    // Train the Model with toy data
+    val parameters = mlp.getParameters()._1
+    val dataSet = new ShuffleBatchDataSet[(Array[Double], Double), Double](data,
+      (seq, input, target) => {
+        val size = seq.size
+        input.resize(Array(size, 4))
+        target.resize(Array(size))
+        var i = 0
+        while (i < size) {
+          target.setValue(i + 1, seq(i)._2)
+          System.arraycopy(seq(i)._1, 0, input.storage().array(),
+            input.storageOffset() - 1 + i * 4, 4)
+          i += 1
+        }
+        (input, target)
+      }, 256, 256, 1)
+    val pm = new OneReduceParameterManager[Double](parameters, dataSet.partitions())
+    val optimizer = new WeightAvgEpochOptimizer[Double](mlp, new MSECriterion,
+      new SGD, pm, dataSet, new Metrics, T("learningRate" -> 20.0))
+    optimizer.setMaxEpoch(100)
+    optimizer.optimize()
+
+    val result1 = mlp.forward(Tensor(Storage(input1)))
+    result1(Array(1)) should be(0.0 +- 5e-2)
+
+    val result2 = mlp.forward(Tensor(Storage(input2)))
+    result2(Array(1)) should be(1.0 +- 5e-2)
+
+    sc.stop()
+  }
+
+  it should "be trained with good result for all reduce" in {
+    Logger.getLogger("org").setLevel(Level.WARN)
+    Logger.getLogger("akka").setLevel(Level.WARN)
+
+    sc = new SparkContext("local[1]", "DistributedOptimizerSpec")
+
+    // Prepare two kinds of input and their corresponding label
+    val input1: Array[Double] = Array(0, 1, 0, 1)
+    val output1 = 0.0
+    val input2: Array[Double] = Array(1, 0, 1, 0)
+    val output2 = 1.0
+
+    // Generate a toy training data
+    val data = sc.makeRDD(1 to 256, 1).map { index =>
+      if (index % 2 == 0) {
+        (input1, output1)
+      } else {
+        (input2, output2)
+      }
+    }
+
+    val mlp = new Sequential[Double]
+    mlp.add(new Linear(4, 2))
+    mlp.add(new Sigmoid)
+    mlp.add(new Linear(2, 1))
+    mlp.add(new Sigmoid)
+
+    // Train the Model with toy data
+    val parameters = mlp.getParameters()._1
+    val dataSet = new ShuffleBatchDataSet[(Array[Double], Double), Double](data,
+      (seq, input, target) => {
+        val size = seq.size
+        input.resize(Array(size, 4))
+        target.resize(Array(size))
+        var i = 0
+        while (i < size) {
+          target.setValue(i + 1, seq(i)._2)
+          System.arraycopy(seq(i)._1, 0, input.storage().array(),
+            input.storageOffset() - 1 + i * 4, 4)
+          i += 1
+        }
+        (input, target)
+      }, 256, 256, 1)
+    val pm = new AllReduceParameterManager[Double](parameters, dataSet.partitions())
+    val optimizer = new WeightAvgEpochOptimizer[Double](mlp, new MSECriterion,
+      new SGD, pm, dataSet, new Metrics, T("learningRate" -> 20.0))
+    optimizer.setMaxEpoch(100)
+    optimizer.optimize()
+
+    parameters.copy(pm.getParameter())
+
+    val result1 = mlp.forward(Tensor(Storage(input1)))
+    result1(Array(1)) should be(0.0 +- 5e-2)
+
+    val result2 = mlp.forward(Tensor(Storage(input2)))
+    result2(Array(1)) should be(1.0 +- 5e-2)
+
+    sc.stop()
+  }
+
+  "An Artificial Neural Network with NLL and SGD in weight avg" should
+    "be trained with good result" in {
+    Logger.getLogger("org").setLevel(Level.WARN)
+    Logger.getLogger("akka").setLevel(Level.WARN)
+
+    sc = new SparkContext("local[4]", "EpochOptimizerSpec")
+
+    // Prepare two kinds of input and their corresponding label
+    val input1: Array[Double] = Array(0, 1, 0, 1)
+    val output1 = 0.0
+    val input2: Array[Double] = Array(1, 0, 1, 0)
+    val output2 = 1.0
+
+    // Generate a toy training data
+    val data = sc.makeRDD(1 to 256, 4).map { index =>
+      if (index % 2 == 0) {
+        (input1, output1)
+      } else {
+        (input2, output2)
+      }
+    }
+
+    val mlp = new Sequential[Double]
+    mlp.add(new Linear(4, 2))
+    mlp.add(new LogSoftMax)
+
+    // Train the Model with toy data
+    val parameters = mlp.getParameters()._1
+    val dataSet = new ShuffleBatchDataSet[(Array[Double], Double), Double](data,
+      (seq, input, target) => {
+        val size = seq.size
+        input.resize(Array(size, 4))
+        target.resize(Array(size))
+        var i = 0
+        while (i < size) {
+          target.setValue(i + 1, seq(i)._2 + 1)
+          System.arraycopy(seq(i)._1, 0, input.storage().array(),
+            input.storageOffset() - 1 + i * 4, 4)
+          i += 1
+        }
+        (input, target)
+      }, 4, 4, 1)
+    val pm = new OneReduceParameterManager[Double](parameters, dataSet.partitions())
+    val optimizer = new WeightAvgEpochOptimizer[Double](mlp, new ClassNLLCriterion,
+      new SGD, pm, dataSet, new Metrics, T("learningRate" -> 20.0))
+    optimizer.setMaxEpoch(200)
+    optimizer.optimize()
+
+    val result1 = mlp.forward(Tensor(Storage(input1)))
+    result1.max(1)._2(Array(1)) should be(1.0)
+
+    val result2 = mlp.forward(Tensor(Storage(input2)))
+    result2.max(1)._2(Array(1)) should be(2.0)
+    sc.stop()
+  }
+
+  it should "be trained with good result for all reduce" in {
+    Logger.getLogger("org").setLevel(Level.WARN)
+    Logger.getLogger("akka").setLevel(Level.WARN)
+
+    Engine.setCoreNum(1000)
+    sc = new SparkContext("local[4]", "EpochOptimizerSpec")
+
+    // Prepare two kinds of input and their corresponding label
+    val input1: Array[Double] = Array(0, 1, 0, 1)
+    val output1 = 0.0
+    val input2: Array[Double] = Array(1, 0, 1, 0)
+    val output2 = 1.0
+
+    // Generate a toy training data
+    val data = sc.makeRDD(1 to 256, 4).map { index =>
+      if (index % 2 == 0) {
+        (input1, output1)
+      } else {
+        (input2, output2)
+      }
+    }
+
+    val mlp = new Sequential[Double]
+    mlp.add(new Linear(4, 2))
+    mlp.add(new LogSoftMax)
+
+    // Train the Model with toy data
+    val parameters = mlp.getParameters()._1
+    val dataSet = new ShuffleBatchDataSet[(Array[Double], Double), Double](data,
+      (seq, input, target) => {
+        val size = seq.size
+        input.resize(Array(size, 4))
+        target.resize(Array(size))
+        var i = 0
+        while (i < size) {
+          target.setValue(i + 1, seq(i)._2 + 1)
+          System.arraycopy(seq(i)._1, 0, input.storage().array(),
+            input.storageOffset() - 1 + i * 4, 4)
+          i += 1
+        }
+        (input, target)
+      }, 4, 4, 1)
+    val pm = new AllReduceParameterManager[Double](parameters, dataSet.partitions())
+    val optimizer = new WeightAvgEpochOptimizer[Double](mlp, new ClassNLLCriterion,
+      new SGD, pm, dataSet, new Metrics, T("learningRate" -> 20.0))
+    optimizer.setMaxEpoch(200)
+    optimizer.optimize()
+
+    parameters.copy(pm.getParameter())
+    val result1 = mlp.forward(Tensor(Storage(input1)))
+    result1.max(1)._2(Array(1)) should be(1.0)
+
+    val result2 = mlp.forward(Tensor(Storage(input2)))
+    result2.max(1)._2(Array(1)) should be(2.0)
+    sc.stop()
+  }
+
+  "An Artificial Neural Network with NLL and SGD in weight avg full partition" should
+    "be trained with good result" in {
+    Logger.getLogger("org").setLevel(Level.WARN)
+    Logger.getLogger("akka").setLevel(Level.WARN)
+
+    sc = new SparkContext("local[4]", "EpochOptimizerSpec")
+
+    // Prepare two kinds of input and their corresponding label
+    val input1: Array[Double] = Array(0, 1, 0, 1)
+    val output1 = 0.0
+    val input2: Array[Double] = Array(1, 0, 1, 0)
+    val output2 = 1.0
+
+    // Generate a toy training data
+    val data = sc.makeRDD(0 to 256, 4).map { index =>
+      if (index % 2 == 0) {
+        (input1, output1)
+      } else {
+        (input2, output2)
+      }
+    }
+
+    val mlp = new Sequential[Double]
+    mlp.add(new Linear(4, 2))
+    mlp.add(new LogSoftMax)
+
+    // Train the Model with toy data
+    val parameters = mlp.getParameters()._1
+    val dataSet = new ShuffleFullBatchDataSet[(Array[Double], Double), Double](data,
+      (seq, input, target) => {
+        val size = seq.size
+        input.resize(Array(size, 4))
+        target.resize(Array(size))
+        var i = 0
+        while (i < size) {
+          target.setValue(i + 1, seq(i)._2 + 1)
+          System.arraycopy(seq(i)._1, 0, input.storage().array(),
+            input.storageOffset() - 1 + i * 4, 4)
+          i += 1
+        }
+        (input, target)
+      }, 4, 4, 1)
+    val pm = new OneReduceParameterManager[Double](parameters, dataSet.partitions())
+    val optimizer = new WeightAvgEpochOptimizer[Double](mlp, new ClassNLLCriterion,
+      new SGD, pm, dataSet, new Metrics, T("learningRate" -> 0.01))
+    optimizer.setMaxEpoch(200)
+    optimizer.optimize()
+
+    val result1 = mlp.forward(Tensor(Storage(input1)))
+    result1.max(1)._2(Array(1)) should be(1.0)
+
+    val result2 = mlp.forward(Tensor(Storage(input2)))
+    result2.max(1)._2(Array(1)) should be(2.0)
+    sc.stop()
+  }
+
+  it should "be trained with good result for all reduce" in {
+    Logger.getLogger("org").setLevel(Level.WARN)
+    Logger.getLogger("akka").setLevel(Level.WARN)
+
+    sc = new SparkContext("local[4]", "EpochOptimizerSpec")
+
+    Engine.setCoreNum(1000)
+    // Prepare two kinds of input and their corresponding label
+    val input1: Array[Double] = Array(0, 1, 0, 1)
+    val output1 = 0.0
+    val input2: Array[Double] = Array(1, 0, 1, 0)
+    val output2 = 1.0
+
+    // Generate a toy training data
+    val data = sc.makeRDD(0 to 256, 4).map { index =>
+      if (index % 2 == 0) {
+        (input1, output1)
+      } else {
+        (input2, output2)
+      }
+    }
+
+    val mlp = new Sequential[Double]
+    mlp.add(new Linear(4, 2))
+    mlp.add(new LogSoftMax)
+
+    // Train the Model with toy data
+    val parameters = mlp.getParameters()._1
+    val dataSet = new ShuffleFullBatchDataSet[(Array[Double], Double), Double](data,
+      (seq, input, target) => {
+        val size = seq.size
+        input.resize(Array(size, 4))
+        target.resize(Array(size))
+        var i = 0
+        while (i < size) {
+          target.setValue(i + 1, seq(i)._2 + 1)
+          System.arraycopy(seq(i)._1, 0, input.storage().array(),
+            input.storageOffset() - 1 + i * 4, 4)
+          i += 1
+        }
+        (input, target)
+      }, 4, 4, 1)
+    val pm = new AllReduceParameterManager[Double](parameters, dataSet.partitions())
+    val optimizer = new WeightAvgEpochOptimizer[Double](mlp, new ClassNLLCriterion,
+      new SGD, pm, dataSet, new Metrics, T("learningRate" -> 0.01))
+    optimizer.setMaxEpoch(200)
+    optimizer.optimize()
+
+    parameters.copy(pm.getParameter())
+    val result1 = mlp.forward(Tensor(Storage(input1)))
+    result1.max(1)._2(Array(1)) should be(1.0)
+
+    val result2 = mlp.forward(Tensor(Storage(input2)))
+    result2.max(1)._2(Array(1)) should be(2.0)
+    sc.stop()
+  }
+}