<?xml version="1.0" encoding="UTF-8"?>
<project xmlns="http://maven.apache.org/POM/4.0.0"
         xmlns:xsi="http://www.w3.org/2001/XMLSchema-instance"
         xsi:schemaLocation="http://maven.apache.org/POM/4.0.0 http://maven.apache.org/xsd/maven-4.0.0.xsd">
    <parent>
        <artifactId>mkl-parent_0.1</artifactId>
<<<<<<< HEAD
        <groupId>com.intel.analytics.sparkdl</groupId>
        <version>0.1.0-dnn-SNAPSHOT</version>
=======
        <groupId>com.intel.analytics.bigdl</groupId>
        <version>0.1.0-SNAPSHOT</version>
>>>>>>> 6f7cb70e
    </parent>
    <modelVersion>4.0.0</modelVersion>

    <groupId>com.intel.analytics.bigdl.mkl</groupId>
    <artifactId>mkl-java_0.1</artifactId>
    <packaging>jar</packaging>

    <dependencies>
        <dependency>
            <groupId>junit</groupId>
            <artifactId>junit</artifactId>
            <version>4.11</version>
        </dependency>
    </dependencies>

    <build>
        <plugins>
            <plugin>
                <artifactId>maven-compiler-plugin</artifactId>
            </plugin>
        </plugins>
    </build>
    <profiles>
        <profile>
            <id>mkl</id>
            <build>
                <plugins>
                    <plugin>
                        <groupId>org.apache.maven.plugins</groupId>
                        <artifactId>maven-dependency-plugin</artifactId>
                        <version>2.10</version>
                        <executions>
                            <execution>
                                <id>copy</id>
                                <phase>compile</phase>
                                <goals>
                                    <goal>copy</goal>
                                </goals>
                                <configuration>
                                    <artifactItems>
                                        <artifactItem>
                                            <groupId>com.intel.analytics.bigdl.mkl</groupId>
                                            <artifactId>mkl-native_0.1</artifactId>
                                            <version>0.1.0-dnn-SNAPSHOT</version>
                                            <type>so</type>
                                            <overWrite>false</overWrite>
                                            <outputDirectory>${project.build.directory}/classes</outputDirectory>
                                            <destFileName>libjmkl.so</destFileName>
                                        </artifactItem>
                                    </artifactItems>
                                </configuration>
                            </execution>
                        </executions>
                    </plugin>
                </plugins>
            </build>
        </profile>
    </profiles>
</project><|MERGE_RESOLUTION|>--- conflicted
+++ resolved
@@ -4,13 +4,8 @@
          xsi:schemaLocation="http://maven.apache.org/POM/4.0.0 http://maven.apache.org/xsd/maven-4.0.0.xsd">
     <parent>
         <artifactId>mkl-parent_0.1</artifactId>
-<<<<<<< HEAD
-        <groupId>com.intel.analytics.sparkdl</groupId>
+        <groupId>com.intel.analytics.bigdl</groupId>
         <version>0.1.0-dnn-SNAPSHOT</version>
-=======
-        <groupId>com.intel.analytics.bigdl</groupId>
-        <version>0.1.0-SNAPSHOT</version>
->>>>>>> 6f7cb70e
     </parent>
     <modelVersion>4.0.0</modelVersion>
 
