<?xml version="1.0" encoding="UTF-8"?>
<project xmlns="http://maven.apache.org/POM/4.0.0"
         xmlns:xsi="http://www.w3.org/2001/XMLSchema-instance"
         xsi:schemaLocation="http://maven.apache.org/POM/4.0.0 http://maven.apache.org/xsd/maven-4.0.0.xsd">
    <parent>
        <artifactId>bigdl-parent-spark_${spark.version}</artifactId>
        <groupId>com.intel.analytics.bigdl</groupId>
        <version>0.14.0-SNAPSHOT</version>
    </parent>
    <modelVersion>4.0.0</modelVersion>

    <artifactId>bigdl-grpc-spark_${spark.version}</artifactId>
    <packaging>jar</packaging>

    <properties>
        <maven.compiler.source>8</maven.compiler.source>
        <maven.compiler.target>8</maven.compiler.target>
    </properties>

    <dependencies>
        <dependency>
            <groupId>io.grpc</groupId>
            <artifactId>grpc-api</artifactId>
            <version>1.37.0</version>
            <scope>provided</scope>
        </dependency>
        <dependency>
            <groupId>com.fasterxml.jackson.dataformat</groupId>
            <artifactId>jackson-dataformat-yaml</artifactId>
            <version>2.12.2</version>
            <scope>provided</scope>
        </dependency>
        <dependency>
            <groupId>com.fasterxml.jackson.module</groupId>
            <artifactId>jackson-module-scala_${scala.major.version}</artifactId>
            <version>2.12.2</version>
            <scope>provided</scope>
        </dependency>
        <dependency>
            <groupId>commons-cli</groupId>
            <artifactId>commons-cli</artifactId>
            <version>1.4</version>
            <scope>provided</scope>
        </dependency>
        <dependency>
            <groupId>io.grpc</groupId>
            <artifactId>grpc-netty-shaded</artifactId>
            <version>1.37.0</version>
            <scope>provided</scope>
        </dependency>
        <dependency>
<<<<<<< HEAD
            <groupId>log4j</groupId>
            <artifactId>log4j</artifactId>
            <version>1.2.17</version>
            <scope>provided</scope>
=======
            <groupId>org.apache.logging.log4j</groupId>
            <artifactId>log4j-api</artifactId>
            <version>${log4j.version}</version>
        </dependency>
        <dependency>
            <groupId>org.apache.logging.log4j</groupId>
            <artifactId>log4j-core</artifactId>
            <version>${log4j.version}</version>
>>>>>>> 5ff84e79
        </dependency>
    </dependencies>

</project><|MERGE_RESOLUTION|>--- conflicted
+++ resolved
@@ -49,21 +49,16 @@
             <scope>provided</scope>
         </dependency>
         <dependency>
-<<<<<<< HEAD
-            <groupId>log4j</groupId>
-            <artifactId>log4j</artifactId>
-            <version>1.2.17</version>
-            <scope>provided</scope>
-=======
             <groupId>org.apache.logging.log4j</groupId>
             <artifactId>log4j-api</artifactId>
             <version>${log4j.version}</version>
+            <scope>provided</scope>
         </dependency>
         <dependency>
             <groupId>org.apache.logging.log4j</groupId>
             <artifactId>log4j-core</artifactId>
             <version>${log4j.version}</version>
->>>>>>> 5ff84e79
+            <scope>provided</scope>
         </dependency>
     </dependencies>
 
