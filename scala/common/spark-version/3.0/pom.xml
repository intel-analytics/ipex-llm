--- conflicted
+++ resolved
@@ -129,13 +129,12 @@
                     <artifactId>zookeeper</artifactId>
                 </exclusion>
                 <exclusion>
-<<<<<<< HEAD
                     <groupId>org.apache.ivy</groupId>
                     <artifactId>ivy</artifactId>
-=======
-                    <groupId>com.google.protobuf</groupId>
-                    <artifactId>protobuf-java</artifactId>
->>>>>>> 7a090017
+                </exclusion>
+                <exclusion>
+                    <groupId>com.google.protobuf</groupId>
+                    <artifactId>protobuf-java</artifactId>
                 </exclusion>
             </exclusions>
         </dependency>
