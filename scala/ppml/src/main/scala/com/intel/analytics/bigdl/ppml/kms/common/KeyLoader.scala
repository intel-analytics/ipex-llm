--- conflicted
+++ resolved
@@ -125,10 +125,6 @@
         multiKeyLoaders.get(primaryKeyName).get
     }
 
-<<<<<<< HEAD
     def count(): Int = multiKeyLoaders.size
 
 }
-=======
-}
->>>>>>> cbc76a83
