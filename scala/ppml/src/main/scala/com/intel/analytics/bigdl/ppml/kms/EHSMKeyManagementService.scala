/*
 * Copyright 2016 The BigDL Authors.
 *
 * Licensed under the Apache License, Version 2.0 (the "License");
 * you may not use this file except in compliance with the License.
 * You may obtain a copy of the License at
 *
 *     http://www.apache.org/licenses/LICENSE-2.0
 *
 * Unless required by applicable law or agreed to in writing, software
 * distributed under the License is distributed on an "AS IS" BASIS,
 * WITHOUT WARRANTIES OR CONDITIONS OF ANY KIND, either express or implied.
 * See the License for the specific language governing permissions and
 * limitations under the License.
 */


package com.intel.analytics.bigdl.ppml.kms

import org.apache.hadoop.conf.Configuration
import com.intel.analytics.bigdl.dllib.utils.Log4Error
import com.intel.analytics.bigdl.ppml.utils.HTTPSUtil.postRequest
import com.intel.analytics.bigdl.ppml.utils.{EHSMParams, KeyReaderWriter}
import javax.net.ssl.SSLContext
import org.apache.http.conn.ssl.AllowAllHostnameVerifier
import org.apache.http.conn.ssl.SSLConnectionSocketFactory
import org.apache.http.ssl.SSLContextBuilder
import org.apache.http.ssl.SSLContexts
import javax.net.ssl.X509TrustManager
import java.security.cert.X509Certificate
import javax.net.ssl.TrustManager
import org.apache.http.util.EntityUtils
import java.security.SecureRandom

object EHSM_CONVENTION {

  // Actions
  val ACTION_CREATE_KEY = "CreateKey"
  val ACTION_GENERATE_DATAKEY_WO_PLAINTEXT = "GenerateDataKeyWithoutPlaintext"
  val ACTION_DECRYPT = "Decrypt"

  // Request keys
  val PAYLOAD_KEYSPEC = "keyspec"
  val PAYLOAD_ORIGIN = "origin"
  val PAYLOAD_AAD = "aad"
  val PAYLOAD_KEY_ID = "keyid"
  val PAYLOAD_KEY_LENGTH = "keylen"
  val PAYLOAD_CIPHER_TEXT = "ciphertext"
  val PAYLOAD_PLAIN_TEXT = "plaintext"

  val KEYSPEC_EH_AES_GCM_128 = "EH_AES_GCM_128"

  val ORIGIN_EH_INTERNAL_KEY = "EH_INTERNAL_KEY"
}


class EHSMKeyManagementService(
      kmsServerIP: String,
      kmsServerPort: String,
      ehsmAPPID: String,
      ehsmAPIKEY: String)extends KeyManagementService {

  val keyReaderWriter = new KeyReaderWriter

  Log4Error.invalidInputError(ehsmAPPID != "", s"ehsmAPPID should not be empty string.")
<<<<<<< HEAD
  Log4Error.invalidInputError(ehsmAPPKEY != "", s"ehsmAPPKEY should not be empty string.")
  
  val sslConSocFactory = {
    val sslContext: SSLContext = SSLContext.getInstance("SSL")
    val trustManager: TrustManager = new X509TrustManager() {
            override def checkClientTrusted(chain: Array[X509Certificate], authType: String): Unit = {}
            override def checkServerTrusted(chain: Array[X509Certificate], authType: String): Unit = {}
            override def getAcceptedIssuers(): Array[X509Certificate] = Array.empty
    }
    sslContext.init(null, Array(trustManager), new SecureRandom())
    new SSLConnectionSocketFactory(sslContext, new AllowAllHostnameVerifier())
  }
=======
  Log4Error.invalidInputError(ehsmAPIKEY != "", s"ehsmAPIKEY should not be empty string.")
>>>>>>> ef694005

  def retrievePrimaryKey(primaryKeySavePath: String, config: Configuration = null): Unit = {
    Log4Error.invalidInputError(primaryKeySavePath != null && primaryKeySavePath != "",
      "primaryKeySavePath should be specified")
    val action: String = EHSM_CONVENTION.ACTION_CREATE_KEY
    val currentTime = System.currentTimeMillis() // ms
    val timestamp = s"$currentTime"
    val ehsmParams = new EHSMParams(ehsmAPPID, ehsmAPIKEY, timestamp)
    ehsmParams.addPayloadElement(EHSM_CONVENTION.PAYLOAD_KEYSPEC,
      EHSM_CONVENTION.KEYSPEC_EH_AES_GCM_128)
    ehsmParams.addPayloadElement(EHSM_CONVENTION.PAYLOAD_ORIGIN,
      EHSM_CONVENTION.ORIGIN_EH_INTERNAL_KEY)

    val primaryKeyCiphertext: String = timing(
      "EHSMKeyManagementService request for primaryKeyCiphertext") {
      val postString: String = ehsmParams.getPostJSONString()
      val postResult = postRequest(constructUrl(action), sslConSocFactory, postString)
      postResult.getString(EHSM_CONVENTION.PAYLOAD_KEY_ID)
    }
    keyReaderWriter.writeKeyToFile(primaryKeySavePath, primaryKeyCiphertext, config)
  }

  def retrieveDataKey(primaryKeyPath: String, dataKeySavePath: String,
                      config: Configuration = null): Unit = {
    Log4Error.invalidInputError(primaryKeyPath != null && primaryKeyPath != "",
      "primaryKeyPath should be specified")
    Log4Error.invalidInputError(dataKeySavePath != null && dataKeySavePath != "",
      "dataKeySavePath should be specified")
    val action = EHSM_CONVENTION.ACTION_GENERATE_DATAKEY_WO_PLAINTEXT
    val encryptedPrimaryKey: String = keyReaderWriter.readKeyFromFile(primaryKeyPath, config)
    val currentTime = System.currentTimeMillis() // ms
    val timestamp = s"$currentTime"
    val ehsmParams = new EHSMParams(ehsmAPPID, ehsmAPIKEY, timestamp)
    ehsmParams.addPayloadElement(EHSM_CONVENTION.PAYLOAD_AAD, "test")
    ehsmParams.addPayloadElement(EHSM_CONVENTION.PAYLOAD_KEY_ID, encryptedPrimaryKey)
    ehsmParams.addPayloadElement(EHSM_CONVENTION.PAYLOAD_KEY_LENGTH, "32")

    val dataKeyCiphertext: String = timing(
      "EHSMKeyManagementService request for dataKeyCiphertext") {
      val postString: String = ehsmParams.getPostJSONString()
      val postResult = postRequest(constructUrl(action), sslConSocFactory, postString)
      postResult.getString(EHSM_CONVENTION.PAYLOAD_CIPHER_TEXT)
    }
    keyReaderWriter.writeKeyToFile(dataKeySavePath, dataKeyCiphertext, config)
  }


  override def retrieveDataKeyPlainText(primaryKeyPath: String, dataKeyPath: String,
                                        config: Configuration = null): String = {
    Log4Error.invalidInputError(primaryKeyPath != null && primaryKeyPath != "",
      "primaryKeyPath should be specified")
    Log4Error.invalidInputError(dataKeyPath != null && dataKeyPath != "",
      "dataKeyPath should be specified")
    val action: String = EHSM_CONVENTION.ACTION_DECRYPT
    val encryptedPrimaryKey: String = keyReaderWriter.readKeyFromFile(primaryKeyPath, config)
    val encryptedDataKey: String = keyReaderWriter.readKeyFromFile(dataKeyPath, config)
    val currentTime = System.currentTimeMillis() // ms
    val timestamp = s"$currentTime"
    val ehsmParams = new EHSMParams(ehsmAPPID, ehsmAPIKEY, timestamp)
    ehsmParams.addPayloadElement(EHSM_CONVENTION.PAYLOAD_AAD, "test")
    ehsmParams.addPayloadElement(EHSM_CONVENTION.PAYLOAD_CIPHER_TEXT, encryptedDataKey)
    ehsmParams.addPayloadElement(EHSM_CONVENTION.PAYLOAD_KEY_ID, encryptedPrimaryKey)
    val dataKeyPlaintext: String = timing(
      "EHSMKeyManagementService request for dataKeyPlaintext") {
      val postString: String = ehsmParams.getPostJSONString()
      val postResult = postRequest(constructUrl(action), sslConSocFactory, postString)
      postResult.getString(EHSM_CONVENTION.PAYLOAD_PLAIN_TEXT)
    }
    dataKeyPlaintext
  }


  private def constructUrl(action: String): String = {
    s"https://$kmsServerIP:$kmsServerPort/ehsm?Action=$action"
  }
}<|MERGE_RESOLUTION|>--- conflicted
+++ resolved
@@ -63,7 +63,6 @@
   val keyReaderWriter = new KeyReaderWriter
 
   Log4Error.invalidInputError(ehsmAPPID != "", s"ehsmAPPID should not be empty string.")
-<<<<<<< HEAD
   Log4Error.invalidInputError(ehsmAPPKEY != "", s"ehsmAPPKEY should not be empty string.")
   
   val sslConSocFactory = {
@@ -76,9 +75,6 @@
     sslContext.init(null, Array(trustManager), new SecureRandom())
     new SSLConnectionSocketFactory(sslContext, new AllowAllHostnameVerifier())
   }
-=======
-  Log4Error.invalidInputError(ehsmAPIKEY != "", s"ehsmAPIKEY should not be empty string.")
->>>>>>> ef694005
 
   def retrievePrimaryKey(primaryKeySavePath: String, config: Configuration = null): Unit = {
     Log4Error.invalidInputError(primaryKeySavePath != null && primaryKeySavePath != "",
