<?xml version="1.0" encoding="UTF-8"?>
<project xmlns="http://maven.apache.org/POM/4.0.0"
         xmlns:xsi="http://www.w3.org/2001/XMLSchema-instance"
         xsi:schemaLocation="http://maven.apache.org/POM/4.0.0 http://maven.apache.org/xsd/maven-4.0.0.xsd">
    <modelVersion>4.0.0</modelVersion>

    <groupId>com.intel.analytics.bigdl</groupId>
    <artifactId>bigdl-parent-spark_${spark.version}</artifactId>
    <packaging>pom</packaging>
    <version>2.4.0-SNAPSHOT</version>

    <name>BigDL</name>
    <description>Big Data AI platform for distributed TensorFlow and PyTorch on Apache Spark.</description>
    <url>https://github.com/intel-analytics/BigDL</url>

    <developers>
        <developer>
            <name>Jason Dai</name>
            <email>jason.dai@intel.com</email>
            <organization>Intel</organization>
            <organizationUrl>http://www.intel.com</organizationUrl>
        </developer>
    </developers>

    <scm>
        <connection>scm:git:git@github.com:intel-analytics/BigDL.git</connection>
        <url>https://github.com/intel-analytics/BigDL/tree/master</url>
    </scm>

    <repositories>
        <repository>
            <id>central</id>
            <name>Maven Repository</name>
            <url>https://repo1.maven.org/maven2</url>
            <releases>
                <enabled>true</enabled>
            </releases>
            <snapshots>
                <enabled>false</enabled>
            </snapshots>
        </repository>
        <repository>
            <id>apache-repo</id>
            <name>Apache Repository</name>
            <url>https://repository.apache.org/content/repositories/releases</url>
            <releases>
                <enabled>true</enabled>
            </releases>
            <snapshots>
                <enabled>false</enabled>
            </snapshots>
        </repository>
        <repository>
            <id>jboss-repo</id>
            <name>JBoss Repository</name>
            <url>https://repository.jboss.org/nexus/content/repositories/releases</url>
            <releases>
                <enabled>true</enabled>
            </releases>
            <snapshots>
                <enabled>false</enabled>
            </snapshots>
        </repository>
        <repository>
            <id>sonatype</id>
            <name>sonatype repository</name>
            <url>https://oss.sonatype.org/content/groups/public/</url>
            <releases>
                <enabled>true</enabled>
            </releases>
            <snapshots>
                <enabled>true</enabled>
            </snapshots>
        </repository>
    </repositories>

    <licenses>
        <license>
            <name>Apache License, Version 2.0</name>
            <url>http://www.apache.org/licenses/LICENSE-2.0.txt</url>
        </license>
    </licenses>

    <properties>
        <failIfNoTests>false</failIfNoTests>
        <maven.test.redirectTestOutputToFile>true</maven.test.redirectTestOutputToFile>

        <test.exclude>_</test.exclude>
        <test.exclude.pattern>_</test.exclude.pattern>

        <!-- number of threads/forks to use when running tests in parallel, see parallel-tests profile -->
        <testsThreadCount>4</testsThreadCount>

        <!-- These 2 versions are defined here because they are used -->
        <!-- JDIFF generation from embedded ant in the antrun plugin -->
        <jdiff.version>1.0.9</jdiff.version>
        <!-- Version number for xerces used by JDiff -->
        <xerces.jdiff.version>2.11.0</xerces.jdiff.version>

        <commons-daemon.version>1.0.13</commons-daemon.version>

        <test.build.dir>${project.build.directory}/test-dir</test.build.dir>
        <test.build.data>${test.build.dir}</test.build.data>

        <java.security.egd>file:///dev/urandom</java.security.egd>

        <findbugs.version>3.0.0</findbugs.version>

        <!-- define the Java language version used by the compiler -->
        <java.version>1.7</java.version>
        <javac.version>1.7</javac.version>
        <scala.major.version>2.11</scala.major.version>
        <scala.version>2.11.12</scala.version>
        <scala.macros.version>2.1.0</scala.macros.version>
        <scalatest.version>3.0.7</scalatest.version>

        <!-- platform encoding override -->
        <project.build.sourceEncoding>UTF-8</project.build.sourceEncoding>
        <project.reporting.outputEncoding>UTF-8</project.reporting.outputEncoding>

        <!-- maven plugin versions -->
        <maven-deploy-plugin.version>2.8.1</maven-deploy-plugin.version>
        <maven-site-plugin.version>3.4</maven-site-plugin.version>
        <maven-antrun-plugin.version>1.7</maven-antrun-plugin.version>
        <maven-assembly-plugin.version>2.5</maven-assembly-plugin.version>
        <maven-dependency-plugin.version>2.8</maven-dependency-plugin.version>
        <maven-javadoc-plugin.version>2.10.1</maven-javadoc-plugin.version>
        <apache-rat-plugin.version>0.10</apache-rat-plugin.version>
        <wagon-ssh.version>1.0</wagon-ssh.version>
        <maven-bundle-plugin.version>2.5.0</maven-bundle-plugin.version>
        <lifecycle-mapping.version>1.0.0</lifecycle-mapping.version>
        <maven-checkstyle-plugin.version>2.15</maven-checkstyle-plugin.version>
        <checkstyle.version>6.6</checkstyle.version>
        <os-flag>linux64</os-flag>
        <dist-os-name>all</dist-os-name>


        <!-- Plugin versions and config -->
        <maven-surefire-plugin.version>2.20.1</maven-surefire-plugin.version>
        <maven-surefire-report-plugin.version>${maven-surefire-plugin.version}</maven-surefire-report-plugin.version>
        <maven-failsafe-plugin.version>${maven-surefire-plugin.version}</maven-failsafe-plugin.version>

        <junit5-maven-surefire-plugin.version>2.22.2</junit5-maven-surefire-plugin.version>
        <junit5-maven-failsafe-plugin.version>
            ${junit5-maven-surefire-plugin.version}
        </junit5-maven-failsafe-plugin.version>

        <maven-clean-plugin.version>2.5</maven-clean-plugin.version>
        <maven-compiler-plugin.version>3.2.1</maven-compiler-plugin.version>
        <maven-install-plugin.version>2.5.1</maven-install-plugin.version>
        <maven-resources-plugin.version>2.6</maven-resources-plugin.version>
        <maven-jar-plugin.version>2.5</maven-jar-plugin.version>
        <maven-war-plugin.version>2.4</maven-war-plugin.version>
        <maven-source-plugin.version>3.0.1</maven-source-plugin.version>
        <maven-project-info-reports-plugin.version>2.7</maven-project-info-reports-plugin.version>
        <maven-pdf-plugin.version>1.2</maven-pdf-plugin.version>
        <build-helper-maven-plugin.version>1.9</build-helper-maven-plugin.version>
        <exec-maven-plugin.version>1.3.1</exec-maven-plugin.version>
        <make-maven-plugin.version>1.0-beta-1</make-maven-plugin.version>
        <native-maven-plugin.version>1.0-alpha-8</native-maven-plugin.version>
        <maven-enforcer-plugin.version>3.0.0-M3</maven-enforcer-plugin.version>

        <hadoop.version>3.3.4</hadoop.version>
	<guava.version>32.0.1-jre</guava.version>
	<json4s.version>3.7.0-M11</json4s.version>
        <thrift.path>thrift</thrift.path>
        <thrift.version>0.9.2</thrift.version>
        <slf4j.version>1.7.7</slf4j.version>
        <log4j.version>2.17.1</log4j.version>
        <jackson.version>2.14.1</jackson.version>
        <jetty.version>6.1.26</jetty.version>
        <jetty.jspapi.version>6.1.14</jetty.jspapi.version>
        <commons-cli.version>1.2</commons-cli.version>
        <junit.version>4.11</junit.version>
        <junit-jupyter.version>5.9.0</junit-jupyter.version>
        <commons-codec.version>1.9</commons-codec.version>
        <commons-io.version>2.8.0</commons-io.version>
        <commons-lang.version>2.6</commons-lang.version>
        <commons-math.version>2.2</commons-math.version>
        <collections.version>3.2.1</collections.version>
        <scoverage.plugin.version>1.1.1</scoverage.plugin.version>
        <spark-version.project>2.0</spark-version.project>
        <spark.version>2.4.6</spark.version>
        <breeze.version>0.13.2</breeze.version>
        <spark-scope>provided</spark-scope>
        <bigdl.basedir>${project.basedir}</bigdl.basedir>
	    <bigdl-core-all-scope>compile</bigdl-core-all-scope>
        <data-store-url>http://download.tensorflow.org</data-store-url>
        <lightgbm.scope>provided</lightgbm.scope>
<<<<<<< HEAD
        <grpc.version>1.48.1</grpc.version>
        <parquet.version>1.12.3</parquet.version>
=======
        <grpc.version>1.53.0</grpc.version>
        <parquet.version>1.12.2</parquet.version>
>>>>>>> b9aa707c

    </properties>

    <modules>
        <module>common/spark-version</module>
        <module>dllib</module>
        <module>orca</module>
        <module>friesian</module>
        <module>grpc</module>
        <module>serving</module>
        <module>ppml</module>
        <module>assembly</module>
    </modules>

    <distributionManagement>
        <snapshotRepository>
            <id>ossrh</id>
            <url>https://oss.sonatype.org/content/repositories/snapshots</url>
        </snapshotRepository>
    </distributionManagement>

    <dependencyManagement>
        <dependencies>
            <dependency>
                <groupId>org.scala-lang</groupId>
                <artifactId>scala-compiler</artifactId>
                <version>${scala.version}</version>
                <scope>${spark-scope}</scope>
            </dependency>
            <dependency>
                <groupId>org.scala-lang</groupId>
                <artifactId>scala-reflect</artifactId>
                <version>${scala.version}</version>
                <scope>${spark-scope}</scope>
            </dependency>
            <dependency>
                <groupId>org.scala-lang</groupId>
                <artifactId>scala-library</artifactId>
                <version>${scala.version}</version>
                <scope>${spark-scope}</scope>
            </dependency>
            <dependency>
                <groupId>org.scala-lang</groupId>
                <artifactId>scala-actors</artifactId>
                <version>${scala.version}</version>
                <scope>${spark-scope}</scope>
            </dependency>
            <dependency>
                <groupId>org.scala-lang</groupId>
                <artifactId>scalap</artifactId>
                <version>${scala.version}</version>
                <scope>${spark-scope}</scope>
            </dependency>
            <dependency>
                <groupId>org.scalatest</groupId>
                <artifactId>scalatest_${scala.major.version}</artifactId>
                <version>${scalatest.version}</version>
                <scope>${spark-scope}</scope>
            </dependency>
            <dependency>
                <groupId>org.apache.hadoop</groupId>
                <artifactId>hadoop-aws</artifactId>
                <version>${hadoop.version}</version>
                <scope>${spark-scope}</scope>
            </dependency>
            <dependency>
                <groupId>org.apache.hadoop</groupId>
                <artifactId>hadoop-client</artifactId>
                <version>${hadoop.version}</version>
                <scope>${spark-scope}</scope>
                <exclusions>
                    <exclusion>
                        <groupId>javax.servlet</groupId>
                        <artifactId>*</artifactId>
                    </exclusion>
                </exclusions>
            </dependency>
            <dependency>
                <groupId>org.apache.hadoop</groupId>
                <artifactId>hadoop-common</artifactId>
                <version>${hadoop.version}</version>
                <scope>${spark-scope}</scope>
            </dependency>
            <dependency>
                <groupId>io.projectreactor</groupId>
                <artifactId>reactor-core</artifactId>
                <version>3.4.19</version>
            </dependency>
            <dependency>
                <groupId>io.grpc</groupId>
                <artifactId>grpc-api</artifactId>
                <version>${grpc.version}</version>
            </dependency>
            <dependency>
                <groupId>io.grpc</groupId>
                <artifactId>grpc-netty-shaded</artifactId>
                <version>${grpc.version}</version>
            </dependency>
            <dependency>
                <groupId>io.grpc</groupId>
                <artifactId>grpc-protobuf</artifactId>
                <version>${grpc.version}</version>
            </dependency>
            <dependency>
                <groupId>io.grpc</groupId>
                <artifactId>grpc-stub</artifactId>
                <version>${grpc.version}</version>
            </dependency>
            <dependency>
                <groupId>io.grpc</groupId>
                <artifactId>grpc-services</artifactId>
                <version>${grpc.version}</version>
            </dependency>
            <dependency>
                <groupId>org.apache.parquet</groupId>
                <artifactId>parquet-hadoop</artifactId>
                <version>${parquet.version}</version>
                <type>test-jar</type>
            </dependency>
            <dependency>
                <groupId>org.apache.parquet</groupId>
                <artifactId>parquet-hadoop</artifactId>
                <version>${parquet.version}</version>
            </dependency>
            <dependency>
                <groupId>org.apache.parquet</groupId>
                <artifactId>parquet-column</artifactId>
                <version>${parquet.version}</version>
            </dependency>
        </dependencies>
    </dependencyManagement>

    <build>
        <pluginManagement>
            <plugins>
                <plugin>
                    <groupId>org.apache.maven.plugins</groupId>
                    <artifactId>maven-dependency-plugin</artifactId>
                    <version>${maven-dependency-plugin.version}</version>
                </plugin>
                <plugin>
                    <groupId>org.apache.maven.plugins</groupId>
                    <artifactId>maven-enforcer-plugin</artifactId>
                    <version>${maven-enforcer-plugin.version}</version>
                    <configuration>
                        <rules>
                            <requireMavenVersion>
                                <version>[3.0.2,)</version>
                            </requireMavenVersion>
                            <requireJavaVersion>
                                <version>[1.7,)</version>
                            </requireJavaVersion>
                        </rules>
                    </configuration>
                </plugin>
                <plugin>
                    <groupId>org.apache.maven.plugins</groupId>
                    <artifactId>maven-assembly-plugin</artifactId>
                    <version>${maven-assembly-plugin.version}</version>
                </plugin>
                <plugin>
                    <groupId>org.apache.maven.plugins</groupId>
                    <artifactId>maven-deploy-plugin</artifactId>
                    <version>${maven-deploy-plugin.version}</version>
                </plugin>
                <plugin>
                    <groupId>org.apache.rat</groupId>
                    <artifactId>apache-rat-plugin</artifactId>
                    <version>${apache-rat-plugin.version}</version>
                </plugin>
                <plugin>
                    <groupId>org.apache.maven.plugins</groupId>
                    <artifactId>maven-antrun-plugin</artifactId>
                    <version>${maven-antrun-plugin.version}</version>
                </plugin>
                <plugin>
                    <groupId>org.apache.maven.plugins</groupId>
                    <artifactId>maven-site-plugin</artifactId>
                    <version>${maven-site-plugin.version}</version>
                    <dependencies>
                        <dependency><!-- add support for ssh/scp -->
                            <groupId>org.apache.maven.wagon</groupId>
                            <artifactId>wagon-ssh</artifactId>
                            <version>${wagon-ssh.version}</version>
                        </dependency>
                    </dependencies>
                </plugin>
                <plugin>
                    <groupId>org.apache.felix</groupId>
                    <artifactId>maven-bundle-plugin</artifactId>
                    <version>${maven-bundle-plugin.version}</version>
                </plugin>
                <plugin>
                    <groupId>org.sonatype.plugins</groupId>
                    <artifactId>nexus-staging-maven-plugin</artifactId>
                    <version>1.6.6</version>
                    <extensions>true</extensions>
                    <configuration>
                        <serverId>nexus</serverId>
                        <nexusUrl>http://10.239.45.219:8081/</nexusUrl>
                    </configuration>
                </plugin>
                <plugin>
                    <groupId>org.codehaus.mojo</groupId>
                    <artifactId>license-maven-plugin</artifactId>
                    <version>2.0.0</version>
                    <configuration>
                        <includeTransitiveDependencies>true</includeTransitiveDependencies>
                        <verbose>true</verbose>
                        <cleanLicensesOutputDirectory>true</cleanLicensesOutputDirectory>
                        <errorRemedy>ignore</errorRemedy>
                        <failOnMissing>false</failOnMissing>
                        <useMissingFile>true</useMissingFile>
                        <excludedGroups>^com\.intel\.</excludedGroups>
                        <includedScopes>compile</includedScopes>
                        <sortByGroupIdAndArtifactId>true</sortByGroupIdAndArtifactId>
                        <missingFile>src/license/THIRD-PARTY.properties</missingFile>
                        <licenseMerges>
                            <licenseMerge>Apache-2.0|The Apache Software License, Version 2.0</licenseMerge>
                            <licenseMerge>Apache-2.0|Apache License, Version 2.0</licenseMerge>
                            <licenseMerge>Apache-2.0|Apache Public License 2.0</licenseMerge>
                            <licenseMerge>Apache-2.0|Apache 2</licenseMerge>
                            <licenseMerge>Apache-2.0|The Apache License, Version 2.0</licenseMerge>
                            <licenseMerge>Apache-2.0|Apache License v2.0</licenseMerge>
                            <licenseMerge>Apache-2.0|Apache 2.0 License</licenseMerge>
                            <licenseMerge>Apache-2.0|Apache License</licenseMerge>
                            <licenseMerge>Apache-2.0|Apache License 2.0</licenseMerge>
                            <licenseMerge>Apache-2.0|Apache License Version 2.0</licenseMerge>
                            <licenseMerge>Apache-2.0|Apache License, version 2.0</licenseMerge>
                            <licenseMerge>MIT|The MIT License (MIT)</licenseMerge>
                            <licenseMerge>MIT|MIT License</licenseMerge>
                            <licenseMerge>MIT|The MIT License</licenseMerge>
                            <licenseMerge>BSD 2 Clause|BSD 2-Clause</licenseMerge>
                            <licenseMerge>BSD 2 Clause|BSD-2-Clause</licenseMerge>
                            <licenseMerge>BSD 2 Clause|2-Clause BSD License</licenseMerge>
                            <licenseMerge>BSD 3 Clause|BSD 3-Clause</licenseMerge>
                            <licenseMerge>BSD 3 Clause|BSD-3-Clause</licenseMerge>
                            <licenseMerge>BSD 3 Clause|3-Clause BSD License</licenseMerge>
                            <licenseMerge>BSD 3 Clause|New BSD License</licenseMerge>
                            <licenseMerge>BSD 3 Clause|BSD 3-clause</licenseMerge>
                            <licenseMerge>BSD|The BSD License</licenseMerge>
                            <licenseMerge>EDL-1.0|Eclipse Distribution License - v 1.0</licenseMerge>
                            <licenseMerge>EDL-1.0|EDL 1.0</licenseMerge>
                            <licenseMerge>JSON|The JSON License</licenseMerge>
                            <licenseMerge>Zlib-Libpng|The zlib/libpng License</licenseMerge>
                            <licenseMerge>Public Domain|Public Domain, per Creative Commons CC0</licenseMerge>
                            <licenseMerge>CPL-1.0|Common Public License Version 1.0</licenseMerge>
                            <licenseMerge>CDDL-1.0|COMMON DEVELOPMENT AND DISTRIBUTION LICENSE (CDDL) Version 1.0</licenseMerge>
                            <licenseMerge>CDDL-1.1|CDDL 1.1</licenseMerge>
                            <licenseMerge>LGPL-2.1|LGPL, version 2.1</licenseMerge>
                            <licenseMerge>LGPL-2.1|GNU Lesser General Public License (LGPL), Version 2.1</licenseMerge>
                            <licenseMerge>LGPL-2.1|LGPL 2.1</licenseMerge>
                        </licenseMerges>
                    </configuration>
                </plugin>
                <plugin>
                    <groupId>org.glassfish.copyright</groupId>
                    <artifactId>glassfish-copyright-maven-plugin</artifactId>
                    <configuration>
                    </configuration>
                </plugin>
            </plugins>
        </pluginManagement>

        <plugins>
            <plugin>
                <groupId>org.apache.maven.plugins</groupId>
                <artifactId>maven-enforcer-plugin</artifactId>
                <inherited>false</inherited>
                <executions>
                    <execution>
                        <id>clean</id>
                        <goals>
                            <goal>enforce</goal>
                        </goals>
                        <phase>pre-clean</phase>
                    </execution>
                    <execution>
                        <id>default</id>
                        <goals>
                            <goal>enforce</goal>
                        </goals>
                        <phase>validate</phase>
                    </execution>
                    <execution>
                        <id>site</id>
                        <goals>
                            <goal>enforce</goal>
                        </goals>
                        <phase>pre-site</phase>
                    </execution>
                </executions>
            </plugin>
            <plugin>
                <groupId>org.apache.maven.plugins</groupId>
                <artifactId>maven-assembly-plugin</artifactId>
                <executions>
                    <execution>
                        <id>python</id>
                        <inherited>false</inherited>
                        <configuration>
                            <finalName>bigdl-spark_${spark.version}-${version}</finalName>
                            <descriptors>
                                <descriptor>${project.basedir}/../python/python-zip.xml
                                </descriptor>
                            </descriptors>
                        </configuration>
                        <phase>package</phase>
                        <goals>
                            <goal>single</goal>
                        </goals>
                    </execution>
                </executions>
            </plugin>
            <plugin>
                <groupId>org.apache.rat</groupId>
                <artifactId>apache-rat-plugin</artifactId>
                <configuration>
                    <excludes>
                        <exclude>.gitattributes</exclude>
                        <exclude>.gitignore</exclude>
                        <exclude>.git/**</exclude>
                        <exclude>.idea/**</exclude>
                        <exclude>**/build/**</exclude>
                    </excludes>
                </configuration>
            </plugin>
            <plugin>
                <artifactId>maven-site-plugin</artifactId>
                <executions>
                    <execution>
                        <id>attach-descriptor</id>
                        <goals>
                            <goal>attach-descriptor</goal>
                        </goals>
                    </execution>
                </executions>
            </plugin>
            <plugin>
                <groupId>org.apache.felix</groupId>
                <artifactId>maven-bundle-plugin</artifactId>
                <inherited>true</inherited>
                <extensions>true</extensions>
            </plugin>
            <plugin>
                <groupId>org.apache.maven.plugins</groupId>
                <artifactId>maven-checkstyle-plugin</artifactId>
                <version>${maven-checkstyle-plugin.version}</version>
            </plugin>
            <plugin><!-- for scoverage-->
                <groupId>org.scoverage</groupId>
                <artifactId>scoverage-maven-plugin</artifactId>
                <version>${scoverage.plugin.version}</version>
                <configuration>
                    <highlighting>true</highlighting>
                </configuration>
            </plugin>
            <plugin>
                <groupId>net.alchim31.maven</groupId>
                <artifactId>scala-maven-plugin</artifactId>
                <version>3.4.2</version>
                <executions>
                    <execution>
                        <id>eclipse-add-source</id>
                        <goals>
                            <goal>add-source</goal>
                        </goals>
                    </execution>
                    <execution>
                        <id>scala-compile-first</id>
                        <phase>process-resources</phase>
                        <goals>
                            <goal>compile</goal>
                        </goals>
                    </execution>
                    <execution>
                        <id>scala-test-compile-first</id>
                        <phase>process-test-resources</phase>
                        <goals>
                            <goal>testCompile</goal>
                        </goals>
                    </execution>
                    <execution>
                        <id>attach-scaladocs</id>
                        <phase>verify</phase>
                        <goals>
                            <goal>doc-jar</goal>
                        </goals>
                        <configuration>
                            <args>
                                <!-- Do not change the arg orders. It is a weird way to pass in
                                this arg. Maybe it is a bug of the plugin. -->
                                <arg>-skip-packages</arg>
                                <arg>caffe:org.tensorflow:netty:org.apache.spark.sparkExtension:org.apache.spark.rdd:org.apache.spark.storage:org.apache.spark.bigdl</arg>
                            </args>
                        </configuration>
                    </execution>
                </executions>
                <configuration>
                    <scalaVersion>${scala.version}</scalaVersion>
                    <recompileMode>incremental</recompileMode>
                    <useZincServer>false</useZincServer>
                    <args>
                        <arg>-unchecked</arg>
                        <!-- Too many deprecation usage, let's suspend it temporary-->
                        <!-- arg>-deprecation</arg-->
                        <arg>-feature</arg>
                        <!-- Not enable the fatal warnings for spark 1.6-->
                        <!-- arg>-Xfatal-warnings</arg -->
                    </args>
                    <!-- The following plugin is required to use quasiquotes in Scala 2.10 and is used
                         by Spark SQL for code generation. -->
                    <compilerPlugins>
                        <compilerPlugin>
                            <groupId>org.scalamacros</groupId>
                            <artifactId>paradise_${scala.version}</artifactId>
                            <version>${scala.macros.version}</version>
                        </compilerPlugin>
                    </compilerPlugins>
                </configuration>
            </plugin>
            <plugin>
                <groupId>org.sonatype.plugins</groupId>
                <artifactId>nexus-staging-maven-plugin</artifactId>
                <version>1.6.7</version>
                <extensions>true</extensions>
                <configuration>
                    <serverId>ossrh</serverId>
                    <nexusUrl>https://oss.sonatype.org/</nexusUrl>
                    <autoReleaseAfterClose>false</autoReleaseAfterClose>
                </configuration>
            </plugin>
            <plugin>
                <groupId>org.apache.maven.plugins</groupId>
                <artifactId>maven-source-plugin</artifactId>
                <version>${maven-source-plugin.version}</version>
                <executions>
                    <execution>
                        <id>attach-sources</id>
                        <phase>package</phase>
                        <goals>
                            <goal>jar-no-fork</goal>
                        </goals>
                    </execution>
                </executions>
            </plugin>
            <plugin>
                <groupId>org.codehaus.mojo</groupId>
                <artifactId>properties-maven-plugin</artifactId>
                <version>1.0.0</version>
                <executions>
                    <execution>
                        <phase>generate-resources</phase>
                        <goals>
                            <goal>write-project-properties</goal>
                        </goals>
                        <configuration>
                            <outputFile>
                                ${project.build.outputDirectory}/app.properties
                            </outputFile>
                        </configuration>
                    </execution>
                </executions>
            </plugin>
            <plugin>
                <groupId>org.scalastyle</groupId>
                <artifactId>scalastyle-maven-plugin</artifactId>
                <version>1.0.0</version>
                <configuration>
                    <verbose>false</verbose>
                    <failOnViolation>true</failOnViolation>
                    <includeTestSourceDirectory>true</includeTestSourceDirectory>
                    <failOnWarning>false</failOnWarning>
                    <sourceDirectory>${basedir}/src/main/scala</sourceDirectory>
                    <testSourceDirectory>${basedir}/src/test/scala</testSourceDirectory>
                    <configLocation>${bigdl.basedir}/scalastyle_config.xml</configLocation>
                    <outputFile>${project.build.directory}/stylecheck/scalastyle-output.xml</outputFile>
                    <inputEncoding>UTF-8</inputEncoding>
                    <outputEncoding>UTF-8</outputEncoding>
                </configuration>
                <executions>
                    <execution>
                        <goals>
                            <goal>check</goal>
                        </goals>
                    </execution>
                </executions>
            </plugin>
        </plugins>
    </build>

    <reporting>
        <excludeDefaults>true</excludeDefaults>
        <plugins>
            <plugin>
                <groupId>org.apache.maven.plugins</groupId>
                <artifactId>maven-javadoc-plugin</artifactId>
                <version>${maven-javadoc-plugin.version}</version>
            </plugin>
            <plugin>
                <groupId>net.alchim31.maven</groupId>
                <artifactId>scala-maven-plugin</artifactId>
                <version>3.4.2</version>
            </plugin>
            <plugin>
                <groupId>org.apache.maven.plugins</groupId>
                <artifactId>maven-dependency-plugin</artifactId>
                <version>${maven-dependency-plugin.version}</version>
                <reportSets>
                    <reportSet>
                        <reports>
                            <report>analyze-report</report>
                        </reports>
                    </reportSet>
                </reportSets>
            </plugin>
            <plugin><!-- for scoverage -->
                <groupId>org.scoverage</groupId>
                <artifactId>scoverage-maven-plugin</artifactId>
                <version>${scoverage.plugin.version}</version>
                <reportSets>
                    <reportSet>
                        <reports>
                            <report>report</report>
                            <!-- or <report>integration-report</report> -->
                            <!-- or <report>report-only</report> -->
                        </reports>
                    </reportSet>
                </reportSets>
            </plugin>
        </plugins>
    </reporting>

    <profiles>
        <!-- no-op profile for backwards-compatibility with build scripts, for now -->
        <profile>
            <id>spark_1.6</id>
        </profile>
        <profile>
            <id>spark_2.x</id>
            <properties>
                <java.version>1.8</java.version>
                <javac.version>1.8</javac.version>
                <spark-version.project>2.0</spark-version.project>
                <spark.version>2.4.6</spark.version>
                <scala.major.version>2.11</scala.major.version>
                <scala.version>2.11.8</scala.version>
                <scala.macros.version>2.1.0</scala.macros.version>
            </properties>
            <build>
                <plugins>
                    <!-- Redefine the plugin to enable fatal warninings -->
                    <plugin>
                        <groupId>net.alchim31.maven</groupId>
                        <artifactId>scala-maven-plugin</artifactId>
                        <version>3.4.2</version>
                        <executions>
                            <execution>
                                <id>eclipse-add-source</id>
                                <goals>
                                    <goal>add-source</goal>
                                </goals>
                            </execution>
                            <execution>
                                <id>scala-compile-first</id>
                                <phase>process-resources</phase>
                                <goals>
                                    <goal>compile</goal>
                                </goals>
                            </execution>
                            <execution>
                                <id>scala-test-compile-first</id>
                                <phase>process-test-resources</phase>
                                <goals>
                                    <goal>testCompile</goal>
                                </goals>
                            </execution>
                            <execution>
                                <id>attach-scaladocs</id>
                                <phase>verify</phase>
                                <goals>
                                    <goal>doc-jar</goal>
                                </goals>
                                <configuration>
                                    <args>
                                        <!-- Do not change the arg orders. It is a weird way to pass in
                                        this arg. Maybe it is a bug of the plugin. -->
                                        <arg>-skip-packages</arg>
                                        <arg>caffe:org.tensorflow:netty:org.apache.spark.sparkExtension:org.apache.spark.rdd:org.apache.spark.storage:org.apache.spark.bigdl</arg>
                                    </args>
                                </configuration>
                            </execution>
                        </executions>
                        <configuration>
                            <scalaVersion>${scala.version}</scalaVersion>
                            <recompileMode>incremental</recompileMode>
                            <useZincServer>false</useZincServer>
                            <args>
                                <arg>-unchecked</arg>
                                <!-- Too many deprecation usage, let's suspend it temporary-->
                                <arg>-deprecation:false</arg>
                                <arg>-feature</arg>
                                <!--<arg>-Xfatal-warnings</arg>-->
                            </args>
                            <!-- The following plugin is required to use quasiquotes in Scala 2.10 and is used
                                 by Spark SQL for code generation. -->
                            <compilerPlugins>
                                <compilerPlugin>
                                    <groupId>org.scalamacros</groupId>
                                    <artifactId>paradise_${scala.version}</artifactId>
                                    <version>${scala.macros.version}</version>
                                </compilerPlugin>
                            </compilerPlugins>
                        </configuration>
                    </plugin>
                </plugins>
            </build>
        </profile>
        <profile>
            <id>spark_3.x</id>
            <properties>
                <java.version>1.8</java.version>
                <javac.version>1.8</javac.version>
                <spark-version.project>3.0</spark-version.project>
                <spark.version>3.4.1</spark.version>
                <scala.major.version>2.12</scala.major.version>
                <scala.version>2.12.15</scala.version>
                <scala.macros.version>2.1.1</scala.macros.version>
                <lightgbm.scope>compile</lightgbm.scope>
                <maven.compiler.source>${java.version}</maven.compiler.source>
                <maven.compiler.target>${java.version}</maven.compiler.target>
            </properties>
            <build>
                <plugins>
                    <!-- Redefine the plugin to enable fatal warninings -->
                    <plugin>
                        <groupId>net.alchim31.maven</groupId>
                        <artifactId>scala-maven-plugin</artifactId>
                        <version>3.4.2</version>
                        <executions>
                            <execution>
                                <id>eclipse-add-source</id>
                                <goals>
                                    <goal>add-source</goal>
                                </goals>
                            </execution>
                            <execution>
                                <id>scala-compile-first</id>
                                <phase>process-resources</phase>
                                <goals>
                                    <goal>compile</goal>
                                </goals>
                            </execution>
                            <execution>
                                <id>scala-test-compile-first</id>
                                <phase>process-test-resources</phase>
                                <goals>
                                    <goal>testCompile</goal>
                                </goals>
                            </execution>
                            <execution>
                                <id>attach-scaladocs</id>
                                <phase>verify</phase>
                                <goals>
                                    <goal>doc-jar</goal>
                                </goals>
                                <configuration>
                                    <args>
                                        <!-- Do not change the arg orders. It is a weird way to pass in
                                        this arg. Maybe it is a bug of the plugin. -->
                                        <arg>-skip-packages</arg>
                                        <arg>caffe:org.tensorflow:netty:org.apache.spark.sparkExtension:org.apache.spark.rdd:org.apache.spark.storage:org.apache.spark.bigdl</arg>
                                    </args>
                                </configuration>
                            </execution>
                        </executions>
                        <configuration>
                            <scalaVersion>${scala.version}</scalaVersion>
                            <recompileMode>incremental</recompileMode>
                            <useZincServer>false</useZincServer>
                            <args>
                                <arg>-unchecked</arg>
                                <!-- Too many deprecation usage, let's suspend it temporary-->
                                <arg>-deprecation:false</arg>
                                <arg>-feature</arg>
                                <!--<arg>-Xfatal-warnings</arg>-->
                            </args>
                            <!-- The following plugin is required to use quasiquotes in Scala 2.10 and is used
                                 by Spark SQL for code generation. -->
                            <compilerPlugins>
                                <compilerPlugin>
                                    <groupId>org.scalamacros</groupId>
                                    <artifactId>paradise_${scala.version}</artifactId>
                                    <version>${scala.macros.version}</version>
                                </compilerPlugin>
                            </compilerPlugins>
                        </configuration>
                    </plugin>
                </plugins>
            </build>
        </profile>
        <profile>
            <id>scala_2.12</id>
            <properties>
                <scala.major.version>2.12</scala.major.version>
                <scala.version>2.12.15</scala.version>
                <scala.macros.version>2.1.1</scala.macros.version>
            </properties>
        </profile>
        <profile>
            <id>scala_2.11</id>
            <properties>
                <scala.major.version>2.11</scala.major.version>
                <scala.version>2.11.12</scala.version>
                <scala.macros.version>2.1.0</scala.macros.version>
            </properties>
        </profile>
        <!-- put this profile after spark_2.x profile -->
        <profile>
            <id>scala_2.10</id>
            <properties>
                <scala.major.version>2.10</scala.major.version>
                <scala.version>2.10.7</scala.version>
                <scala.macros.version>2.1.0</scala.macros.version>
            </properties>
        </profile>
        <profile>
            <id>all-in-one</id>
            <properties>
                <spark-scope>compile</spark-scope>
            </properties>
        </profile>
        <profile>
            <id>full-build</id>
            <modules>
                <module>core</module>
            </modules>
        </profile>
        <profile>
            <id>mac</id>
            <properties>
                <os-flag>mac</os-flag>
            </properties>
        </profile>
        <profile>
            <id>rh5</id>
            <properties>
                <os-flag>rh5</os-flag>
            </properties>
        </profile>
        <profile>
            <id>win64</id>
            <properties>
                <os-flag>win64</os-flag>
            </properties>
        </profile>
        <profile>
            <id>sign</id>
            <build>
                <plugins>
                    <plugin>
                        <groupId>org.apache.maven.plugins</groupId>
                        <artifactId>maven-gpg-plugin</artifactId>
                        <executions>
                            <execution>
                                <id>sign-artifacts</id>
                                <phase>verify</phase>
                                <goals>
                                    <goal>sign</goal>
                                </goals>
                            </execution>
                        </executions>
                    </plugin>
                </plugins>
            </build>
        </profile>
        <profile>
            <id>per_platform</id>
            <properties>
                <dist-os-name>${os-flag}</dist-os-name>
            </properties>
        </profile>
    </profiles>
</project><|MERGE_RESOLUTION|>--- conflicted
+++ resolved
@@ -161,8 +161,8 @@
         <maven-enforcer-plugin.version>3.0.0-M3</maven-enforcer-plugin.version>
 
         <hadoop.version>3.3.4</hadoop.version>
-	<guava.version>32.0.1-jre</guava.version>
-	<json4s.version>3.7.0-M11</json4s.version>
+	      <guava.version>32.0.1-jre</guava.version>
+	      <json4s.version>3.7.0-M11</json4s.version>
         <thrift.path>thrift</thrift.path>
         <thrift.version>0.9.2</thrift.version>
         <slf4j.version>1.7.7</slf4j.version>
@@ -184,16 +184,14 @@
         <breeze.version>0.13.2</breeze.version>
         <spark-scope>provided</spark-scope>
         <bigdl.basedir>${project.basedir}</bigdl.basedir>
-	    <bigdl-core-all-scope>compile</bigdl-core-all-scope>
+	      <bigdl-core-all-scope>compile</bigdl-core-all-scope>
         <data-store-url>http://download.tensorflow.org</data-store-url>
         <lightgbm.scope>provided</lightgbm.scope>
-<<<<<<< HEAD
-        <grpc.version>1.48.1</grpc.version>
+        <grpc.version>1.53.0</grpc.version>
         <parquet.version>1.12.3</parquet.version>
-=======
         <grpc.version>1.53.0</grpc.version>
         <parquet.version>1.12.2</parquet.version>
->>>>>>> b9aa707c
+
 
     </properties>
 
