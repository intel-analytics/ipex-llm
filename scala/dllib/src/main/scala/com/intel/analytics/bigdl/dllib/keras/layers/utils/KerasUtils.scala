/*
 * Copyright 2016 The BigDL Authors.
 *
 * Licensed under the Apache License, Version 2.0 (the "License");
 * you may not use this file except in compliance with the License.
 * You may obtain a copy of the License at
 *
 *     http://www.apache.org/licenses/LICENSE-2.0
 *
 * Unless required by applicable law or agreed to in writing, software
 * distributed under the License is distributed on an "AS IS" BASIS,
 * WITHOUT WARRANTIES OR CONDITIONS OF ANY KIND, either express or implied.
 * See the License for the specific language governing permissions and
 * limitations under the License.
 */

package com.intel.analytics.bigdl.dllib.keras.layers.utils

import com.intel.analytics.bigdl.Criterion
import com.intel.analytics.bigdl.dllib.nn.Graph.ModuleNode
import com.intel.analytics.bigdl.dllib.nn._
import com.intel.analytics.bigdl.dllib.nn.internal.{KerasIdentityWrapper, KerasLayer, KerasLayerWrapper, Sequential => KSequential, SoftMax => KSoftMax}
import com.intel.analytics.bigdl.dllib.nn.abstractnn.{AbstractModule, Activity, DataFormat, TensorModule}
import com.intel.analytics.bigdl.dllib.optim._
import com.intel.analytics.bigdl.dllib.tensor.Tensor
import com.intel.analytics.bigdl.dllib.tensor.TensorNumericMath.TensorNumeric
import com.intel.analytics.bigdl.dllib.utils.{Log4Error, MultiShape, Shape, SingleShape}
import com.intel.analytics.bigdl.dllib.keras.Net
import com.intel.analytics.bigdl.dllib.keras.metrics.{AUC, Accuracy, BinaryAccuracy, CategoricalAccuracy, SparseCategoricalAccuracy, Top5Accuracy => ZooTop5Accuracy}
import com.intel.analytics.bigdl.dllib.keras.models.KerasNet
import com.intel.analytics.bigdl.dllib.keras.objectives._
import org.apache.spark.rdd.RDD

import scala.collection.mutable.ArrayBuffer
import scala.reflect.ClassTag

object KerasUtils {
  def getPadsFromBorderMode(borderMode: String = "valid",
      paddings: Array[Int] = null): (Int, Int) = {
    if (paddings != null && !paddings.isEmpty) {
      Log4Error.invalidOperationError(paddings.length == 2,
        s"expect paddings length is 2, but got ${paddings.length}")
      (paddings(0), paddings(1))
    } else if (borderMode == "same") {
      // padH, padW
      (-1, -1)
    } else {
      (0, 0)
    }
  }

  def getInitMethod(init: String, limits: Array[Double] = null): InitializationMethod = {
    init.toLowerCase() match {
      case "glorot_uniform" => Xavier
      case "one" => Ones
      case "zero" => Zeros
      case "uniform" =>
        if (limits == null) {
          RandomUniform(-0.05, 0.05)
        }
        else {
          RandomUniform(limits.head, limits(1))
        }
      case "normal" =>
        if (limits == null) {
          RandomNormal(0.0, 0.05)
        } else {
          RandomNormal(limits.head, limits(1))
        }
      case _ =>
        Log4Error.invalidInputError(false, s"Unsupported initialization method: " +
        s"${init.toLowerCase()}", "only support glorot_uniform, one, zero, uniform, normal")
        null
    }
  }

  def getKerasActivation[T : ClassTag] (activation: String)
    (implicit ev: TensorNumeric[T]): KerasLayer[Tensor[T], Tensor[T], T] = {
    if (activation == null) { return null }
    if (activation.toLowerCase() == "softmax") {
      com.intel.analytics.bigdl.dllib.keras.layers.SoftMax[T]()
    } else {
      val torchActivation = getTorchActivation(activation)
      new KerasIdentityWrapper[T](torchActivation)
        .asInstanceOf[KerasLayer[Tensor[T], Tensor[T], T]]
    }
  }

  def getActivationName[T: ClassTag](activation: AbstractModule[_, _, T]): String = {
    if (activation == null) {
      Log4Error.invalidInputError(false, "activation is null")
      ""
    } else {
      activation match {
        case _: Tanh[T] => "tanh"
        case _: Sigmoid[T] => "sigmoid"
        case _: ReLU[T] => "relu"
        case _: com.intel.analytics.bigdl.dllib.nn.SoftMax[T] => "softmax"
        case _: SoftPlus[T] => "softplus"
        case _: SoftSign[T] => "softsign"
        case _: HardSigmoid[T] => "hard_sigmoid"
        case _: ReLU6[T] => "relu6"
        case _: TanhShrink[T] => "tanh_shrink"
        case _: SoftMin[T] => "softmin"
        case _: LogSigmoid[T] => "log_sigmoid"
        case _: LogSoftMax[T] => "log_softmax"
        case _: Identity[T] => "linear"
        case _: com.intel.analytics.bigdl.dllib.keras.layers.SoftMax[T] => "softmax"
        case _ =>
          Log4Error.invalidInputError(false, s"unkown activation ${activation.getClass.getName}")
          null
      }
    }

  }

  def getTorchActivation[T : ClassTag] (activation: String)
    (implicit ev: TensorNumeric[T]): AbstractModule[Tensor[T], Tensor[T], T] = {
    if (activation == null) null
    else {
      activation.toLowerCase() match {
          case "tanh" => Tanh[T]()
          case "sigmoid" => Sigmoid[T]()
          case "relu" => ReLU[T]()
          case "softmax" =>
                com.intel.analytics.bigdl.dllib.nn.SoftMax[T]()
          case "softplus" => SoftPlus[T]()
          case "softsign" => SoftSign[T]()
          case "hard_sigmoid" => HardSigmoid[T]()
          case "relu6" => ReLU6[T]()
          case "tanh_shrink" => TanhShrink[T]()
          case "softmin" => SoftMin[T]()
          case "log_sigmoid" => LogSigmoid[T]()
          case "log_softmax" => LogSoftMax[T]()
          case "linear" => Identity[T]().asInstanceOf[AbstractModule[Tensor[T], Tensor[T], T]]
          case _ =>
            Log4Error.invalidInputError(false, s"Invalid activation: " +
            s"${activation.toLowerCase}. Only simple activations can be constructed using string")
            null.asInstanceOf[AbstractModule[Tensor[T], Tensor[T], T]]
      }
    }
  }

  def computeConvOutputLength(
    inputLength: Int,
    filterSize: Int,
    borderMode: String,
    stride: Int,
    dilation: Int = 1): Int = {
    val dilatedFilterSize = filterSize + (filterSize - 1) * (dilation - 1)
    val outputLength = borderMode match {
      case "valid" => inputLength - dilatedFilterSize + 1
      case "same" => inputLength
    }
    (outputLength + stride - 1) / stride
  }

  def getPadsFromBorderMode3D(
    borderMode: String = "valid"): (Int, Int, Int) = {
    if (borderMode == "same") {
      // padT, padH, padW
      (-1, -1, -1)
    } else {
      (0, 0, 0)
    }
  }

  def toBigDLFormat(dimOrdering: String): DataFormat = {
    Log4Error.invalidInputError(dimOrdering.toLowerCase() == "tf"
      || dimOrdering.toLowerCase() == "th",
      s"Dim ordering must be either tf or th, but got ${dimOrdering.toLowerCase()}",
      "Please set dimOrdering=tf or dimOrdering=tf")
    dimOrdering.toLowerCase() match {
      case "tf" => DataFormat.NHWC
      case "th" => DataFormat.NCHW
    }
  }

  def toBigDLFormat5D(dimOrdering: String): String = {
    Log4Error.invalidInputError(dimOrdering.toLowerCase() == "tf"
      || dimOrdering.toLowerCase() == "th",
      s"Dim ordering must be either tf or th, but got ${dimOrdering.toLowerCase()}")
    dimOrdering.toLowerCase() match {
      case "tf" => "CHANNEL_LAST"
      case "th" => "CHANNEL_FIRST"
    }
  }

  def toBigDLCriterion[T : ClassTag](loss: String)
    (implicit ev: TensorNumeric[T]): Criterion[T] = {
    loss.toLowerCase() match {
      case "binary_crossentropy" => BinaryCrossEntropy[T]()
      case "categorical_crossentropy" =>
        com.intel.analytics.bigdl.dllib.keras.objectives.CategoricalCrossEntropy[T]()
      case "mse" => MeanSquaredError[T]()
      case "mean_squared_error" => MeanSquaredError[T]()
      case "mae" => MeanAbsoluteError[T]()
      case "mean_absolute_error" => MeanAbsoluteError[T]()
      case "hinge" => Hinge[T]()
      case "mape" => MeanAbsolutePercentageError[T]()
      case "mean_absolute_percentage_error" => MeanAbsolutePercentageError[T]()
      case "msle" => MeanSquaredLogarithmicError[T]()
      case "mean_squared_logarithmic_error" => MeanSquaredLogarithmicError[T]()
      case "squared_hinge" => SquaredHinge[T]()
      case "sparse_categorical_crossentropy" => SparseCategoricalCrossEntropy[T]()
      case "kld" => KullbackLeiblerDivergence[T]()
      case "kullback_leibler_divergence" => KullbackLeiblerDivergence[T]()
      case "cosine_proximity" => CosineProximity[T]()
      case "poisson" => Poisson[T]()
      case "rank_hinge" => RankHinge[T]()
      case _ =>
        Log4Error.invalidInputError(false, s"Unsupported loss: $loss")
        null
    }
  }

  def toBigDLOptimMethod[T: ClassTag](optimMethod: String)
    (implicit ev: TensorNumeric[T]): OptimMethod[T] = {
    optimMethod.toLowerCase() match {
      case "sgd" => new SGD[T](learningRate = 0.01)
      case "rmsprop" => new RMSprop[T](learningRate = 0.001, decayRate = 0.9)
      case "adamax" => new Adamax[T](Epsilon = 1e-8)
      case "adagrad" => new Adagrad[T](learningRate = 0.01)
      case "adadelta" => new Adadelta[T](decayRate = 0.95, Epsilon = 1e-8)
      case "adam" => new Adam[T]()
    }
  }

  private def mappingForAcc[T: ClassTag](loss: String)(implicit ev: TensorNumeric[T])
  : ValidationMethod[T] = {
    loss.toLowerCase() match {
      case "sparse_categorical_crossentropy" => new SparseCategoricalAccuracy[T]()
      case "categorical_crossentropy" => new CategoricalAccuracy[T]()
      case "binary_crossentropy" => new BinaryAccuracy[T]()
      case _ =>
        Log4Error.invalidInputError(false, s"Unsupported metric: accuracy and " +
          s"loss: ${loss} combination")
        null
    }
  }

  def toBigDLMetrics[T: ClassTag](metrics: List[String], loss: String)
    (implicit ev: TensorNumeric[T]): List[ValidationMethod[T]] = {
    if (metrics == null) {
      null
    } else {
      metrics.map { metric =>
        metric.toLowerCase() match {
          case "accuracy" => mappingForAcc(loss)
          case "acc" => mappingForAcc(loss)
          case "top5accuracy" => new ZooTop5Accuracy[T]()
          case "top5acc" => new ZooTop5Accuracy[T]()
          case "mae" => new MAE[T]()
          case "auc" => new AUC[T]()
          case "loss" => new Loss[T]()
          case "treennaccuracy" => new TreeNNAccuracy[T]()
          case _ =>
            Log4Error.invalidInputError(false, s"Unsupported metric: $metric")
            null
        }
      }
    }
  }

  def addBatch(shape: Shape): Shape = {
    if (shape == null) {
      return null
    }
    if (shape.isInstanceOf[SingleShape]) {
      Shape((List(-1) ++ shape.toSingle()).toArray)
    } else {
      MultiShape(shape.toMulti().map {addBatch})
    }
  }

  def removeBatch(shape: Shape): Shape = {
    if (shape == null) {
      return null
    }
    if (shape.isInstanceOf[SingleShape]) {
      Shape(shape.toSingle().slice(1, shape.toSingle().length).toArray)
    } else {
      MultiShape(shape.toMulti().map {removeBatch})
    }
  }

  def fuse[T: ClassTag](
      torchLayer: AbstractModule[Activity, Activity, T],
      kerasActivation: KerasLayer[Tensor[T], Tensor[T], T],
      batchInputShape: Shape)
      (implicit ev: TensorNumeric[T]): AbstractModule[Activity, Activity, T] = {
    if (kerasActivation == null) {
      torchLayer
    } else {
      val wrapper = KSequential[T]()
      wrapper.add(new KerasLayerWrapper[T](torchLayer,
        removeBatch(batchInputShape)))
      wrapper.add(kerasActivation)
      wrapper.setName(torchLayer.getName())
      wrapper.build(batchInputShape)
      wrapper
    }
  }

  private[bigdl] def invokeMethod(obj: Object, methodName: String, args: Object*): Object = {
    val clazz = obj.getClass()
    val method =
      try {
      clazz.getMethod(methodName, args.map(_.getClass): _*)
    } catch {
        case t: Throwable =>
          val methods = clazz.getMethods().filter(_.getName() == methodName)
          Log4Error.invalidOperationError(methods.length == 1,
            s"We should only found one result, but got ${methodName}: ${methods.length}")
          methods(0)
    }
    method.invoke(obj, args: _*)
  }

  private[bigdl] def invokeMethodWithEv[T: ClassTag](
        obj: String,
        methodName: String,
        args: Object*)(implicit ev: TensorNumeric[T]): Object = {
    val clazz = Class.forName(obj)
    val method =
      try {
        clazz.getMethod(methodName, args.map(_.getClass): _*)
      } catch {
        case t: Throwable =>
          val methods = clazz.getMethods().filter(_.getName() == methodName)
          Log4Error.invalidOperationError(methods.length == 1,
            s"We should only found one result, but got ${methodName}: ${methods.length}")
          methods(0)
      }
    val argsWithTag = args ++ Seq(implicitly[reflect.ClassTag[T]], ev)
    method.invoke(obj, argsWithTag: _*)
  }

  private[bigdl] def invokeMethodWithEv[T: ClassTag](
        obj: Object,
        methodName: String,
        args: Object*)(implicit ev: TensorNumeric[T]): Object = {
    val argsWithTag = args ++ Seq(implicitly[reflect.ClassTag[T]], ev)
    invokeMethod(obj, methodName, argsWithTag: _*)
  }

  /**
   * Count the total number of parameters for a KerasLayer.
   * Return a tuple (total params #, trainable params #)
   */
  def countParams[T: ClassTag](layer: KerasLayer[Activity, Activity, T]): (Int, Int) = {
    val (weights, gradWeights) = layer.parameters()
    var count = 0
    for (w <- weights) {
      count += w.nElement()
    }
    if (layer.isInstanceOf[KerasNet[T]]) {
      val modules = layer.labor.asInstanceOf[Container[Activity, Activity, T]].modules
      var trainable = 0
      for (module <- modules) {
        trainable += countParams[T](module.asInstanceOf[KerasLayer[Activity, Activity, T]])._2
      }
      (count, trainable)
    }
    else {
      if (layer.asInstanceOf[Net].isFrozen()) {
        (count, 0)
      }
      else {
        (count, count)
      }
    }
  }

  /**
   * Return the layer summary information as an array of String, in the order of:
   * Layer (type), OutputShape, Param #
   */
  def getLayerSummary[T: ClassTag](layer: KerasLayer[Activity, Activity, T]): Array[String] = {
    val outputShape = strShape(layer.getOutputShape())
    val name = layer.getName
    val className = layer.getClass.getSimpleName
    Array(name + " (" + className + ")", outputShape.toString,
      KerasUtils.countParams(layer)._1.toString)
  }

  /**
   * Together with the layer summary of a node, also return the name of the node(s)
   * that it is connected to.
   * If there are multiple connected nodes, they will be combined by ", "
   */
  def getNodeSummary[T: ClassTag](node: ModuleNode[T]): Array[String] = {
    val layer = node.element.asInstanceOf[KerasLayer[Activity, Activity, T]]
    val results = getLayerSummary(layer)
    var connectedTo = ""
    val prevNodes = node.prevNodes
    for (i <- prevNodes.indices) {
      if (i > 0) connectedTo += ", "
      connectedTo += prevNodes(i).element.getName
    }
    results ++ Array(connectedTo)
  }

  /**
   * Print the summary of a node in a line.
   * Return a tuple (total params #, trainable params #) of this node.
   */
  def printNodeSummary[T: ClassTag](
      node: ModuleNode[T],
      lineLength: Int = 120,
      positions: Array[Double] = Array(.33, .55, .67, 1),
<<<<<<< HEAD
      summary: ArrayBuffer[String] = null): (Int, Int) = {
    printRow(getNodeSummary(node), lineLength, positions, summary=summary)
=======
      summaryBuf: ArrayBuffer[String] = null): (Int, Int) = {
    printRow(getNodeSummary(node), lineLength, positions, summaryBuf = summaryBuf)
>>>>>>> f13ed440
    countParams(node.element.asInstanceOf[KerasLayer[Activity, Activity, T]])
  }

  /**
   * Print a row containing several fields.
   *
   * @param fields The fields to be printed out.
   * @param lineLength The total length of a printed line.
   * @param positions The maximum absolute length proportion(%) of each field.
   *                  Default is Array(.33, .55, .67, 1), meaning that
   *                  the first field will occupy up to 33% of lineLength,
   *                  the second field will occupy up to (55-33)% of lineLength,
   *                  the third field will occupy up to (67-55)% of lineLength,
   *                  the fourth field will occupy the remaining line (100-67)%.
   *                  If the field has a larger length, the remaining part will be trimmed.
   *                  If the field has a smaller length, the remaining part will be white spaces.
   * @param includeSplitLine Whether to add a split line after printing one row.
   * @param splitChar The character to compose the split line.
   */
  def printRow(
      fields: Array[String],
      lineLength: Int = 120,
      positions: Array[Double] = Array(.33, .55, .67, 1),
      includeSplitLine: Boolean = true,
      splitChar: Char = '_',
<<<<<<< HEAD
      summary: ArrayBuffer[String] = null): Unit = {
=======
      summaryBuf: ArrayBuffer[String] = null): Unit = {
>>>>>>> f13ed440
    val fieldLengths = ArrayBuffer[Int]()
    for (i <- positions.indices) {
      if (i > 0) {
        val len = (positions(i) - positions(i-1)) * lineLength
        Log4Error.invalidOperationError(len > 0,
          s"Invalid positions specified: ${positions(i)} < ${positions(i-1)}")
        fieldLengths.append(len.toInt)
      }
      else fieldLengths.append((positions(i)*lineLength).toInt)
    }
    var line = ""
    // If there are multiple connected to nodes, each will be printed in a separate line.
    var nodes = Array[String]()
    for (i <- fields.indices) {
      if (i > 0) line += " "
      if (i == 3) {
        nodes = fields(i).split(", ")
        line += nodes(0)
      }
      else {
        line += fields(i)
      }
      val maxLength = fieldLengths.take(i + 1).sum
      if (line.length > maxLength) {
        line = line.substring(0, maxLength)
      }
      else {
        line += " " * (maxLength - line.length)
      }

    }
<<<<<<< HEAD
    println(line)
    summary.append(line)
=======

    summaryBuf.append(line)
>>>>>>> f13ed440
    // If there are multiple connected to nodes, print the remaining each in a separate line
    // without the split line.
    for (node <- nodes.slice(1, nodes.length)) {
      printRow(Array("", "", "", node), lineLength, positions, includeSplitLine = false,
        summaryBuf = summaryBuf)
    }
<<<<<<< HEAD
    if (includeSplitLine) printSplitLine(splitChar, lineLength, summary)
=======
    if (includeSplitLine) printSplitLine(splitChar, lineLength, summaryBuf)
>>>>>>> f13ed440
  }

  /**
   * Print a split line that repeats the 'char' for 'lineLength' times.
   */
<<<<<<< HEAD
  def printSplitLine(char: Char, lineLength: Int = 120, summary: ArrayBuffer[String]): Unit = {
    val str = char.toString
    val message = str * lineLength
    summary.append(message)
    println(message)
=======
  def printSplitLine(char: Char, lineLength: Int = 120, summaryBuf: ArrayBuffer[String]): Unit = {
    val str = char.toString
    val message = str * lineLength
    summaryBuf.append(message)
>>>>>>> f13ed440
  }

  /**
   * Convert a Shape to String format using 'None' to indicate batch,
   * which is the same as Keras. Used to print out the shape.
   *
   * For example,
   * (None, 10) will be returned for Shape(-1, 10), a SingleShape.
   * (None, 10) (None, 8) will be returned for a MultiShape which consists of
   * Shape(-1, 10), Shape(-1, 8).
   */
  def strShape(shape: Shape): String = {
    shape match {
      case s: SingleShape =>
        val res = "(" + s.toSingle().mkString(", ") + ")"
        res.replaceFirst("-1", "None")
      case m: MultiShape =>
        val shapes = m.toMulti()
        var res = ""
        for (shape <- shapes) res = res + strShape(shape) + " "
        res
    }
  }

  /**
   * classes: RDD of 1-based label.
   * If zeroBasedLabel is true, convert to RDD of 0-based label.
   * Otherwise, just return classes itself.
   */
  def toZeroBasedLabel(
      zeroBasedLabel: Boolean = true,
      classes: RDD[Int]): RDD[Int] = {
    if (zeroBasedLabel) {
      classes.map(_ - 1)
    }
    else {
      classes
    }
  }

  def validateBatchSize(batchSize: Int): Unit = {
    val totalCores = EngineRef.getCoreNumber() * EngineRef.getNodeNumber()
    Log4Error.invalidInputError(batchSize % totalCores == 0,
      s"BatchSize: ${batchSize} cannot be divided by ${totalCores}")
  }

  def tril[T: ClassTag](x: Tensor[T])(implicit ev: TensorNumeric[T]): Tensor[T] = {
    Log4Error.invalidInputError(x.dim() == 2, "tril expects a matrix!")
    val stride1 = x.stride(1)
    val stride2 = x.stride(2)
    for (i <- 0 until x.size(1)) {
      for (c <- i + 1 until x.size(2)) {
        val data = x.storage().array
        data(i * stride1 + c * stride2) = ev.fromType(0)
      }
    }
    x
  }
}<|MERGE_RESOLUTION|>--- conflicted
+++ resolved
@@ -409,13 +409,8 @@
       node: ModuleNode[T],
       lineLength: Int = 120,
       positions: Array[Double] = Array(.33, .55, .67, 1),
-<<<<<<< HEAD
-      summary: ArrayBuffer[String] = null): (Int, Int) = {
-    printRow(getNodeSummary(node), lineLength, positions, summary=summary)
-=======
       summaryBuf: ArrayBuffer[String] = null): (Int, Int) = {
     printRow(getNodeSummary(node), lineLength, positions, summaryBuf = summaryBuf)
->>>>>>> f13ed440
     countParams(node.element.asInstanceOf[KerasLayer[Activity, Activity, T]])
   }
 
@@ -441,11 +436,7 @@
       positions: Array[Double] = Array(.33, .55, .67, 1),
       includeSplitLine: Boolean = true,
       splitChar: Char = '_',
-<<<<<<< HEAD
-      summary: ArrayBuffer[String] = null): Unit = {
-=======
       summaryBuf: ArrayBuffer[String] = null): Unit = {
->>>>>>> f13ed440
     val fieldLengths = ArrayBuffer[Int]()
     for (i <- positions.indices) {
       if (i > 0) {
@@ -477,41 +468,24 @@
       }
 
     }
-<<<<<<< HEAD
-    println(line)
-    summary.append(line)
-=======
-
     summaryBuf.append(line)
->>>>>>> f13ed440
+
     // If there are multiple connected to nodes, print the remaining each in a separate line
     // without the split line.
     for (node <- nodes.slice(1, nodes.length)) {
       printRow(Array("", "", "", node), lineLength, positions, includeSplitLine = false,
         summaryBuf = summaryBuf)
     }
-<<<<<<< HEAD
-    if (includeSplitLine) printSplitLine(splitChar, lineLength, summary)
-=======
     if (includeSplitLine) printSplitLine(splitChar, lineLength, summaryBuf)
->>>>>>> f13ed440
   }
 
   /**
    * Print a split line that repeats the 'char' for 'lineLength' times.
    */
-<<<<<<< HEAD
-  def printSplitLine(char: Char, lineLength: Int = 120, summary: ArrayBuffer[String]): Unit = {
-    val str = char.toString
-    val message = str * lineLength
-    summary.append(message)
-    println(message)
-=======
   def printSplitLine(char: Char, lineLength: Int = 120, summaryBuf: ArrayBuffer[String]): Unit = {
     val str = char.toString
     val message = str * lineLength
     summaryBuf.append(message)
->>>>>>> f13ed440
   }
 
   /**
