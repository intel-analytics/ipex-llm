/*
 * Copyright 2016 The BigDL Authors.
 *
 * Licensed under the Apache License, Version 2.0 (the "License");
 * you may not use this file except in compliance with the License.
 * You may obtain a copy of the License at
 *
 *     http://www.apache.org/licenses/LICENSE-2.0
 *
 * Unless required by applicable law or agreed to in writing, software
 * distributed under the License is distributed on an "AS IS" BASIS,
 * WITHOUT WARRANTIES OR CONDITIONS OF ANY KIND, either express or implied.
 * See the License for the specific language governing permissions and
 * limitations under the License.
 */

package com.intel.analytics.bigdl.dllib.keras.python

import java.util.{List => JList, Map => JMap}

import com.intel.analytics.bigdl.{Criterion, Module}
import com.intel.analytics.bigdl.dllib.feature.dataset.{DataSet, LocalDataSet, MiniBatch}

import scala.collection.JavaConverters._
import com.intel.analytics.bigdl.dllib.optim._
import com.intel.analytics.bigdl.dllib.utils.python.api.{EvaluatedResult, JTensor, Sample}
import com.intel.analytics.bigdl.dllib.tensor.Tensor
import com.intel.analytics.bigdl.dllib.tensor.TensorNumericMath.TensorNumeric
import com.intel.analytics.bigdl.dllib.nn.InitializationMethod
import com.intel.analytics.bigdl.dllib.nn.Container
import com.intel.analytics.bigdl.dllib.nn.abstractnn.{AbstractModule, Activity}
import com.intel.analytics.bigdl.dllib.nn.internal.{KerasLayer, KerasModel}
import com.intel.analytics.bigdl.dllib.nn.{BatchNormalization => BNBatchNormalization}
import com.intel.analytics.bigdl.dllib.utils.{Log4Error, Shape, Table}
import com.intel.analytics.bigdl.dllib.feature.image.{ImageProcessing, ImageSet}
import com.intel.analytics.bigdl.dllib.keras.autograd.{Constant, _}
import com.intel.analytics.bigdl.dllib.keras.layers.{KerasLayerWrapper, _}
import com.intel.analytics.bigdl.dllib.keras.layers.utils.KerasUtils
import com.intel.analytics.bigdl.dllib.keras.models.KerasNet
import com.intel.analytics.bigdl.dllib.keras.Model
import com.intel.analytics.bigdl.dllib.keras.Sequential
import com.intel.analytics.bigdl.dllib.keras.objectives._
import com.intel.analytics.bigdl.dllib.keras.optimizers.{Adam, AdamWeightDecay, PolyEpochDecay}
import org.apache.spark.api.java.JavaRDD
import com.intel.analytics.bigdl.dllib.common.PythonZoo
import com.intel.analytics.bigdl.dllib.feature.text.TextSet
import org.apache.spark.sql._
// import com.intel.analytics.zoo.models.common.ZooModel
// import com.intel.analytics.zoo.models.seq2seq.{Bridge, RNNDecoder, RNNEncoder}
import com.intel.analytics.bigdl.dllib.keras.Net
import com.intel.analytics.bigdl.dllib.keras.{metrics => zmetrics}
import com.intel.analytics.bigdl.dllib.net.GraphNet

import scala.collection.mutable.ArrayBuffer
import scala.reflect.ClassTag

object PythonZooKeras {

  def ofFloat(): PythonZooKeras[Float] = new PythonZooKeras[Float]()

  def ofDouble(): PythonZooKeras[Double] = new PythonZooKeras[Double]()
}

class PythonZooKeras[T: ClassTag](implicit ev: TensorNumeric[T]) extends PythonZoo[T] {

  def createZooKerasModel(
      input: JList[Variable[T]],
      output: JList[Variable[T]]): Model[T] = {
    Model[T](input.asScala.map(_.node).toArray, output.asScala.map(_.node).toArray)
  }

  def createZooKerasSequential(): Sequential[T] = {
    Sequential[T]()
  }

  def createZooKerasIdentity(
    inputShape: JList[Int] = null): Identity[T] = {
    Identity[T](toScalaShape(inputShape))
  }

  def createZooKerasInput(
      inputShape: JList[JList[Int]] = null,
      name : String = null): Variable[T] = {
    new Variable[T](Input[T](name = name, inputShape = toScalaMultiShape(inputShape)), name)
  }

  def createZooKerasInputLayer(
      inputShape: JList[Int] = null): KerasLayer[Activity, Activity, T] = {
    InputLayer(inputShape = toScalaShape(inputShape))
  }

  def zooCompile(
      module: KerasNet[T],
      optimizer: OptimMethod[T],
      loss: Criterion[T],
      metrics: JList[ValidationMethod[T]] = null): Unit = {
    module.compile(optimizer, loss,
      if (metrics == null) null else metrics.asScala.toList)
  }

  def zooFit(
      module: KerasNet[T],
      x: JavaRDD[Sample],
      batchSize: Int = 32,
      nbEpoch: Int = 10,
      validationData: JavaRDD[Sample] = null): Unit = {
    module.fit(toJSample(x), batchSize, nbEpoch,
      if (validationData == null) null else toJSample(validationData))
  }

  def zooFit(
      module: KerasNet[T],
      x: ImageSet,
      batchSize: Int,
      nbEpoch: Int,
      validationData: ImageSet): Unit = {
    module.fit(x, batchSize, nbEpoch, validationData)
  }

  def zooFit(
      module: KerasNet[T],
      x: TextSet,
      batchSize: Int,
      nbEpoch: Int,
      validationData: TextSet): Unit = {
    module.fit(x, batchSize, nbEpoch, validationData)
  }

  def zooFit(
      module: KerasNet[T],
      xTrain: JList[JTensor],
      yTrain: JTensor,
      batchSize: Int,
      nbEpoch: Int,
      xVal: JList[JTensor],
      yVal: JTensor): Unit = {
    val trainArray = toSampleArray(xTrain.asScala.toList.map{f => toTensor(f)}, toTensor(yTrain))
    val trainData = batching(DataSet.array(trainArray), batchSize)
      .asInstanceOf[LocalDataSet[MiniBatch[T]]]
    val valData = if (xVal != null && yVal != null) {
      val valArray = toSampleArray(xVal.asScala.toList.map{f => toTensor(f)}, toTensor(yVal))
      batching(DataSet.array(valArray), batchSize)
    } else null
    module.fit(trainData, nbEpoch, valData)
  }

  def zooFit(
     module: KerasNet[T],
     x: DataFrame,
     batchSize: Int,
     epochs: Int,
     featureCols: JList[String],
     labelCols: JList[String],
     validationData: DataFrame): Unit = {
    module.fit(x, batchSize, epochs, featureCols.asScala.toArray, labelCols.asScala.toArray,
      if (validationData == null) null else validationData)
  }

  def zooFitImage(
     module: KerasNet[T],
     x: DataFrame,
     batchSize: Int,
     epochs: Int,
     labelCols: JList[String],
     transform: ImageProcessing,
     validationData: DataFrame): Unit = {
    module.fit(x, batchSize, epochs, labelCols.asScala.toArray, transform,
      if (validationData == null) null else validationData)
  }

  private def processEvaluateResult(
    resultArray: Array[(ValidationResult, ValidationMethod[T])]): JList[Float] = {
    resultArray.map { result =>
      result._1.result()._1
    }.toList.asJava
  }

  def zooEvaluate(
      module: KerasNet[T],
      x: JavaRDD[Sample],
      batchSize: Int = 32): JList[Float] = {
    val resultArray = module.evaluate(toJSample(x), batchSize)
    processEvaluateResult(resultArray)
  }

  def zooEvaluate(
      module: KerasNet[T],
      x: ImageSet,
      batchSize: Int): JList[Float] = {
    val resultArray = module.evaluate(x, batchSize)
    processEvaluateResult(resultArray)
  }

  def zooEvaluate(
      module: KerasNet[T],
      x: TextSet,
      batchSize: Int): JList[Float] = {
    val resultArray = module.evaluate(x, batchSize)
    processEvaluateResult(resultArray)
  }

  def zooEvaluate(
       module: KerasNet[T],
       x: DataFrame,
       batchSize: Int,
       featureCols: JList[String],
       labelCols: JList[String]): JList[Float] = {
    val resultArray = module.evaluate(x, batchSize, featureCols.asScala.toArray,
      labelCols.asScala.toArray)
    processEvaluateResult(resultArray)
  }

  def zooEvaluateImage(
                   module: KerasNet[T],
                   x: DataFrame,
                   labelCols: JList[String],
                   transform: ImageProcessing,
                   batchSize: Int
                   ): JList[Float] = {
    val resultArray = module.evaluate(x,
      labelCols.asScala.toArray, transform, batchSize)
    processEvaluateResult(resultArray)
  }

  def zooSetTensorBoard(
      module: KerasNet[T],
      logDir: String,
      appName: String): Unit = {
    module.setTensorBoard(logDir, appName)
  }

  def zooGetScalarFromSummary(
      module: KerasNet[T],
      tag: String,
      target: String): JList[JList[Any]] = {

    Log4Error.invalidInputError(target == "Train" || target == "Validation",
      "Invalid target, must be Train or Validation.")
    val scalarArray = if (target == "Train") module.getTrainSummary(tag)
    else module.getValidationSummary(tag)

    scalarArray.toList.map { tuple =>
      List(tuple._1, tuple._2, tuple._3).asJava.asInstanceOf[JList[Any]]
    }.asJava
  }

  def zooClearGradientClipping(module: KerasNet[T]): Unit = {
    module.clearGradientClipping()
  }

  def zooSetConstantGradientClipping(
      module: KerasNet[T],
      min: Float,
      max: Float): Unit = {
    module.setConstantGradientClipping(min, max)
  }

  def zooSetGradientClippingByL2Norm(
      module: KerasNet[T],
      clipNorm: Float): Unit = {
    module.setGradientClippingByL2Norm(clipNorm)
  }

  def zooSetCheckpoint(
      module: KerasNet[T],
      path: String,
      overWrite: Boolean = true): Unit = {
    module.setCheckpoint(path, overWrite)
  }

  def zooFreeze(
    module: KerasNet[T],
    names: JList[String] = null): Unit = {
    if (names == null) {
      module.freeze()
      return
    }
    module.freeze(names.asScala.toArray: _*)
  }

  def zoounFreeze(
     module: KerasNet[T],
     names: JList[String] = null): Unit = {
    if (names == null) {
      module.unFreeze()
      return
    }
    module.unFreeze(names.asScala.toArray: _*)
  }

  def zooSaveGraphTopology(
      module: Model[T],
      logPath: String,
      backward: Boolean = false): Model[T] = {
    module.saveGraphTopology(logPath, backward)
  }

  def zooSetEvaluateStatus(model: KerasNet[T]): KerasNet[T] = {
    model.setEvaluateStatus()
  }

  def kerasNetToModel(value: KerasNet[T]): Model[T] = {
    value.toModel()
  }

  def zooKerasNetSummary(
      model: KerasNet[T],
      lineLength: Int = 120,
      positions: JList[Double]): String = {
<<<<<<< HEAD
    return model.summary(lineLength, positions.asScala.toArray)
=======
    return model.summary(lineLength, positions.asScala.toArray, false)
>>>>>>> f13ed440
  }

  def createZooKerasDense(
      outputDim: Int,
      init: String = "glorot_uniform",
      limits: JList[Double] = null,
      activation: String = null,
      wRegularizer: Regularizer[T] = null,
      bRegularizer: Regularizer[T] = null,
      bias: Boolean = true,
      inputShape: JList[Int] = null): Dense[T] = {
    val configedValue = if (limits != null) limits.asScala.toArray else null
    Dense(outputDim, init, configedValue, activation, wRegularizer,
      bRegularizer, bias, toScalaShape(inputShape))
  }

  def createZooKerasGetShape(
      inputShape: JList[Int] = null): GetShape[T] = {
    new GetShape(toScalaShape(inputShape))
  }

  def createZooKerasEmbedding(
      inputDim: Int,
      outputDim: Int,
      init: String = "uniform",
      weights: JTensor = null,
      trainable: Boolean = true,
      wRegularizer: Regularizer[T] = null,
      inputShape: JList[Int] = null,
      maskZero: Boolean = false,
      paddingValue: Int = 0,
      expectZeroBased: Boolean = false
      ): Embedding[T] = {
    val inputLen = if (inputShape != null) inputShape.get(0) else -1
    Embedding[T](inputDim, outputDim, init, toTensor(weights),
      trainable, wRegularizer, inputLen, maskZero, paddingValue, expectZeroBased)
  }

  def createZooKerasBatchNormalization(
      epsilon: Double = 0.001,
      momentum: Double = 0.99,
      betaInit: String = "zero",
      gammaInit: String = "one",
      dimOrdering: String = "th",
      inputShape: JList[Int] = null): BatchNormalization[T] = {
    BatchNormalization[T](epsilon, momentum, betaInit,
      gammaInit, dimOrdering, toScalaShape(inputShape))
  }

  def setRunningMean(module: BatchNormalization[T], runningMean: JTensor): Unit = {
    module.labor.asInstanceOf[BNBatchNormalization[T]]
      .runningMean.set(toTensor(runningMean))
  }

  def setRunningStd(module: BatchNormalization[T], runningStd: JTensor): Unit = {
    module.labor.asInstanceOf[BNBatchNormalization[T]]
      .runningVar.set(toTensor(runningStd))
  }

  def createZooKerasConvolution2D(
      nbFilter: Int,
      nbRow: Int,
      nbCol: Int,
      init: String = "glorot_uniform",
      activation: String = null,
      borderMode: String = "valid",
      subsample: JList[Int],
      dimOrdering: String = "th",
      wRegularizer: Regularizer[T] = null,
      bRegularizer: Regularizer[T] = null,
      bias: Boolean = true,
      inputShape: JList[Int] = null,
      pads: JList[Int]): Convolution2D[T] = {
    new Convolution2D(nbFilter, nbRow, nbCol, KerasUtils.getInitMethod(init),
      KerasUtils.getKerasActivation(activation), borderMode,
      toScalaArray(subsample), KerasUtils.toBigDLFormat(dimOrdering),
      wRegularizer, bRegularizer, bias, toScalaShape(inputShape),
      if (pads != null) {
        pads.asScala.toArray
      } else {
        null
      })
  }

  def createZooKerasMaxPooling2D(
      poolSize: JList[Int],
      strides: JList[Int],
      borderMode: String = "valid",
      dimOrdering: String = "th",
      inputShape: JList[Int] = null,
      pads: JList[Int]): MaxPooling2D[T] = {
    new MaxPooling2D[T](toScalaArray(poolSize), toScalaArray(strides),
      borderMode, KerasUtils.toBigDLFormat(dimOrdering), toScalaShape(inputShape),
      if (pads != null) {
        pads.asScala.toArray
      } else {
        null
      })
  }

  def createZooKerasActivation(
      activation: String,
      inputShape: JList[Int] = null): Activation[T] = {
    Activation(activation, toScalaShape(inputShape))
  }

  def createZooKerasReshape(
      targetShape: JList[Int],
      inputShape: JList[Int] = null): Reshape[T] = {
    Reshape(toScalaArray(targetShape), toScalaShape(inputShape))
  }

  def createZooKerasExpandDim(
      dim: Int,
      inputShape: JList[Int] = null): ExpandDim[T] = {
    ExpandDim(dim, toScalaShape(inputShape))
  }

  def createZooKerasDropout(
      p: Double,
      inputShape: JList[Int] = null): Dropout[T] = {
    Dropout(p, toScalaShape(inputShape))
  }

  def createZooKerasFlatten(
      inputShape: JList[Int] = null): Flatten[T] = {
    Flatten(toScalaShape(inputShape))
  }

  def createZooKerasMerge(
      layers: JList[KerasLayer[Activity, Activity, T]] = null,
      mode: String = "sum",
      concatAxis: Int = -1,
      inputShape: JList[JList[Int]]): Merge[T] = {
    val layersList = if (layers != null) layers.asScala.toList else null
    Merge[T](layersList, mode, concatAxis, toScalaMultiShape(inputShape))
  }

  def createZooKerasConvolution1D(
      nbFilter: Int,
      filterLength: Int,
      init: String = "glorot_uniform",
      limits: JList[Double] = null,
      activation: String = null,
      borderMode: String = "valid",
      subsampleLength: Int = 1,
      wRegularizer: Regularizer[T] = null,
      bRegularizer: Regularizer[T] = null,
      bias: Boolean = true,
      inputShape: JList[Int] = null): Convolution1D[T] = {
    val configedValue = if (limits != null) limits.asScala.toArray else null
    Convolution1D(nbFilter, filterLength, init, configedValue, activation, borderMode,
      subsampleLength, wRegularizer, bRegularizer, bias, toScalaShape(inputShape))
  }

  def createZooKerasSimpleRNN(
      outputDim: Int,
      activation: String = "tanh",
      returnSequences: Boolean = false,
      goBackwards: Boolean = false,
      wRegularizer: Regularizer[T] = null,
      uRegularizer: Regularizer[T] = null,
      bRegularizer: Regularizer[T] = null,
      inputShape: JList[Int] = null): SimpleRNN[T] = {
    SimpleRNN(outputDim, activation, returnSequences, goBackwards,
      wRegularizer, uRegularizer, bRegularizer, toScalaShape(inputShape))
  }

  def createZooKerasLSTM(
      outputDim: Int,
      activation: String = "tanh",
      innerActivation: String = "hard_sigmoid",
      returnSequences: Boolean = false,
      goBackwards: Boolean = false,
      wRegularizer: Regularizer[T] = null,
      uRegularizer: Regularizer[T] = null,
      bRegularizer: Regularizer[T] = null,
      inputShape: JList[Int] = null): LSTM[T] = {
    LSTM(outputDim, activation, innerActivation, returnSequences,
      goBackwards, wRegularizer, uRegularizer, bRegularizer, toScalaShape(inputShape))
  }

  def createZooKerasGRU(
      outputDim: Int,
      activation: String = "tanh",
      innerActivation: String = "hard_sigmoid",
      returnSequences: Boolean = false,
      goBackwards: Boolean = false,
      wRegularizer: Regularizer[T] = null,
      uRegularizer: Regularizer[T] = null,
      bRegularizer: Regularizer[T] = null,
      inputShape: JList[Int] = null): GRU[T] = {
    GRU(outputDim, activation, innerActivation, returnSequences,
      goBackwards, wRegularizer, uRegularizer, bRegularizer, toScalaShape(inputShape))
  }

  def createZooKerasHighway(
      activation: String = null,
      wRegularizer: Regularizer[T] = null,
      bRegularizer: Regularizer[T] = null,
      bias: Boolean = true,
      inputShape: JList[Int] = null): Highway[T] = {
    Highway(activation, wRegularizer, bRegularizer, bias, toScalaShape(inputShape))
  }

  def createZooKerasZeroPadding1D(
      padding: JList[Int],
      inputShape: JList[Int] = null): ZeroPadding1D[T] = {
    new ZeroPadding1D(toScalaArray(padding), toScalaShape(inputShape))
  }

  def createZooKerasZeroPadding2D(
      padding: JList[Int],
      dimOrdering: String = "th",
      inputShape: JList[Int] = null): ZeroPadding2D[T] = {
    new ZeroPadding2D(toScalaArray(padding),
      KerasUtils.toBigDLFormat(dimOrdering), toScalaShape(inputShape))
  }

  def createZooKerasUpSampling1D(
      length: Int = 2,
      inputShape: JList[Int] = null): UpSampling1D[T] = {
    UpSampling1D(length, toScalaShape(inputShape))
  }

  def createZooKerasUpSampling2D(
      size: JList[Int],
      dimOrdering: String = "th",
      inputShape: JList[Int] = null): UpSampling2D[T] = {
    new UpSampling2D(toScalaArray(size), KerasUtils.toBigDLFormat(dimOrdering),
      toScalaShape(inputShape))
  }

  def createZooKerasUpSampling3D(
      size: JList[Int],
      dimOrdering: String = "th",
      inputShape: JList[Int] = null): UpSampling3D[T] = {
    new UpSampling3D(toScalaArray(size), KerasUtils.toBigDLFormat5D(dimOrdering),
      toScalaShape(inputShape))
  }

  def createZooKerasMaxoutDense(
      outputDim: Int,
      nbFeature: Int = 4,
      wRegularizer: Regularizer[T] = null,
      bRegularizer: Regularizer[T] = null,
      bias: Boolean = true,
      inputShape: JList[Int] = null): MaxoutDense[T] = {
    MaxoutDense(outputDim, nbFeature, wRegularizer,
      bRegularizer, bias, toScalaShape(inputShape))
  }

  def createZooKerasConvolution3D(
      nbFilter: Int,
      kernelDim1: Int,
      kernelDim2: Int,
      kernelDim3: Int,
      init: String = "glorot_uniform",
      activation: String = null,
      borderMode: String = "valid",
      subsample: JList[Int],
      dimOrdering: String = "th",
      wRegularizer: Regularizer[T] = null,
      bRegularizer: Regularizer[T] = null,
      bias: Boolean = true,
      inputShape: JList[Int] = null): Convolution3D[T] = {
    new Convolution3D(nbFilter, kernelDim1, kernelDim2, kernelDim3,
      KerasUtils.getInitMethod(init), KerasUtils.getKerasActivation(activation),
      borderMode, toScalaArray(subsample), KerasUtils.toBigDLFormat5D(dimOrdering),
      wRegularizer, bRegularizer, bias, toScalaShape(inputShape))
  }

  def createZooKerasMaxPooling1D(
      poolLength: Int = 2,
      stride: Int = -1,
      borderMode: String = "valid",
      inputShape: JList[Int] = null,
      pad: Int = 0): MaxPooling1D[T] = {
    MaxPooling1D(poolLength, stride, borderMode, toScalaShape(inputShape),
      pad)

  }

  def createZooKerasMaxPooling3D(
      poolSize: JList[Int],
      strides: JList[Int],
      dimOrdering: String = "th",
      inputShape: JList[Int] = null): MaxPooling3D[T] = {
    new MaxPooling3D(toScalaArray(poolSize), toScalaArray(strides),
      KerasUtils.toBigDLFormat5D(dimOrdering), toScalaShape(inputShape))
  }

  def createZooKerasAveragePooling1D(
      poolLength: Int = 2,
      stride: Int = -1,
      borderMode: String = "valid",
      inputShape: JList[Int] = null): AveragePooling1D[T] = {
    AveragePooling1D(poolLength, stride, borderMode, toScalaShape(inputShape))
  }

  def createZooKerasAveragePooling2D(
      poolSize: JList[Int],
      strides: JList[Int],
      borderMode: String = "valid",
      dimOrdering: String = "th",
      inputShape: JList[Int] = null,
      pads: JList[Int],
      count_include_pad: Boolean = false): AveragePooling2D[T] = {
    new AveragePooling2D(toScalaArray(poolSize), toScalaArray(strides),
      borderMode, KerasUtils.toBigDLFormat(dimOrdering), toScalaShape(inputShape),
      if (pads != null) {
        pads.asScala.toArray
      } else {
        null
      }, count_include_pad)
  }

  def createZooKerasAveragePooling3D(
      poolSize: JList[Int],
      strides: JList[Int],
      dimOrdering: String = "th",
      inputShape: JList[Int] = null): AveragePooling3D[T] = {
    new AveragePooling3D(toScalaArray(poolSize), toScalaArray(strides),
      KerasUtils.toBigDLFormat5D(dimOrdering), toScalaShape(inputShape))
  }

  def createZooKerasGlobalAveragePooling2D(
      dimOrdering: String = "th",
      inputShape: JList[Int] = null): GlobalAveragePooling2D[T] = {
    GlobalAveragePooling2D(dimOrdering, toScalaShape(inputShape))
  }

  def createZooKerasGlobalMaxPooling2D(
      dimOrdering: String = "th",
      inputShape: JList[Int] = null): GlobalMaxPooling2D[T] = {
    GlobalMaxPooling2D(dimOrdering, toScalaShape(inputShape))
  }

  def createZooKerasRepeatVector(
      n: Int,
      inputShape: JList[Int] = null): RepeatVector[T] = {
    RepeatVector(n, toScalaShape(inputShape))
  }

  def createZooKerasPermute(
      dims: JList[Int],
      inputShape: JList[Int] = null): Permute[T] = {
    Permute(toScalaArray(dims), toScalaShape(inputShape))
  }

  def createZooKerasCropping1D(
      cropping: JList[Int],
      inputShape: JList[Int] = null): Cropping1D[T] = {
    new Cropping1D(toScalaArray(cropping), toScalaShape(inputShape))
  }

  def createZooKerasCropping2D(
      heightCrop: JList[Int],
      widthCrop: JList[Int],
      dimOrdering: String = "th",
      inputShape: JList[Int] = null): Cropping2D[T] = {
    new Cropping2D(toScalaArray(heightCrop), toScalaArray(widthCrop),
      KerasUtils.toBigDLFormat(dimOrdering), toScalaShape(inputShape))
  }

  def createZooKerasCropping3D(
      dim1Crop: JList[Int],
      dim2Crop: JList[Int],
      dim3Crop: JList[Int],
      dimOrdering: String = "th",
      inputShape: JList[Int] = null): Cropping3D[T] = {
    new Cropping3D(toScalaArray(dim1Crop), toScalaArray(dim2Crop), toScalaArray(dim3Crop),
      KerasUtils.toBigDLFormat5D(dimOrdering), toScalaShape(inputShape))
  }

  def createZooKerasAtrousConvolution1D(
      nbFilter: Int,
      filterLength: Int,
      init: String = "glorot_uniform",
      activation: String = null,
      subsampleLength: Int = 1,
      atrousRate: Int = 1,
      wRegularizer: Regularizer[T] = null,
      bRegularizer: Regularizer[T] = null,
      inputShape: JList[Int] = null): AtrousConvolution1D[T] = {
    AtrousConvolution1D(nbFilter, filterLength, init, activation,
      subsampleLength, atrousRate, wRegularizer, bRegularizer, toScalaShape(inputShape))
  }

  def createZooKerasAtrousConvolution2D(
      nbFilter: Int,
      nbRow: Int,
      nbCol: Int,
      init: String = "glorot_uniform",
      activation: String = null,
      subsample: JList[Int],
      atrousRate: JList[Int],
      dimOrdering: String = "th",
      wRegularizer: Regularizer[T] = null,
      bRegularizer: Regularizer[T] = null,
      inputShape: JList[Int] = null): AtrousConvolution2D[T] = {
    new AtrousConvolution2D(nbFilter, nbRow, nbCol, KerasUtils.getInitMethod(init),
      KerasUtils.getKerasActivation(activation), toScalaArray(subsample),
      toScalaArray(atrousRate), KerasUtils.toBigDLFormat(dimOrdering),
      wRegularizer, bRegularizer, toScalaShape(inputShape))
  }

  def createZooKerasDeconvolution2D(
      nbFilter: Int,
      nbRow: Int,
      nbCol: Int,
      init: String = "glorot_uniform",
      activation: String = null,
      subsample: JList[Int],
      dimOrdering: String = "th",
      wRegularizer: Regularizer[T] = null,
      bRegularizer: Regularizer[T] = null,
      bias: Boolean = true,
      inputShape: JList[Int] = null): Deconvolution2D[T] = {
    new Deconvolution2D(nbFilter, nbRow, nbCol, KerasUtils.getInitMethod(init),
      KerasUtils.getKerasActivation(activation), toScalaArray(subsample),
      KerasUtils.toBigDLFormat(dimOrdering), wRegularizer, bRegularizer,
      bias, toScalaShape(inputShape))
  }

  def createZooKerasConvLSTM2D(
      nbFilter: Int,
      nbKernel: Int,
      activation: String = "tanh",
      innerActivation: String = "hard_sigmoid",
      dimOrdering: String = "th",
      subsample: Int = 1,
      borderMode: String = "valid",
      wRegularizer: Regularizer[T] = null,
      uRegularizer: Regularizer[T] = null,
      bRegularizer: Regularizer[T] = null,
      returnSequences: Boolean = false,
      goBackwards: Boolean = false,
      inputShape: JList[Int] = null): ConvLSTM2D[T] = {
    ConvLSTM2D(nbFilter, nbKernel, activation, innerActivation,
      dimOrdering, subsample, borderMode, wRegularizer, uRegularizer, bRegularizer,
      returnSequences, goBackwards, toScalaShape(inputShape))
  }

  def createZooKerasConvLSTM3D(
      nbFilter: Int,
      nbKernel: Int,
      subsample: Int = 1,
      borderMode: String = "valid",
      wRegularizer: Regularizer[T] = null,
      uRegularizer: Regularizer[T] = null,
      bRegularizer: Regularizer[T] = null,
      returnSequences: Boolean = false,
      goBackwards: Boolean = false,
      inputShape: JList[Int] = null): ConvLSTM3D[T] = {
    ConvLSTM3D(nbFilter, nbKernel, subsample, borderMode, wRegularizer, uRegularizer, bRegularizer,
      returnSequences, goBackwards, toScalaShape(inputShape))
  }

  def createZooKerasLocallyConnected1D(
      nbFilter: Int,
      filterLength: Int,
      activation: String = null,
      subsampleLength: Int = 1,
      wRegularizer: Regularizer[T] = null,
      bRegularizer: Regularizer[T] = null,
      bias: Boolean = true,
      inputShape: JList[Int] = null): LocallyConnected1D[T] = {
    LocallyConnected1D(nbFilter, filterLength, activation, subsampleLength,
      wRegularizer, bRegularizer, bias, toScalaShape(inputShape))
  }

  def createZooKerasLocallyConnected2D(
      nbFilter: Int,
      nbRow: Int,
      nbCol: Int,
      activation: String = null,
      borderMode: String = "valid",
      subsample: JList[Int],
      dimOrdering: String = "th",
      wRegularizer: Regularizer[T] = null,
      bRegularizer: Regularizer[T] = null,
      bias: Boolean = true,
      inputShape: JList[Int] = null): LocallyConnected2D[T] = {
    new LocallyConnected2D(nbFilter, nbRow, nbCol, KerasUtils.getKerasActivation(activation),
      borderMode, toScalaArray(subsample), KerasUtils.toBigDLFormat(dimOrdering),
      wRegularizer, bRegularizer, bias, toScalaShape(inputShape))
  }

  def createZooKerasSeparableConvolution2D(
      nbFilter: Int,
      nbRow: Int,
      nbCol: Int,
      init: String = "glorot_uniform",
      activation: String = null,
      borderMode: String = "valid",
      subsample: JList[Int],
      depthMultiplier: Int = 1,
      dimOrdering: String = "th",
      depthwiseRegularizer: Regularizer[T] = null,
      pointwiseRegularizer: Regularizer[T] = null,
      bRegularizer: Regularizer[T] = null,
      bias: Boolean = true,
      inputShape: JList[Int] = null): SeparableConvolution2D[T] = {
    new SeparableConvolution2D(nbFilter, nbRow, nbCol, KerasUtils.getInitMethod(init),
      KerasUtils.getKerasActivation(activation), borderMode, toScalaArray(subsample),
      depthMultiplier, KerasUtils.toBigDLFormat(dimOrdering),
      depthwiseRegularizer, pointwiseRegularizer, bRegularizer, bias, toScalaShape(inputShape))
  }

  def createZooKerasZeroPadding3D(
      padding: JList[Int],
      dimOrdering: String = "th",
      inputShape: JList[Int] = null): ZeroPadding3D[T] = {
    new ZeroPadding3D(toScalaArray(padding), KerasUtils.toBigDLFormat5D(dimOrdering),
      toScalaShape(inputShape))
  }

  def createZooKerasGlobalAveragePooling1D(
      inputShape: JList[Int] = null): GlobalAveragePooling1D[T] = {
    GlobalAveragePooling1D(toScalaShape(inputShape))
  }

  def createZooKerasGlobalMaxPooling1D(
      inputShape: JList[Int] = null): GlobalMaxPooling1D[T] = {
    GlobalMaxPooling1D(toScalaShape(inputShape))
  }

  def createZooKerasGlobalMaxPooling3D(
      dimOrdering: String = "th",
      inputShape: JList[Int] = null): GlobalMaxPooling3D[T] = {
    GlobalMaxPooling3D(dimOrdering, toScalaShape(inputShape))
  }

  def createZooKerasGlobalAveragePooling3D(
      dimOrdering: String = "th",
      inputShape: JList[Int] = null): GlobalAveragePooling3D[T] = {
    GlobalAveragePooling3D(dimOrdering, toScalaShape(inputShape))
  }

  def createZooKerasSpatialDropout1D(
      p: Double = 0.5,
      inputShape: JList[Int] = null): SpatialDropout1D[T] = {
    SpatialDropout1D(p, toScalaShape(inputShape))
  }

  def createZooKerasSpatialDropout2D(
      p: Double = 0.5,
      dimOrdering: String = "th",
      inputShape: JList[Int] = null): SpatialDropout2D[T] = {
    SpatialDropout2D(p, dimOrdering, toScalaShape(inputShape))
  }

  def createZooKerasSpatialDropout3D(
      p: Double = 0.5,
      dimOrdering: String = "th",
      inputShape: JList[Int] = null): SpatialDropout3D[T] = {
    SpatialDropout3D(p, dimOrdering, toScalaShape(inputShape))
  }

  def createZooKerasGaussianDropout(
      p: Double,
      inputShape: JList[Int] = null): GaussianDropout[T] = {
    GaussianDropout(p, toScalaShape(inputShape))
  }

  def createZooKerasGaussianNoise(
      sigma: Double,
      inputShape: JList[Int] = null): GaussianNoise[T] = {
    GaussianNoise(sigma, toScalaShape(inputShape))
  }

  def createZooKerasMasking(
      maskValue: Double = 0.0,
      inputShape: JList[Int] = null): Masking[T] = {
    Masking(maskValue, toScalaShape(inputShape))
  }

  def createZooKerasSReLU(
      tLeftInit: String = "zero",
      aLeftInit: String = "glorot_uniform",
      tRightInit: String = "glorot_uniform",
      aRightInit: String = "one",
      sharedAxes: JList[Int] = null,
      inputShape: JList[Int] = null): SReLU[T] = {
    SReLU(tLeftInit, aLeftInit, tRightInit, aRightInit,
      toScalaArray(sharedAxes), toScalaShape(inputShape))
  }

  def createZooKerasELU(
      alpha: Double = 1.0,
      inputShape: JList[Int] = null): ELU[T] = {
    ELU(alpha, toScalaShape(inputShape))
  }

  def createZooKerasLeakyReLU(
      alpha: Double = 0.01,
      inputShape: JList[Int] = null): LeakyReLU[T] = {
    LeakyReLU(alpha, toScalaShape(inputShape))
  }

  def createZooKerasThresholdedReLU(
      theta: Double = 1.0,
      inputShape: JList[Int] = null): ThresholdedReLU[T] = {
    ThresholdedReLU(theta, toScalaShape(inputShape))
  }

  def createZooKerasTimeDistributed(
      layer: KerasLayer[Activity, Tensor[T], T],
      inputShape: JList[Int] = null): TimeDistributed[T] = {
    TimeDistributed(layer, toScalaShape(inputShape))
  }

  def createZooKerasBidirectional(
      layer: com.intel.analytics.bigdl.dllib.nn.internal.Recurrent[T],
      mergeMode: String = "concat",
      inputShape: JList[Int] = null): Bidirectional[T] = {
    Bidirectional(layer, mergeMode, toScalaShape(inputShape))
  }

  def createZooKerasKerasLayerWrapper(
       torchLayer: AbstractModule[Activity, Activity, T],
       inputShape: JList[Int] = null): KerasLayerWrapper[T] = {
    new KerasLayerWrapper(torchLayer, toScalaShape(inputShape))
  }


  // ================================= Torch layers in Keras style =================================

  def createZooKerasSelect(
      dim: Int,
      index: Int,
      inputShape: JList[Int] = null): Select[T] = {
    Select(dim, index, toScalaShape(inputShape))
  }

  def createZooKerasSparseDense(
      outputDim: Int,
      init: String = "glorot_uniform",
      activation: String = null,
      wRegularizer: Regularizer[T] = null,
      bRegularizer: Regularizer[T] = null,
      backwardStart: Int = -1,
      backwardLength: Int = -1,
      initWeight: JTensor = null,
      initBias: JTensor = null,
      initGradWeight: JTensor = null,
      initGradBias: JTensor = null,
      bias: Boolean = true,
      inputShape: JList[Int] = null): SparseDense[T] = {
    SparseDense(outputDim, init, activation, wRegularizer,
      bRegularizer, backwardStart, backwardLength, toTensor(initWeight),
      toTensor(initBias), toTensor(initGradWeight), toTensor(initGradBias),
      bias, toScalaShape(inputShape))
  }

  def createZooKerasSparseEmbedding(
       inputDim: Int,
       outputDim: Int,
       combiner: String = "sum",
       maxNorm: Double = -1,
       init: String = "uniform",
       wRegularizer: Regularizer[T] = null,
       inputShape: JList[Int] = null): SparseEmbedding[T] = {
    SparseEmbedding(inputDim, outputDim, combiner.toLowerCase,
      maxNorm, init, wRegularizer, toScalaShape(inputShape))
  }

  def createZooKerasNarrow(
      dim: Int,
      offset: Int,
      length: Int = 1,
      inputShape: JList[Int] = null): Narrow[T] = {
    Narrow(dim, offset, length, toScalaShape(inputShape))
  }

  def createZooKerasSqueeze(
      dims: JList[Int],
      inputShape: JList[Int] = null): Squeeze[T] = {
    Squeeze(toScalaArray(dims), toScalaShape(inputShape))
  }

  def createZooKerasAddConstant(
      constant: Double,
      inputShape: JList[Int] = null): AddConstant[T] = {
    AddConstant(constant, toScalaShape(inputShape))
  }

  def createZooKerasMulConstant(
      constant: Double,
      inputShape: JList[Int] = null): MulConstant[T] = {
    MulConstant(constant, toScalaShape(inputShape))
  }

  def createZooKerasLRN2D(
      alpha: Double = 1e-4,
      k: Double = 1.0,
      beta: Double = 0.75,
      n: Int = 5,
      dimOrdering: String = "th",
      inputShape: JList[Int] = null): LRN2D[T] = {
    LRN2D(alpha, k, beta, n, dimOrdering, toScalaShape(inputShape))
  }

  def createZooKerasShareConvolution2D(
      nbFilter: Int,
      nbRow: Int,
      nbCol: Int,
      init: String = "glorot_uniform",
      activation: String = null,
      subsample: JList[Int],
      padH: Int = 0,
      padW: Int = 0,
      propagateBack: Boolean = true,
      dimOrdering: String = "th",
      wRegularizer: Regularizer[T] = null,
      bRegularizer: Regularizer[T] = null,
      bias: Boolean = true,
      inputShape: JList[Int] = null): ShareConvolution2D[T] = {
    new ShareConvolution2D(nbFilter, nbRow, nbCol, KerasUtils.getInitMethod(init),
      KerasUtils.getKerasActivation(activation), toScalaArray(subsample),
      padH, padW, propagateBack, KerasUtils.toBigDLFormat(dimOrdering),
      wRegularizer, bRegularizer, bias, toScalaShape(inputShape))
  }

  def createZooKerasCAdd(
      size: JList[Int],
      bRegularizer: Regularizer[T] = null,
      inputShape: JList[Int] = null): CAdd[T] = {
    CAdd(toScalaArray(size), bRegularizer, toScalaShape(inputShape))
  }

  def createZooKerasCMul(
      size: JList[Int],
      wRegularizer: Regularizer[T] = null,
      inputShape: JList[Int] = null): CMul[T] = {
    CMul(toScalaArray(size), wRegularizer, toScalaShape(inputShape))
  }

  def createZooKerasExp(
      inputShape: JList[Int] = null): Exp[T] = {
    Exp(toScalaShape(inputShape))
  }

  def createZooKerasLog(
      inputShape: JList[Int] = null): Log[T] = {
    Log(toScalaShape(inputShape))
  }

  def createZooKerasMul(
      inputShape: JList[Int] = null): Mul[T] = {
    Mul(toScalaShape(inputShape))
  }

  def createZooKerasPower(
      power: Double,
      scale: Double = 1,
      shift: Double = 0,
      inputShape: JList[Int] = null): Power[T] = {
    Power(power, scale, shift, toScalaShape(inputShape))
  }

  def createZooKerasScale(
      size: JList[Int],
      inputShape: JList[Int] = null): Scale[T] = {
    Scale(toScalaArray(size), toScalaShape(inputShape))
  }

  def createZooKerasSqrt(
      inputShape: JList[Int] = null): Sqrt[T] = {
    Sqrt(toScalaShape(inputShape))
  }

  def createZooKerasSquare(
      inputShape: JList[Int] = null): Square[T] = {
    Square(toScalaShape(inputShape))
  }

  def createAUC(thresholdNum: Int): ValidationMethod[T] = {
    new zmetrics.AUC[T](thresholdNum)
  }

  def createZooKerasAdam(
      lr: Double = 1e-3,
      beta_1: Double = 0.9,
      beta_2: Double = 0.999,
      epsilon: Double = 1e-8,
      decay: Double = 0.0,
      weightDecay: Double = 0.0,
      schedule: SGD.LearningRateSchedule = SGD.Default()
      ): Adam[T] = {
    new Adam[T](lr, beta_1, beta_2, epsilon, decay, weightDecay, schedule)
  }

  def createZooKerasHardShrink(
      value: Double = 0.5,
      inputShape: JList[Int] = null): HardShrink[T] = {
    HardShrink(value, toScalaShape(inputShape))
  }

  def createZooKerasHardTanh(
      minValue: Double = -1,
      maxValue: Double = 1,
      inputShape: JList[Int] = null): HardTanh[T] = {
    HardTanh(minValue, maxValue, toScalaShape(inputShape))
  }

  def createZooKerasNegative(
      inputShape: JList[Int] = null): Negative[T] = {
    Negative(toScalaShape(inputShape))
  }

  def createZooKerasPReLU(
      nOutputPlane: Int = 0,
      inputShape: JList[Int] = null): PReLU[T] = {
    PReLU(nOutputPlane, toScalaShape(inputShape))
  }

  def createZooKerasRReLU(
      lower: Double = 1.0/8,
      upper: Double = 1.0/3,
      inputShape: JList[Int] = null): RReLU[T] = {
    RReLU(lower, upper, toScalaShape(inputShape))
  }

  def createZooKerasSoftShrink(
      value: Double = 0.5,
      inputShape: JList[Int] = null): SoftShrink[T] = {
    SoftShrink(value, toScalaShape(inputShape))
  }

  def createZooKerasWithinChannelLRN2D(
      size: Int = 5,
      alpha: Double = 1.0,
      beta: Double = 0.75,
      inputShape: JList[Int] = null): WithinChannelLRN2D[T] = {
    WithinChannelLRN2D(size, alpha, beta, toScalaShape(inputShape))
  }

  def createZooKerasBinaryThreshold(
      th: Double = 1e-6,
      inputShape: JList[Int] = null): BinaryThreshold[T] = {
    BinaryThreshold(th, toScalaShape(inputShape))
  }

  def createZooKerasThreshold(
       th: Double = 1e-6,
       v: Double = 0.0,
       inputShape: JList[Int] = null): Threshold[T] = {
    Threshold(th, v, toScalaShape(inputShape))
  }

  def getSubModules(module: AbstractModule[Activity, Activity, T]):
  JList[AbstractModule[Activity, Activity, T]] = {
    module match {
      case m: KerasNet[T] =>
        m.getSubModules().asJava
      case m: GraphNet[T] =>
        m.getSubModules().asJava
      case m: Container[Activity, Activity, T] =>
        m.modules.asJava
      case _ =>
        Log4Error.unKnowExceptionError(false, s"module $module does not have submodules")
        null
    }
  }

  def getFlattenSubModules(module: AbstractModule[Activity, Activity, T],
                        includeContainer: Boolean)
  : JList[AbstractModule[Activity, Activity, T]] = {
    val result = ArrayBuffer[AbstractModule[Activity, Activity, T]]()
    doGetFlattenModules(module, includeContainer, result)
    result.toList.asJava
  }

  // TODO: refactor Container and KerasLayer to simplify this logic
  private def hasSubModules(module: AbstractModule[Activity, Activity, T]) = {
    module match {
      case km: KerasModel[T] => true
      case c: Container[_, _, _] => true
      case k: KerasNet[T] => true
      case _ => false
    }
  }

  private def doGetFlattenModules(module: AbstractModule[Activity, Activity, T],
       includeContainer: Boolean,
       result: ArrayBuffer[AbstractModule[Activity, Activity, T]]): Unit = {
    getSubModules(module).asScala.foreach {m =>
      if (hasSubModules(m)) {
        doGetFlattenModules(m.asInstanceOf[Container[Activity, Activity, T]],
          includeContainer,
          result)
      } else {
        result.append(m)
      }
    }
    if (includeContainer) {
      result.append(module)
    }
  }

  def createZooKerasGaussianSampler(
      inputShape: JList[JList[Int]] = null): GaussianSampler[T] = {
    GaussianSampler(toScalaMultiShape(inputShape))
  }

  def createZooKerasResizeBilinear(
      outputHeight: Int,
      outputWidth: Int,
      alignCorners: Boolean,
      dimOrdering: String = "th",
      inputShape: JList[Int] = null): ResizeBilinear[T] = {
    ResizeBilinear(outputHeight, outputWidth, alignCorners, dimOrdering, toScalaShape(inputShape))
  }

  def connectInputs(module: AbstractModule[Activity, Activity, T],
      x: JList[Variable[T]]): Variable[T] = {
    Log4Error.invalidInputError(!x.isEmpty, "We don't accept empty inputs")
    Variable(module.inputs(x.asScala.map(_.node): _*))
  }

  def createZooKerasSparseCategoricalCrossEntropy(
      logProbAsInput: Boolean = false,
      zeroBasedLabel: Boolean = true,
      weights: JTensor = null,
      sizeAverage: Boolean = true,
      paddingValue: Int = -1): SparseCategoricalCrossEntropy[T] = {
    SparseCategoricalCrossEntropy(logProbAsInput, zeroBasedLabel,
      if (weights == null) null else toTensor(weights),
      sizeAverage, paddingValue)
  }

  def createZooKerasMeanAbsoluteError(
      sizeAverage: Boolean = true): MeanAbsoluteError[T] = {
    MeanAbsoluteError[T](sizeAverage)
  }

  def createZooKerasMeanSquaredError(
      sizeAverage: Boolean = true): MeanSquaredError[T] = {
    MeanSquaredError[T](sizeAverage)
  }

  def createZooKerasCategoricalCrossEntropy(): CategoricalCrossEntropy[T] = {
    CategoricalCrossEntropy[T]()
  }

  def createZooKerasKullbackLeiblerDivergence(): KullbackLeiblerDivergence[T] = {
    KullbackLeiblerDivergence[T]()
  }

  def createZooKerasPoisson(): Poisson[T] = {
    Poisson[T]()
  }

  def createZooKerasMeanAbsolutePercentageError(): MeanAbsolutePercentageError[T] = {
    MeanAbsolutePercentageError[T]()
  }

  def createZooKerasMeanSquaredLogarithmicError(): MeanSquaredLogarithmicError[T] = {
    MeanSquaredLogarithmicError[T]()
  }

  def createZooKerasCosineProximity(): CosineProximity[T] = {
    CosineProximity[T]()
  }

  def createZooKerasSquaredHinge(
    margin : Double = 1.0, sizeAverage : Boolean = true):
      SquaredHinge[T] = {SquaredHinge[T](margin, sizeAverage)
  }

  def createZooKerasHinge(
    margin: Double = 1.0, sizeAverage: Boolean = true):
      Hinge[T] = {Hinge[T](margin, sizeAverage)
  }

  def createZooKerasBinaryCrossEntropy(
      weights: JTensor = null,
      sizeAverage: Boolean = true
      ): BinaryCrossEntropy[T] = {
    BinaryCrossEntropy[T](
      if (weights == null) null else toTensor(weights),
      sizeAverage)
  }

  def createZooKerasRankHinge(margin: Double = 1.0): RankHinge[T] = {
    RankHinge[T](margin)
  }

  def createZooKerasMAE(): ValidationMethod[T] = {
    new zmetrics.MAE()
  }

  def createZooKerasMSE(): ValidationMethod[T] = {
    new zmetrics.MSE()
  }

  def createZooKerasAccuracy(
      zeroBasedLabel: Boolean = true): ValidationMethod[T] = {
    new zmetrics.Accuracy(zeroBasedLabel)
  }

  def createZooKerasSparseCategoricalAccuracy(): ValidationMethod[T] = {
    new zmetrics.SparseCategoricalAccuracy()
  }

  def createZooKerasBinaryAccuracy(): ValidationMethod[T] = {
    new zmetrics.BinaryAccuracy()
  }

  def createZooKerasCategoricalAccuracy(): ValidationMethod[T] = {
    new zmetrics.CategoricalAccuracy()
  }

  def createZooKerasTop5Accuracy(
      zeroBasedLabel: Boolean = true): ValidationMethod[T] = {
    new zmetrics.Top5Accuracy(zeroBasedLabel)
  }

  def createZooKerasWordEmbedding(
      embeddingFile: String,
      wordIndex: JMap[String, Int] = null,
      trainable: Boolean = false,
      inputShape: JList[Int] = null): WordEmbedding[T] = {
    WordEmbedding[T](embeddingFile, if (wordIndex!= null) wordIndex.asScala.toMap else null,
      trainable, if (inputShape != null) inputShape.get(0) else -1)
  }

  def wordEmbeddingGetWordIndex(
      embeddingFile: String): JMap[String, Int] = {
    WordEmbedding.getWordIndex(embeddingFile).asJava
  }

  def zooGetWeightsShape(model: AbstractModule[Activity, Activity, T]): JList[JList[Int]] = {
    val weights = model.getWeightsBias()
    if (weights != null) {
      weights.map{w => w.size().toList.asJava}.toList.asJava
    } else {
      null
    }
  }

  def zooSetWeights(model: AbstractModule[Activity, Activity, T],
      weights: JList[JTensor]): Unit = {
    super.setWeights(model, weights)
  }

  def createZooKerasParameter(inputShape: JList[Int],
      initMethod: InitializationMethod, initWeight: JTensor, trainable: Boolean): Parameter[T] = {
    Parameter[T](toScalaShape(inputShape), initMethod, toTensor(initWeight), trainable)
  }

  def getParameterWeight(parameter: Parameter[T]): JTensor = {
    toJTensor(parameter.getWeight())
  }

  def setParameterWeight(parameter: Parameter[T], value: JTensor): Unit = {
    parameter.setWeight(toTensor(value))
  }

  def createZooKerasConstant(data: JTensor,
    name: String = null): Constant[T] = {
    new Constant[T](toTensor(data), name)
  }

  // uncomment when migrate zoo model
//  def createZooKerasRNNEncoder(rnns: JList[Recurrent[T]],
//    embedding: KerasLayer[Tensor[T], Tensor[T], T] = null,
//    inputShape: JList[Int] = null): RNNEncoder[T] = {
//    RNNEncoder(rnns.asScala.toArray, embedding, toScalaShape(inputShape))
//  }

//  def createZooKerasRNNDecoder(rnns: JList[Recurrent[T]],
//    embedding: KerasLayer[Tensor[T], Tensor[T], T] = null,
//    inputShape: JList[Int] = null): RNNDecoder[T] = {
//    RNNDecoder(rnns.asScala.toArray, embedding, toScalaShape(inputShape))
//  }

//  def createZooKerasBridge(bridgeType: String, decoderHiddenSize: Int,
//    bridge: KerasLayer[Tensor[T], Tensor[T], T]): KerasLayer[Activity, Activity, T] = {
//    new Bridge(bridgeType, decoderHiddenSize, bridge)
//  }

  def createZooKerasMax(dim: Int,
    numInputDims: Int = Int.MinValue,
    returnValue: Boolean = true,
    inputShape: JList[Int] = null): Max[T] = {
    Max[T](dim, numInputDims, returnValue, toScalaShape(inputShape))
  }

  def createZooKerasSelectTable(
    index: Int,
    inputShape: JList[JList[Int]] = null): SelectTable[T] = {
    SelectTable[T](index, toScalaMultiShape(inputShape))
  }

  def loadBERT(path: String,
    weightPath: String = null,
    inputSeqLen: Int = -1,
    hiddenDrop: Double = -1,
    attnDrop: Double = -1,
    outputAllBlock: Boolean = true): BERT[T] = {
    BERT(path, weightPath, inputSeqLen, hiddenDrop, attnDrop, outputAllBlock)
  }

  def createZooKerasAdamWeightDecay(
    learningRate: Double = 1e-3,
    warmupPortion: Double = -1,
    total: Int = -1,
    schedule: String = "linear",
    beta1: Double = 0.9,
    beta2: Double = 0.999,
    epsilon: Double = 1e-6,
    weightDecay: Double = 0.01): AdamWeightDecay[T] = {
    new AdamWeightDecay[T](learningRate, warmupPortion, total, schedule, beta1, beta2,
      epsilon, weightDecay)
  }

  def createZooKerasPolyEpochDecay(power: Double, maxEpochs: Int): PolyEpochDecay = {
    PolyEpochDecay(power, maxEpochs)
  }
}<|MERGE_RESOLUTION|>--- conflicted
+++ resolved
@@ -307,11 +307,7 @@
       model: KerasNet[T],
       lineLength: Int = 120,
       positions: JList[Double]): String = {
-<<<<<<< HEAD
-    return model.summary(lineLength, positions.asScala.toArray)
-=======
     return model.summary(lineLength, positions.asScala.toArray, false)
->>>>>>> f13ed440
   }
 
   def createZooKerasDense(
