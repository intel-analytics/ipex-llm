/*
 * Copyright 2016 The BigDL Authors.
 *
 * Licensed under the Apache License, Version 2.0 (the "License");
 * you may not use this file except in compliance with the License.
 * You may obtain a copy of the License at
 *
 *     http://www.apache.org/licenses/LICENSE-2.0
 *
 * Unless required by applicable law or agreed to in writing, software
 * distributed under the License is distributed on an "AS IS" BASIS,
 * WITHOUT WARRANTIES OR CONDITIONS OF ANY KIND, either express or implied.
 * See the License for the specific language governing permissions and
 * limitations under the License.
 */

package com.intel.analytics.bigdl.dllib.feature.dataset


import com.intel.analytics.bigdl.dllib.tensor.TensorNumericMath.TensorNumeric
import com.intel.analytics.bigdl.dllib.tensor.{DenseType, SparseType, Storage, Tensor}
import com.intel.analytics.bigdl.dllib.utils.Log4Error
import org.apache.commons.lang3.SerializationUtils
import org.apache.zookeeper.KeeperException.UnimplementedException

import scala.reflect.ClassTag

/**
 * Class that represents the features and labels of a data sample.
 *
 * @tparam T numeric type
 */
abstract class Sample[T: ClassTag] extends Serializable {
  /**
   * First dimension length of index-th feature.
   * This function could be used to sort samples in [[DataSet]].
   *
   * @return
   */
  def featureLength(index: Int): Int

  /**
   * First dimension length of index-th label.
   * This function could be used to find the longest label.
   *
   * @return
   */
  def labelLength(index: Int): Int

  /**
   * Number of tensors in feature
   *
   * @return number of tensors in feature
   */
  def numFeature(): Int

  /**
   * Number of tensors in label
   *
   * @return number of tensors in label
   */
  def numLabel(): Int

  /**
   *@return A deep clone
   */
  override def clone(): this.type =
    SerializationUtils.clone(this)

  /**
   * Get feature tensor, for one feature Sample only.
   * You don't need to override this, because we have add
   * a default implement to throw exception.
   * @return feature tensor
   */
  def feature()(implicit ev: TensorNumeric[T]): Tensor[T]

  /**
   * Get feature tensor for given index
   * @param index index of specific sample
   */
  def feature(index: Int)(implicit ev: TensorNumeric[T]): Tensor[T]

  /**
   * Get label tensor, for one label Sample only.
   * You don't need to override this, because we have add
   * a default implement to throw exception.
   * @return label tensor
   */
  def label()(implicit ev: TensorNumeric[T]): Tensor[T]

  /**
   * Get label tensor for given index
   * @param index index of specific sample
   */
  def label(index: Int)(implicit ev: TensorNumeric[T]): Tensor[T]

  /**
   * Set data of feature and label.
   * @param featureData
   * @param labelData
   * @param featureSize
   * @param labelSize
   * @return
   */
  @deprecated("Old interface", "0.2.0")
  def set(
        featureData: Array[T],
        labelData: Array[T],
        featureSize: Array[Int],
        labelSize: Array[Int])(implicit ev: TensorNumeric[T]): Sample[T] = {
    throw new UnsupportedOperationException("Sample.set(): unimplemented deprecated method")
  }

  /**
   * Get feature sizes
   * @return feature sizes
   */
  def getFeatureSize(): Array[Array[Int]]


  /**
   * Get label sizes
   * @return label sizes
   */
  def getLabelSize(): Array[Array[Int]]

  /**
   * Get data
   * @return data
   */
  def getData(): Array[T]
}


/**
 * A kind of sample who use only one array
 */
class ArraySample[T: ClassTag] private[bigdl](
      private val data: Array[T],
      private val featureSize: Array[Array[Int]],
      private val labelSize: Array[Array[Int]]) extends Sample[T] {
  Log4Error.invalidInputError(data != null, "Sample: Data couldn't be empty")
  Log4Error.invalidInputError(featureSize != null, "Sample: Feature size couldn't be empty")

  override def getData(): Array[T] = data

  override def featureLength(index: Int): Int = {
    Log4Error.invalidInputError(null != featureSize, "featureSize is empty")
    featureSize(index)(0)
  }

  override def labelLength(index: Int): Int = {
    if (null != labelSize) {
      labelSize(index)(0)
    } else {
      0
    }
  }

  override def getFeatureSize(): Array[Array[Int]] = {
    featureSize
  }

  override def getLabelSize(): Array[Array[Int]] = {
    Log4Error.invalidInputError(null != labelSize, "Sample doesn't have label")
    labelSize
  }

  override def numFeature(): Int = {
    Log4Error.invalidInputError(null != featureSize, "featureSize is empty")
    featureSize.length
  }

  override def numLabel(): Int = {
    if (null == labelSize) {
      0
    } else {
      labelSize.length
    }
  }

  override def feature()(implicit ev: TensorNumeric[T]): Tensor[T] = {
      Log4Error.invalidOperationError(this.numFeature == 1, "Only one Sample required in total" +
      s"got ${featureSize.length} feature Sample, please use feature(index) instead")
    feature(0)
  }

  override def feature(index: Int)(implicit ev: TensorNumeric[T]): Tensor[T] = {
    Log4Error.invalidOperationError(this.numFeature > index, "feature index out of range")
    val featureOffSet = 1 + getFeatureSize().zipWithIndex.
      filter(_._2 < index).map(_._1.product).sum
    Tensor[T](Storage(data), featureOffSet, getFeatureSize()(index))
  }

  override def label(index: Int)(implicit ev: TensorNumeric[T]): Tensor[T] = {
    Log4Error.invalidOperationError(this.numFeature > index, "label index out of range")
    if (this.numLabel > index) {
      val labelOffSet = 1 + getFeatureSize().map(_.product).sum + getLabelSize().zipWithIndex
        .filter(_._2 < index).map(_._1.product).sum
      Tensor[T](Storage[T](data), labelOffSet, labelSize(index))
    } else {
      null
    }
  }

  override def label()(implicit ev: TensorNumeric[T]): Tensor[T] = {
<<<<<<< HEAD
    Log4Error.invalidOperationError(this.numLabel <= 1, "Only one Sample required in total " +
      s"got ${labelSize.length} label Sample, please use label(index) instead")
=======
    if (this.numLabel > 1) {
      Log4Error.invalidOperationError(false, "Only one Sample required in total " +
        s"got ${labelSize.length} label Sample, please use label(index) instead")
    }
>>>>>>> 9cf9d45a
    label(0)
  }

  @deprecated("Old interface", "0.2.0")
  override def set(
           featureData: Array[T],
           labelData: Array[T],
           featureSize: Array[Int],
           labelSize: Array[Int])(implicit ev: TensorNumeric[T]): Sample[T] = {
    Log4Error.invalidOperationError(featureSize.sameElements(this.featureSize(0)) &&
      labelSize.sameElements(this.labelSize(0)), "feature size not match label size")

    ev.arraycopy(featureData, 0, data, 0, featureData.length)
    ev.arraycopy(labelData, 0, data, featureData.length, labelData.length)

    this
  }

  def canEqual(other: Any): Boolean = other.isInstanceOf[ArraySample[T]]

  override def equals(other: Any): Boolean = other match {
    case that: ArraySample[T] =>
      if (!(that canEqual this) ||
        !(data.deep == that.data.deep) ||
        !(featureSize.deep == that.featureSize.deep)) {
        return false
      }
      if (null != labelSize && null != that.labelSize) {
        labelSize.deep == that.labelSize.deep
      } else {
        null == labelSize & null == that.labelSize
      }
    case _ => false
  }

  override def hashCode(): Int = {
    val state = if (null == labelSize) Seq(data, featureSize) else Seq(data, featureSize, labelSize)
    state.map(_.hashCode()).foldLeft(0)((a, b) => 31 * a + b)
  }
}

object ArraySample {
  private def typeCheck[T: ClassTag](tensor: Tensor[T]): Unit = {
    tensor.getTensorType match {
      case DenseType =>
        Log4Error.invalidInputError(tensor.isContiguous(),
          s"tensor in ArraySample should be contiguous," +
          s" Please check your input.")
      case _ =>
        throw new IllegalArgumentException(s"ArraySample doesn't support ${tensor.getTensorType}")
    }
  }

  private def typeCheck[T: ClassTag](tensors: Array[Tensor[T]]): Unit = {
    tensors.foreach{tensor =>
      typeCheck(tensor)
    }
  }

  def apply[T: ClassTag](
        data: Array[T],
        featureSize: Array[Array[Int]],
        labelSize: Array[Array[Int]]): Sample[T] = {
    new ArraySample(data, featureSize, labelSize)
  }

  def apply[T: ClassTag](
        featureTensor: Tensor[T],
        labelTensor: Tensor[T])(implicit ev: TensorNumeric[T]) : Sample[T] = {
    typeCheck(featureTensor)
    typeCheck(labelTensor)
    val data = new Array[T](featureTensor.nElement() + labelTensor.nElement())
    ev.arraycopy(featureTensor.storage().array(), featureTensor.storageOffset() - 1,
      data, 0, featureTensor.nElement())
    ev.arraycopy(labelTensor.storage().array(), labelTensor.storageOffset() - 1,
      data, featureTensor.nElement(), labelTensor.nElement())
    new ArraySample[T](data, getSize(featureTensor), getSize(labelTensor))
  }

  def apply[T: ClassTag](
        featureTensor: Tensor[T],
        label: T)(implicit ev: TensorNumeric[T]) : Sample[T] = {
    typeCheck(featureTensor)
    val data = new Array[T](featureTensor.nElement() + 1)
    ev.arraycopy(featureTensor.storage().array(), featureTensor.storageOffset() - 1,
      data, 0, featureTensor.nElement())
    data(featureTensor.nElement()) = label
    new ArraySample[T](data, getSize(featureTensor), Array(Array(1)))
  }

  def apply[T: ClassTag](
        featureTensors: Array[Tensor[T]],
        labelTensor: Tensor[T])(implicit ev: TensorNumeric[T]) : Sample[T] = {
    typeCheck(featureTensors)
    typeCheck(labelTensor)
    val tensors = featureTensors ++ Array(labelTensor)
    val data = new Array[T](tensors.map(_.nElement()).sum)
    copy(data, tensors)
    new ArraySample[T](data, getSize(featureTensors), getSize(labelTensor))
  }

  def apply[T: ClassTag](
        featureTensors: Array[Tensor[T]],
        labelTensors: Array[Tensor[T]])(implicit ev: TensorNumeric[T]) : Sample[T] = {
    typeCheck(featureTensors)
    typeCheck(labelTensors)
    val tensors = featureTensors ++ labelTensors
    val data = new Array[T](tensors.map(_.nElement()).sum)
    copy(data, tensors)
    new ArraySample[T](data, getSize(featureTensors), getSize(labelTensors))
  }

  def apply[T: ClassTag](
        featureTensor: Tensor[T])(implicit ev: TensorNumeric[T]) : Sample[T] = {
    typeCheck(featureTensor)
    val data = new Array[T](featureTensor.nElement())
    ev.arraycopy(featureTensor.storage().array(), featureTensor.storageOffset() - 1,
      data, 0, featureTensor.nElement())
    new ArraySample[T](data, getSize(featureTensor), null)
  }

  def apply[T: ClassTag](
        featureTensors: Array[Tensor[T]])(implicit ev: TensorNumeric[T]) : Sample[T] = {
    typeCheck(featureTensors)
    val data = new Array[T](featureTensors.map(_.nElement()).sum)
    copy(data, featureTensors)
    new ArraySample[T](data, getSize(featureTensors), null)
  }

  private def copy[T: ClassTag](
        data: Array[T],
        tensors: Array[Tensor[T]])(implicit ev: TensorNumeric[T]) : Array[T] = {
    var offset = 0
    var i = 0
    while (i < tensors.length) {
      val tensor = tensors(i)
      Log4Error.invalidInputError(tensor.isContiguous(), s"${i}-th tensor is not contiguous")
      ev.arraycopy(tensor.storage().array(), tensor.storageOffset() - 1,
        data, offset, tensor.nElement())
      offset += tensor.nElement()
      i += 1
    }
    data
  }

  private[bigdl] def getSize[T: ClassTag](tensors: Array[Tensor[T]]): Array[Array[Int]] = {
    tensors.map(_.size)
  }

  private[bigdl] def getSize[T: ClassTag](tensor: Tensor[T]): Array[Array[Int]] = {
    Array(tensor.size())
  }

  private[bigdl] def sameSize(a: Array[Array[Int]], b: Array[Array[Int]]): Boolean = {
    if (a.length != b.length) return false
    var i = 0
    while (i < a.length) {
      if (a(i).length != b(i).length) return false
      i += 1
    }
    true
  }
}

object Sample {
  def apply[T: ClassTag](
      data: Array[T],
      featureSize: Array[Array[Int]],
      labelSize: Array[Array[Int]]): Sample[T] = {
    ArraySample(data, featureSize, labelSize)
  }

  def apply[T: ClassTag](
        featureTensor: Tensor[T],
        labelTensor: Tensor[T])(implicit ev: TensorNumeric[T]) : Sample[T] = {
    if (featureTensor.getTensorType == DenseType) {
      ArraySample(featureTensor, labelTensor)
    } else {
      TensorSample(featureTensor, labelTensor)
    }
  }

  def apply[T: ClassTag](
        featureTensor: Tensor[T],
        label: T)(implicit ev: TensorNumeric[T]) : Sample[T] = {
    if (featureTensor.getTensorType == DenseType) {
      ArraySample(featureTensor, label)
    } else {
      TensorSample(featureTensor, label)
    }
  }

  def apply[T: ClassTag](
        featureTensors: Array[Tensor[T]],
        labelTensor: Tensor[T])(implicit ev: TensorNumeric[T]) : Sample[T] = {
    if (featureTensors.exists(_.getTensorType == SparseType)) {
      TensorSample(featureTensors, labelTensor)
    } else {
      ArraySample(featureTensors, labelTensor)
    }
  }

  def apply[T: ClassTag](
        featureTensors: Array[Tensor[T]],
        labelTensors: Array[Tensor[T]])(implicit ev: TensorNumeric[T]) : Sample[T] = {
    if (featureTensors.exists(_.getTensorType == SparseType) ||
        labelTensors.exists(_.getTensorType == SparseType)) {
      TensorSample(featureTensors, labelTensors)
    } else {
      ArraySample(featureTensors, labelTensors)
    }
  }

  def apply[T: ClassTag](
        featureTensor: Tensor[T])(implicit ev: TensorNumeric[T]) : Sample[T] = {
    if (featureTensor.getTensorType == SparseType) {
      TensorSample(featureTensor)
    } else {
      ArraySample(featureTensor)
    }
  }

  def apply[T: ClassTag](
        featureTensors: Array[Tensor[T]])(implicit ev: TensorNumeric[T]) : Sample[T] = {
    if (featureTensors.exists(_.getTensorType == SparseType)) {
      TensorSample(featureTensors)
    } else {
      ArraySample(featureTensors)
    }
  }
}

/**
 * A kind of Sample who hold both DenseTensor and SparseTensor as features.
 * @param features feature tensors
 * @param labels label tensors
 * @tparam T numeric type
 */
class TensorSample[T: ClassTag] private[bigdl] (
      val features: Array[Tensor[T]],
      val labels: Array[Tensor[T]]) extends Sample[T] {
  protected val featureSize = features.map(_.size())
  protected val labelSize = labels.map(_.size())

  def featureLength(index: Int): Int = {
    features(0).size(1)
  }

  def labelLength(index: Int): Int = {
    labels(0).size(1)
  }

  def numFeature(): Int = {
    features.length
  }

  def numLabel(): Int = {
    labels.length
  }

  def getFeatureSize(): Array[Array[Int]] = {
    featureSize
  }

  def getLabelSize(): Array[Array[Int]] = {
    labelSize
  }

  def getData(): Array[T] = {
    throw new UnimplementedException()
  }

  override def feature()(implicit ev: TensorNumeric[T]): Tensor[T] = {
    Log4Error.invalidOperationError(this.numFeature == 1, "only sample with one feature supported")
    this.feature(0)
  }

  override def feature(index: Int)(implicit ev: TensorNumeric[T]): Tensor[T] = {
    Log4Error.invalidOperationError(index < this.numFeature, "Index out of range")
    this.features(index)
  }

  override def label()(implicit ev: TensorNumeric[T]): Tensor[T] = {
    Log4Error.invalidOperationError(this.numLabel <= 1,
      "only sample with at most one label supported")
    if (this.numLabel == 1) this.label(0) else null
  }

  override def label(index: Int)(implicit ev: TensorNumeric[T]): Tensor[T] = {
    Log4Error.invalidOperationError(index < this.numFeature, "Index out of range")
    if (index < this.numLabel) this.labels(index) else null
  }

}

object TensorSample {
  private def typeCheck[T: ClassTag](tensor: Tensor[T]): Unit = {
    tensor.getTensorType match {
      case DenseType =>
        Log4Error.invalidInputError(tensor.isContiguous(),
          s"tensor in TensorSample should be contiguous. Please check your input.")
      case SparseType =>
      case _ =>
        throw new IllegalArgumentException(s"TensorSample doesn't support ${tensor.getTensorType}")
    }
  }

  private def typeCheck[T: ClassTag](tensors: Array[Tensor[T]]): Unit = {
    tensors.foreach{tensor =>
      typeCheck(tensor)
    }
  }

  def apply[T: ClassTag](
        featureTensors: Array[Tensor[T]])(implicit ev: TensorNumeric[T]) : Sample[T] = {
    typeCheck(featureTensors)
    new TensorSample[T](featureTensors, Array())
  }

  def apply[T: ClassTag](
        featureTensor: Tensor[T])(implicit ev: TensorNumeric[T]) : Sample[T] = {
    typeCheck(featureTensor)
    new TensorSample[T](Array(featureTensor), Array())
  }
  def apply[T: ClassTag](
        featureTensors: Array[Tensor[T]],
        labelTensors: Array[Tensor[T]])(implicit ev: TensorNumeric[T]) : Sample[T] = {
    typeCheck(featureTensors)
    typeCheck(labelTensors)
    new TensorSample[T](featureTensors, labelTensors)
  }

  def apply[T: ClassTag](
        featureTensors: Array[Tensor[T]],
        labelTensor: Tensor[T])(implicit ev: TensorNumeric[T]) : Sample[T] = {
    typeCheck(featureTensors)
    typeCheck(labelTensor)
    new TensorSample[T](featureTensors, Array(labelTensor))
  }

  def apply[T: ClassTag](
        featureTensor: Tensor[T],
        labelTensor: Tensor[T])(implicit ev: TensorNumeric[T]) : Sample[T] = {
    typeCheck(featureTensor)
    typeCheck(labelTensor)
    new TensorSample[T](Array(featureTensor), Array(labelTensor))
  }

  def apply[T: ClassTag](
        featureTensor: Tensor[T],
        label: T)(implicit ev: TensorNumeric[T]) : Sample[T] = {
    typeCheck(featureTensor)
    new TensorSample[T](Array(featureTensor), Array(Tensor(1).fill(label)))
  }

  /**
   * Create a TensorSample which is able to contains Tensors with different types.
   *
   * @tparam T main type
   * @param featureTensors feature tensors
   * @param labelTensors label tensors, can be null or empty, default value is null
   * @return TensorSample
   */
  def create[T: ClassTag](
      featureTensors: Array[Tensor[_]],
      labelTensors: Array[Tensor[_]] = null)
    (implicit ev: TensorNumeric[T]) : Sample[T] = {
    if (labelTensors == null || labelTensors.isEmpty) {
      TensorSample(wrapType(featureTensors))
    } else {
      TensorSample(wrapType(featureTensors), wrapType(labelTensors))
    }
  }

  private def wrapType[T: ClassTag](tensor: Array[Tensor[_]])
    (implicit ev: TensorNumeric[T]): Array[Tensor[T]] = {
    tensor.map(_.asInstanceOf[Tensor[T]])
  }

}<|MERGE_RESOLUTION|>--- conflicted
+++ resolved
@@ -205,15 +205,10 @@
   }
 
   override def label()(implicit ev: TensorNumeric[T]): Tensor[T] = {
-<<<<<<< HEAD
-    Log4Error.invalidOperationError(this.numLabel <= 1, "Only one Sample required in total " +
-      s"got ${labelSize.length} label Sample, please use label(index) instead")
-=======
     if (this.numLabel > 1) {
       Log4Error.invalidOperationError(false, "Only one Sample required in total " +
         s"got ${labelSize.length} label Sample, please use label(index) instead")
     }
->>>>>>> 9cf9d45a
     label(0)
   }
 
