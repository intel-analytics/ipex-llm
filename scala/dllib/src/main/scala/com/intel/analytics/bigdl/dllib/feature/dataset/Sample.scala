--- conflicted
+++ resolved
@@ -206,15 +206,10 @@
   }
 
   override def label()(implicit ev: TensorNumeric[T]): Tensor[T] = {
-<<<<<<< HEAD
-    Log4Error.invalidOperationError(this.numLabel <= 1, "Only one Sample required in total " +
-      s"got ${labelSize.length} label Sample, please use label(index) instead")
-=======
     if (this.numLabel > 1) {
       Log4Error.invalidOperationError(false, "Only one Sample required in total " +
         s"got ${labelSize.length} label Sample, please use label(index) instead")
     }
->>>>>>> a48bef2e
     label(0)
   }
 
