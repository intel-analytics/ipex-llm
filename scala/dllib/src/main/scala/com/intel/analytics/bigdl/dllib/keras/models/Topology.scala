/*
 * Copyright 2016 The BigDL Authors.
 *
 * Licensed under the Apache License, Version 2.0 (the "License");
 * you may not use this file except in compliance with the License.
 * You may obtain a copy of the License at
 *
 *     http://www.apache.org/licenses/LICENSE-2.0
 *
 * Unless required by applicable law or agreed to in writing, software
 * distributed under the License is distributed on an "AS IS" BASIS,
 * WITHOUT WARRANTIES OR CONDITIONS OF ANY KIND, either express or implied.
 * See the License for the specific language governing permissions and
 * limitations under the License.
 */

package com.intel.analytics.bigdl.dllib.keras.models

import java.io.{File, FilenameFilter}
import java.text.SimpleDateFormat
import java.util.Calendar

import com.intel.analytics.bigdl.{Criterion, DataSet, Module}
import com.intel.analytics.bigdl.mkl.MKL
import com.intel.analytics.bigdl.dllib.feature.dataset.{MiniBatch, _}
import com.intel.analytics.bigdl.dllib.models.utils.ModelBroadcast
import com.intel.analytics.bigdl.dllib.feature.dataset.DataSet
import com.intel.analytics.bigdl.dllib.optim
import com.intel.analytics.bigdl.dllib._
import com.intel.analytics.bigdl.dllib.nn.Graph._
import com.intel.analytics.bigdl.dllib.nn.abstractnn.{AbstractModule, Activity}
import com.intel.analytics.bigdl.dllib.nn.internal.{KerasLayer, KerasLayerSerializable}
import com.intel.analytics.bigdl.dllib.nn.mkldnn.MklDnnModule
import com.intel.analytics.bigdl.dllib.nn.{Container, Graph, Module, StaticGraph, Sequential => TSequential}
import com.intel.analytics.bigdl.dllib.optim.DistriOptimizer.{Cache, CacheV1}
import com.intel.analytics.bigdl.dllib.optim.DistriOptimizerV2.{Cache => CacheV2}
import com.intel.analytics.bigdl.dllib.optim._
import com.intel.analytics.bigdl.dllib.optim.parameters.AllReduceParameter
import com.intel.analytics.bigdl.serialization.Bigdl.BigDLModule
import com.intel.analytics.bigdl.dllib.tensor.Tensor
import com.intel.analytics.bigdl.dllib.tensor.TensorNumericMath.TensorNumeric
import com.intel.analytics.bigdl.dllib.utils._
import com.intel.analytics.bigdl.dllib.utils.serializer.{DeserializeContext, ModuleData, ModuleSerializer, SerializeContext}
import com.intel.analytics.bigdl.dllib.visualization.{TrainSummary, ValidationSummary}
import com.intel.analytics.bigdl.dllib.optim.ZooTrigger
import com.intel.analytics.bigdl.dllib.feature._
import com.intel.analytics.bigdl.dllib.feature.image._
import com.intel.analytics.bigdl.dllib.feature.text._
import com.intel.analytics.bigdl.dllib.keras.{Net, Predictable}
import com.intel.analytics.bigdl.dllib.keras.autograd.{Lambda, Variable}
import com.intel.analytics.bigdl.dllib.keras.autograd._
import com.intel.analytics.bigdl.dllib.keras.layers.Input
import com.intel.analytics.bigdl.dllib.keras.layers.utils._
import com.intel.analytics.bigdl.dllib.keras.Model
import com.intel.analytics.bigdl.dllib.net.NetUtils
import com.intel.analytics.bigdl.dllib.estimator.{AbstractEstimator, ConstantClipping, GradientClipping, L2NormClipping}
import com.intel.analytics.bigdl.dllib.feature.common._
import com.intel.analytics.bigdl.dllib.feature.transform.vision.image.ImageFeature
import com.intel.analytics.bigdl.dllib.nnframes.NNImageSchema
import org.apache.commons.lang.exception.ExceptionUtils
import org.apache.commons.lang3.SerializationUtils
import org.apache.hadoop.conf.Configuration
import org.apache.hadoop.fs.Path
import org.apache.logging.log4j.LogManager
import org.apache.spark.{SparkContext, TaskContext}
import org.apache.spark.rdd.{RDD, ZippedPartitionsWithLocalityRDD}
import org.apache.spark.sql.types.DataType
import org.apache.spark.sql.{DataFrame, Row, SQLContext}
import org.apache.spark.ml.VectorCompatibility
import org.apache.spark.ml.feature.VectorAssembler

import scala.collection.JavaConverters._
import scala.collection.mutable.ArrayBuffer
import scala.reflect.ClassTag
import scala.language.implicitConversions

abstract class KerasNet[T](implicit val tag: ClassTag[T], implicit val ev: TensorNumeric[T])
  extends KerasLayer[Activity, Activity, T] with Net with Predictable[T] with VectorCompatibility {

  protected val module: Module[T] = this

  def getSubModules(): List[AbstractModule[Activity, Activity, T]] = {
    Log4Error.invalidOperationError(this.labor.isInstanceOf[Container[Activity, Activity, T]],
      s"labor should be a container, but we got: $this")
    this.labor.asInstanceOf[Container[Activity, Activity, T]].modules.toList
  }

  private var optimMethod: OptimMethod[T] = null
  @transient private var internalOptimizer: Optimizer[T, MiniBatch[T]] = null
  private var criterion: Criterion[T] = null
  private var vMethods: Array[ValidationMethod[T]] = null
  private var tensorBoardLogDir: String = null
  private var tensorBoardAppName: String = null
  @transient private var trainSummary: TrainSummary = null
  @transient private var validationSummary: ValidationSummary = null
  private var checkpointPath: String = null
  private var overWriteCheckPoint: Boolean = true
  private var constantGradientClippingParams: (Float, Float) = null
  private var clipNorm: Option[Float] = None

  private def getOrCreateOptimizer(x: DataSet[MiniBatch[T]]): Optimizer[T, MiniBatch[T]] = {
    if (null != this.internalOptimizer) {
      return internalOptimizer
    }
    this.internalOptimizer = x match {
      case local: LocalDataSet[MiniBatch[T]] =>
        new InternalLocalOptimizer(model = this,
          ds = local,
          criterion = this.criterion)
      case distriDataSet: DistributedDataSet[MiniBatch[T]] =>
        InternalOptimizer(model = this,
          dataset = distriDataSet,
          criterion = this.criterion)
      case distriFeatureSet: DistributedFeatureSet[MiniBatch[T]] =>
        InternalOptimizer(model = this,
          dataset = distriFeatureSet.toDistributed(),
          criterion = this.criterion)
      case _ =>
        Log4Error.unKnowExceptionError(false, s"Unsupported DataSet type ${x.getClass.getName}," +
          s" excepted LocalDataSet, DistributedDataSet and DistributedFeatureSet.")
        null
    }

    if (this.checkpointPath != null) {
      internalOptimizer.setCheckpoint(this.checkpointPath, Trigger.everyEpoch)
      if (this.overWriteCheckPoint) {
        internalOptimizer.overWriteCheckpoint()
      }
    }
    if (this.tensorBoardLogDir != null && this.tensorBoardAppName != null) {
      this.trainSummary = TrainSummary(tensorBoardLogDir, tensorBoardAppName)
      internalOptimizer.setTrainSummary(this.trainSummary)
    }
    if (this.constantGradientClippingParams != null) {
      internalOptimizer.setConstantGradientClipping(this.constantGradientClippingParams._1,
        this.constantGradientClippingParams._2)
    }
    if (this.clipNorm.isDefined) {
      internalOptimizer.setGradientClippingByl2Norm(this.clipNorm.get)
    }
    this.internalOptimizer
  }
  /**
   * Configure the learning process. It MUST be called before fit or evaluate.
   *
   * @param optimizer Optimization method to be used.
   * @param loss Criterion to be used.
   * @param metrics Validation method(s) to be used. Default is null if no validation is needed.
   */
  def compile(
      optimizer: OptimMethod[T],
      loss: Criterion[T],
      metrics: List[ValidationMethod[T]] = null)(implicit ev: TensorNumeric[T]): Unit = {
    LoggerFilter.redirectSparkInfoLogs()
    this.optimMethod = optimizer
    this.criterion = loss

    val lossArray: Array[ValidationMethod[T]] = Array(new Loss(this.criterion))

    if (metrics == null) {
      this.vMethods = lossArray
    }
    else {
      val metricsArray = metrics.toArray
      this.vMethods = lossArray ++ metricsArray
    }
  }

  /**
   * Alternatively, one can pass in the corresponding Keras-Style
   * string representations when calling compile.
   *
   * For example: optimizer = "sgd", loss = "mse", metrics = List("accuracy")
   */
  def compile(
      optimizer: String,
      loss: String,
      metrics: List[String])(implicit ev: TensorNumeric[T]): Unit = {
    this.compile(KerasUtils.toBigDLOptimMethod[T](optimizer),
      KerasUtils.toBigDLCriterion[T](loss),
      KerasUtils.toBigDLMetrics[T](metrics, loss))
  }

  def compile(
      optimizer: String,
      loss: String)(implicit ev: TensorNumeric[T]): Unit = {
    this.compile(optimizer, loss, null)
  }

  /**
   * You can also use custom loss function during compile.
   */
  def compile(
      optimizer: OptimMethod[T],
      loss: (Variable[T], Variable[T]) => Variable[T],
      metrics: List[ValidationMethod[T]])(implicit ev: TensorNumeric[T]): Unit = {
    LoggerFilter.redirectSparkInfoLogs()
    val customLoss = CustomLoss[T](loss, KerasUtils.removeBatch(this.getOutputShape()))
    this.compile(optimizer, customLoss, metrics)
  }

  def compile(
      optimizer: OptimMethod[T],
      loss: (Variable[T], Variable[T]) => Variable[T])(implicit ev: TensorNumeric[T]): Unit = {
    this.compile(optimizer, loss, null)
  }

  /**
   * Set summary information during the training process for visualization purposes.
   * Saved summary can be viewed via TensorBoard.
   * In order to take effect, it needs to be called before fit.
   *
   * Training summary will be saved to 'logDir/appName/train'
   * and validation summary (if any) will be saved to 'logDir/appName/validation'.
   *
   * @param logDir The base directory path to store training and validation logs.
   * @param appName The name of the application.
   */
  def setTensorBoard(logDir: String, appName: String): Unit = {
    if (this.internalOptimizer != null) {
      this.trainSummary = TrainSummary(tensorBoardLogDir, tensorBoardAppName)
      internalOptimizer.setTrainSummary(this.trainSummary)
    }
    this.tensorBoardLogDir = logDir
    this.tensorBoardAppName = appName
  }

  /**
   * To get the scalar like "Loss", "LearningRate" from train summary
   * Return is a Array of 3-tuples
   *
   * @param tag The string variable represents the parameter you want to return
   *            supported tags are "LearningRate", "Loss", "Throughput"
   */
  def getTrainSummary(tag: String): Array[(Long, Float, Double)] = {
    this.trainSummary.readScalar(tag)
  }

  /**
   * To get the scalar like "Loss", "Top1Accuracy" from validation summary
   * Return is a Array of 3-tuples
   *
   * @param tag The string variable represents the parameter you want to return
   *            supported tags are 'AUC', 'Accuracy', 'BinaryAccuracy', 'CategoricalAccuracy',
    *           'HitRatio', 'Loss', 'MAE', 'NDCG', 'SparseCategoricalAccuracy',
    *           'TFValidationMethod', 'Top1Accuracy',
    *           'Top5Accuracy', 'TreeNNAccuracy'.
   */
  def getValidationSummary(tag: String): Array[(Long, Float, Double)] = {
    this.validationSummary.readScalar(tag)
  }

  /**
   * Configure checkpoint settings to write snapshots every epoch during the training process.
   * In order to take effect, it needs to be called before fit.
   *
   * @param path The path to save snapshots. Make sure this path exists beforehand.
   * @param overWrite Whether to overwrite existing snapshots in the given path. Default is true.
   */
  def setCheckpoint(path: String, overWrite: Boolean = true): Unit = {
    this.checkpointPath = path
    this.overWriteCheckPoint = overWrite

    if (this.internalOptimizer != null) {
      internalOptimizer.setCheckpoint(this.checkpointPath, Trigger.everyEpoch)
      if (this.overWriteCheckPoint) {
        internalOptimizer.overWriteCheckpoint()
      }
    }
  }

  /**
   * Clear gradient clipping parameters. In this case, gradient clipping will not be applied.
   * In order to take effect, it needs to be called before fit.
   */
  def clearGradientClipping(): Unit = {
    this.constantGradientClippingParams = null
    this.clipNorm = None
  }

  /**
   * Set constant gradient clipping during the training process.
   * In order to take effect, it needs to be called before fit.
   *
   * @param min The minimum value to clip by. Double.
   * @param max The maximum value to clip by. Double.
   */
  def setConstantGradientClipping(min: Float, max: Float): Unit = {
    if (this.internalOptimizer != null) {
      internalOptimizer.setConstantGradientClipping(min, max)
    }
    this.constantGradientClippingParams = (min, max)
  }

  /**
   * Clip gradient to a maximum L2-Norm during the training process.
   * In order to take effect, it needs to be called before fit.
   *
   * @param clipNorm Gradient L2-Norm threshold. Double.
   */
  def setGradientClippingByL2Norm(clipNorm: Float): Unit = {
    if (this.internalOptimizer != null) {
      this.internalOptimizer.setGradientClippingByl2Norm(clipNorm)
    }
    this.clipNorm = Some(clipNorm)
  }

  /**
   * Set the model to be in evaluate status, i.e. remove the effect of Dropout, etc.
   */
  def setEvaluateStatus(): this.type = {
    evaluate()
  }

  /**
   * Convert RDD of Sample to DataSet of MiniBatch.
   */
  private def toDataSet(x: RDD[Sample[T]], batchSize: Int,
    featurePaddingParam: PaddingParam[T] = null,
    labelPaddingParam: PaddingParam[T] = null,
    shuffleData: Boolean = true,
    groupSize: Int = 1): DataSet[MiniBatch[T]] = {
    val _featurePaddingParam = if (featurePaddingParam != null) {
      Some(featurePaddingParam)
    } else None
    val _labelPaddingParam = if (labelPaddingParam != null) {
      Some(labelPaddingParam)
    } else None

    if (x != null) DataSet.rdd(x, shuffleData = shuffleData, groupSize = groupSize) ->
      SampleToMiniBatch[T](batchSize, _featurePaddingParam, _labelPaddingParam)
    else null
  }

  /**
   * Convert ImageSet to DataSet of MiniBatch.
   */
  private def toDataSet(x: ImageSet, batchSize: Int): DataSet[MiniBatch[T]] = {
    if (x != null) x.toDataSet[T]() -> SampleToMiniBatch[T](batchSize)
    else null
  }

  /**
   * Convert TextSet to DataSet of MiniBatch.
   */
  private def toDataSet(x: TextSet, batchSize: Int): DataSet[MiniBatch[T]] = {
    if (x != null) {
      (x.toDataSet -> SampleToMiniBatch[Float](batchSize)).asInstanceOf[DataSet[MiniBatch[T]]]
    }
    else null
  }

  /**
   * Train a model for a fixed number of epochs on a DataSet.
   *
   * @param x Training dataset. If x is an instance of LocalDataSet, train in local mode.
   * @param nbEpoch Number of epochs to train.
   * @param validationData Dataset for validation, or null if validation is not configured.
   */
  def fit(
      x: DataSet[MiniBatch[T]],
      nbEpoch: Int,
      validationData: DataSet[MiniBatch[T]])(implicit ev: TensorNumeric[T]): Unit = {
    Log4Error.invalidInputError(this.optimMethod != null && this.criterion != null,
      "compile must be called before fit")
    this.internalOptimizer = this.getOrCreateOptimizer(x)
    if (validationData != null) {
      Log4Error.invalidInputError(this.vMethods != null,
        "Validation metrics haven't been set yet")
      if (this.tensorBoardLogDir != null && this.tensorBoardAppName != null) {
        this.validationSummary = ValidationSummary(tensorBoardLogDir, tensorBoardAppName)
        internalOptimizer.setValidationSummary(this.validationSummary)
      }
      internalOptimizer.setValidation(trigger = Trigger.everyEpoch,
        dataset = validationData,
        vMethods = this.vMethods)
    }
    internalOptimizer.setOptimMethod(this.optimMethod)
      .setEndWhen(Trigger.maxEpoch(getFinishedEpoch() + nbEpoch))

    internalOptimizer match {
      case local: InternalLocalOptimizer[T] =>
        local.setTrainData(x)
      case dis: InternalDistriOptimizer[T] =>
        dis.setTrainData(x)
      case disV2: InternalDistriOptimizerV2[T] =>
        disV2.setTrainData(x)
    }

    internalOptimizer.optimize()
  }

  private def getFinishedEpoch() = {
    internalOptimizer match {
      // epoch# from optimizer and optimMethod is not consistent in BigDL.
      case local: LocalOptimizer[T] =>
        val state = InternalOptimizerUtil.getStateFromOptimizer(this.internalOptimizer)
        if (state.get[Int]("epoch").isDefined) {
          state.get[Int]("epoch").get - 1
        } else {
          0
        }
      case dis: DistriOptimizer[T] =>
        InternalOptimizerUtil.getStateFromOptiMethod(this.optimMethod).get[Int]("epoch").get - 1
      case disV2: DistriOptimizerV2[T] =>
        InternalOptimizerUtil.getStateFromOptiMethod(this.optimMethod).get[Int]("epoch").get - 1
    }
  }

  def fit(
      x: DataSet[MiniBatch[T]],
      nbEpoch: Int)(implicit ev: TensorNumeric[T]): Unit = {
    this.fit(x, nbEpoch, null)
  }

  /**
   * Release DataSet from memory. This method is used to release the rdd
   * which is cached when toDataSet() method is called and rdd is cached
   * TODO: modify this when BigDL fix this issue
   *
   * @param dataSet Target DataSet to release
   */
  def releaseDataSets(dataSets: Array[DataSet[MiniBatch[T]]]): Unit = {
    for (ds <- dataSets) {
      if (ds != null && ds.isInstanceOf[DistributedDataSet[T]]) {
        ds.toDistributed().unpersist()
        ds.toDistributed().originRDD().unpersist()
      }
    }
  }

  /**
   * Train a model for a fixed number of epochs on Sample RDD.
   *
   * @param x Training dataset, RDD of Sample.
   * @param batchSize Number of samples per gradient update. Default is 32.
   * @param nbEpoch Number of epochs to train. Default is 10.
   * @param validationData RDD of Sample, or null if validation is not configured. Default is null.
   */
  def fit(
      x: RDD[Sample[T]],
      batchSize: Int = 32,
      nbEpoch: Int = 10,
      validationData: RDD[Sample[T]] = null,
      featurePaddingParam: PaddingParam[T] = null,
      labelPaddingParam: PaddingParam[T] = null,
      shuffleData: Boolean = true,
      groupSize: Int = 1)(implicit ev: TensorNumeric[T]): Unit = {
    KerasUtils.validateBatchSize(batchSize)
    val trainData = toDataSet(x, batchSize, featurePaddingParam, labelPaddingParam,
      shuffleData, groupSize)
    val valData = toDataSet(validationData, batchSize, featurePaddingParam, labelPaddingParam,
      shuffleData, groupSize)
    this.fit(trainData, nbEpoch, valData)

    releaseDataSets(Array(trainData, valData))
  }

  /**
   * Train a model for a fixed number of epochs on ImageSet.
   *
   * @param x Training dataset, ImageSet.
   * @param batchSize Number of samples per gradient update.
   * @param nbEpoch Number of epochs to train.
   * @param validationData ImageSet, or null if validation is not configured.
   */
  def fit(
      x: ImageSet,
      batchSize: Int,
      nbEpoch: Int,
      validationData: ImageSet)(implicit ev: TensorNumeric[T]): Unit = {
    KerasUtils.validateBatchSize(batchSize)
    val trainData = toDataSet(x, batchSize)
    val valData = toDataSet(validationData, batchSize)

    this.fit(trainData, nbEpoch, valData)
    releaseDataSets(Array(trainData, valData))
  }

  def fit(
      x: ImageSet,
      batchSize: Int,
      nbEpoch: Int)(implicit ev: TensorNumeric[T]): Unit = {
    this.fit(x, batchSize, nbEpoch, null)
  }

  private def getDataSet(
      dataFrame: DataFrame,
      batchSize: Int,
      featureCols: Array[String],
      labelCols: Array[String]): FeatureSet[MiniBatch[T]] = {
    val featureColIndexs = featureCols.map {f => dataFrame.schema.fieldIndex(f)}
    val labelColIndexs = labelCols.map {f => dataFrame.schema.fieldIndex(f)}
    var featureSizes: Array[Array[Int]] = null
    var labelSizes: Array[Array[Int]] = null

    val featureFunc = if (featureCols.length == 1) {
      val featureType = dataFrame.schema(featureCols.head).dataType
      unwrapVectorAsNecessary(featureType)
    } else {
      val row = dataFrame.take(1).head
      featureSizes = featureCols.map {f =>
        val colType = dataFrame.schema(f).dataType
        if (colType.typeName.contains("vector")) {
          val idx = dataFrame.schema.fieldIndex(f)
          val seq = getVectorSeq(row, colType, idx)
          Array(seq.size)
        } else {
          Array(1)
        }
      }

      val colTypes = dataFrame.schema.fields.map(f => f.dataType)
      extractFeaturesFromRow(colTypes)
    }

    val labelFunc: (Row) => Option[Any] = if (labelCols.length == 1) {
      val lci = dataFrame.schema.fieldIndex(labelCols.head)
      val labelFunc = unwrapVectorAsNecessary(dataFrame.schema(labelCols.head).dataType)
      (row: Row) => Some(labelFunc(row, Array(lci)))
    } else {
      labelSizes = labelCols.map {f => Array(1)}

      val colTypes = dataFrame.schema.fields.map(f => f.dataType)
      val labelFunc = extractFeaturesFromRow(colTypes)
      (row: Row) => Some(labelFunc(row, labelColIndexs))
    }

    val featureAndLabel = dataFrame.rdd.map { row =>
      val features = featureFunc(row, featureColIndexs)
      val labels = labelFunc(row)
      (features, labels)
    }

    val featurePreprocessing = if (featureCols.size == 1) {
      SeqToTensor()
    } else {
      SeqToMultipleTensors(featureSizes)
    }

    val preprocessing = if (labelCols.size == 1) {
      FeatureLabelPreprocessing(featurePreprocessing, ScalarToTensor())
        .asInstanceOf[Preprocessing[(Any, Option[Any]), Sample[T]]]
    } else {
      FeatureLabelsPreprocessing(featurePreprocessing, SeqToMultipleTensors(labelSizes))
        .asInstanceOf[Preprocessing[(Any, Option[Any]), Sample[T]]]
    }

    val initialDataSet = FeatureSet.rdd(featureAndLabel).transform(preprocessing)

    initialDataSet.transform(SampleToMiniBatch[T](batchSize))
  }

  def fit(
      x: DataFrame,
      batchSize: Int,
      nbEpoch: Int,
      featureCols: Array[String],
      labelCols: Array[String],
      valX: DataFrame)(implicit ev: TensorNumeric[T]): Unit = {
    val trainingData = getDataSet(x, batchSize, featureCols, labelCols).toDataSet()
    val valData = if (valX != null) {
      getDataSet(valX, batchSize, featureCols, labelCols).toDataSet()
    } else null

    this.fit(trainingData, nbEpoch, valData)
  }

  def fit(
      x: DataFrame,
      batchSize: Int,
      nbEpoch: Int,
      featureCols: Array[String],
      labelCols: Array[String])(implicit ev: TensorNumeric[T]): Unit = {
    this.fit(x, batchSize, nbEpoch, featureCols, labelCols, null)
  }

  def fit(
   x: DataFrame,
   batchSize: Int,
   nbEpoch: Int,
   labelCols: Array[String],
   transform: ImageProcessing,
   valX: DataFrame)(implicit ev: TensorNumeric[T]): Unit = {
    val trainData = df2ImageSet(x, labelCols, transform)
    val targetKeys = if (labelCols.length > 1) {
      (0 until labelCols.size).toList.map("l" + _).toArray
    } else {
      Array(ImageFeature.label)
    }

    val transformer2 = ImageMatToTensor[Float]() ->
      ImageSetToSample[Float](targetKeys = targetKeys)

    trainData.transform(transformer2)

    val valData = if (valX != null) {
      val valSet = df2ImageSet(valX, labelCols, transform)
      valSet.transform(transformer2)
      valSet
    } else null

    this.fit(trainData, batchSize, nbEpoch, valData)
  }

  def fit(
     x: DataFrame,
     batchSize: Int,
     nbEpoch: Int,
     labelCols: Array[String],
     transform: ImageProcessing)(implicit ev: TensorNumeric[T]): Unit = {
    this.fit(x, batchSize, nbEpoch, labelCols, transform, null)
  }

  /**
   * Train a model for a fixed number of epochs on TextSet.
   *
   * @param x Training dataset, TextSet.
   * @param batchSize Number of samples per gradient update.
   * @param nbEpoch Number of epochs to train.
   * @param validationData TextSet, or null if validation is not configured.
   */
  def fit(
      x: TextSet,
      batchSize: Int,
      nbEpoch: Int,
      validationData: TextSet)(implicit ev: TensorNumeric[T]): Unit = {
    KerasUtils.validateBatchSize(batchSize)
    val dataset = x.toDataSet
    this.fit((dataset -> SampleToMiniBatch[Float](batchSize)).asInstanceOf[DataSet[MiniBatch[T]]],
      nbEpoch, toDataSet(validationData, batchSize))
    if (x.isDistributed) {
      dataset.toDistributed().unpersist()
    }
  }

  def fit(
      x: TextSet,
      batchSize: Int,
      nbEpoch: Int)(implicit ev: TensorNumeric[T]): Unit = {
    this.fit(x, batchSize, nbEpoch, null)
  }

  /**
   * Evaluate a model on given RDD.
   *
   * @param x Evaluation dataset, RDD of Sample.
   * @param batchSize Number of samples per batch.
   */
  def evaluate(
      x: RDD[Sample[T]],
      batchSize: Int)
      (implicit ev: TensorNumeric[T]): Array[(ValidationResult, ValidationMethod[T])] = {
    Log4Error.invalidInputError(this.vMethods != null,
      "Evaluation metrics haven't been set yet")
    this.evaluate(x, this.vMethods, Some(batchSize))
  }

  /**
   * Evaluate a model in local mode.
   *
   * @param x Evaluation dataset, LocalDataSet.
   */
  def evaluate(x: LocalDataSet[MiniBatch[T]])
      (implicit ev: TensorNumeric[T]): Array[(ValidationResult, ValidationMethod[T])] = {
    Log4Error.invalidInputError(this.vMethods != null,
      "Evaluation metrics haven't been set yet")
    this.evaluate(x, this.vMethods)
  }

  /**
   * Evaluate a model on ImageSet.
   *
   * @param x Evaluation dataset, ImageSet.
   * @param batchSize Number of samples per batch.
   */
  def evaluate(
      x: ImageSet,
      batchSize: Int)
      (implicit ev: TensorNumeric[T]): Array[(ValidationResult, ValidationMethod[T])] = {
    Log4Error.invalidInputError(this.vMethods != null,
      "Evaluation metrics haven't been set yet")
    evaluateImage(x.toImageFrame(), this.vMethods, Some(batchSize))
  }

  def evaluate(
    x: DataFrame,
    labelCols: Array[String],
    transform: ImageProcessing,
    batchSize: Int)
  (implicit ev: TensorNumeric[T]): Array[(ValidationResult, ValidationMethod[T])] = {
    val rdd = df2ImageSet(x, labelCols, transform)
    val targetKeys = if (labelCols.length > 1) {
      (0 until labelCols.size).toList.map("l" + _).toArray
    } else {
      Array(ImageFeature.label)
    }

    val transformer2 = ImageMatToTensor[Float]() ->
      ImageSetToSample[Float](targetKeys = targetKeys)
    rdd.transform(transformer2)
    this.evaluate(rdd, batchSize)
  }

  /**
   * Evaluate a model on TextSet.
   *
   * @param x Evaluation dataset, TextSet.
   * @param batchSize Number of samples per batch.
   */
  def evaluate(
      x: TextSet,
      batchSize: Int): Array[(ValidationResult, ValidationMethod[T])] = {
    Log4Error.invalidInputError(this.vMethods != null,

      "Evaluation metrics haven't been set yet")
    x match {
      case distributed: DistributedTextSet =>
        val rdd = distributed.rdd.map(_.getSample).filter(_ != null)
        evaluate(rdd.asInstanceOf[RDD[Sample[T]]], batchSize)
      case local: LocalTextSet =>
        val localSet = toDataSet(local, batchSize).asInstanceOf[LocalDataSet[MiniBatch[T]]]
        evaluate(localSet)
    }
  }

  def evaluate(
     x: DataFrame,
     batchSize: Int,
     featureCols: Array[String],
     labelCols: Array[String]): Array[(ValidationResult, ValidationMethod[T])] = {
    Log4Error.invalidInputError(this.vMethods != null,
      "Evaluation metrics haven't been set yet")
    val valX = getDataSet(x, batchSize, featureCols, labelCols).toDataSet()
    val xRDD = valX.toDistributed().data(false)
    evaluate(xRDD, this.vMethods)
  }

  def toModel(): keras.Model[T]

// uncomment when migrating TFNet
//  /**
//   * Save model to keras2 h5 file. Only for inference
//   * @param filePath path to save model.
//   * @param python python path, need analytics-zoo and tensorflow installed.
//   */
//  def saveToKeras2[T: ClassTag](
//        filePath: String,
//        python: String = "python")(implicit ev: TensorNumeric[T]): Unit = {
//    Net.saveToKeras2[T](this, filePath, python)
//  }
//
//  /**
//   * Save model to tensorflow protobuf. Only for inference.
//   * @param dir directory to save model.
//   * @param python python path, need analytics-zoo and tensorflow installed.
//   */
//  def saveToTf[T: ClassTag](
//        dir: String,
//        python: String = "python")(implicit ev: TensorNumeric[T]): Unit = {
//    Net.saveToTf[T](this, dir, python)
//  }

  /**
   * Print out the summary information of an Analytics Zoo Keras Model.
   *
   * For each layer in the model, there will be a separate row containing four columns:
   * ________________________________________________________________________________
   * Layer (type)          Output Shape          Param #     Connected to
   * ================================================================================
   *
   * In addition, total number of parameters of this model, separated into trainable and
   * non-trainable counts, will be printed out after the table.
   *
   * @param lineLength The total length of one row. Default is 120.
   * @param positions The maximum absolute length proportion(%) of each field.
   *                  Array of Double of length 4.
   *                  Usually you don't need to adjust this parameter.
   *                  Default is Array(.33, .55, .67, 1), meaning that
   *                  the first field will occupy up to 33% of lineLength,
   *                  the second field will occupy up to (55-33)% of lineLength,
   *                  the third field will occupy up to (67-55)% of lineLength,
   *                  the fourth field will occupy the remaining line (100-67)%.
   *                  If the field has a larger length, the remaining part will be trimmed.
   *                  If the field has a smaller length, the remaining part will be white spaces.
   */
  def summary(
      lineLength: Int = 120,
<<<<<<< HEAD
      positions: Array[Double] = Array(.33, .55, .67, 1)): String
=======
      positions: Array[Double] = Array(.33, .55, .67, 1),
      needPrint: Boolean = true): String
>>>>>>> f13ed440
}

object InternalOptimizer {
  def apply[T: ClassTag](
    model: Module[T],
    dataset: DistributedDataSet[MiniBatch[T]],
    criterion: Criterion[T]
  )(implicit ev: TensorNumeric[T]): Optimizer[T, MiniBatch[T]] = {
    EngineRef.getOptimizerVersion() match {
      case OptimizerV1 =>
        new InternalDistriOptimizer[T](
          _model = model,
          _dataset = dataset,
          _criterion = criterion)
      case OptimizerV2 =>
        new InternalDistriOptimizerV2[T](
          _model = model,
          _dataset = dataset,
          _criterion = criterion)
    }
  }
}

private[bigdl] object InternalOptimizerUtil {

  def setExecutorMklThread(cachedModels: RDD[_]): Unit = {
    cachedModels.mapPartitions{_ =>
      val numCores = scala.sys.env("OMP_NUM_THREADS").toInt
      System.setProperty("bigdl.mklNumThreads", numCores.toString)
      Iterator.single(1)
    }.count()
  }

  def getModelCacheFromOptimizer[T: ClassTag](
        optimizer: Optimizer[T, MiniBatch[T]]): RDD[Cache[T]] = {
    val field = classOf[DistriOptimizer[T]].getDeclaredField("models")
    field.setAccessible(true)
    val models = field.get(optimizer).asInstanceOf[RDD[Cache[T]]]
    models
  }

  def getStateFromOptiMethod[T](optimMethod: OptimMethod[T]): Table = {
    val method = classOf[OptimMethod[T]].getDeclaredMethod("state")
    method.setAccessible(true)
    val state = method.invoke(optimMethod).asInstanceOf[Table]
    state
  }

  def getStateFromOptimizer[T: ClassTag](optimizer: Optimizer[T, MiniBatch[T]]): Table = {
    val method = classOf[Optimizer[T, MiniBatch[T]]].getDeclaredMethod("state")
    method.setAccessible(true)
    val state = method.invoke(optimizer).asInstanceOf[Table]
    state
  }

  def endEpoch[T: ClassTag](optimizer: DistriOptimizer[T]): Unit = {
    val method = classOf[DistriOptimizer[T]].getDeclaredMethod("endEpoch")
    method.setAccessible(true)
    method.invoke(optimizer)
  }

  def endEpochV2[T: ClassTag](optimizer: DistriOptimizerV2[T]): Unit = {
    val method = classOf[DistriOptimizerV2[T]].getDeclaredMethod("endEpoch")
    method.setAccessible(true)
    method.invoke(optimizer)
  }

  def getParametersFromModel[T: ClassTag](model: Module[T]): (Tensor[T], Tensor[T]) = {
    val method = classOf[Module[T]].getDeclaredMethod("getParameters")
    method.setAccessible(true)
    method.invoke(model).asInstanceOf[(Tensor[T], Tensor[T])]
  }

  def initThreadModels[T: ClassTag](
      args: Object*)(
      implicit ev: TensorNumeric[T]): (RDD[DistriOptimizer.CacheV1[T]], ModelBroadcast[T]) = {
    KerasUtils.invokeMethodWithEv(DistriOptimizer,
      "com$intel$analytics$bigdl$dllib$optim$DistriOptimizer$$initThreadModels",
      args: _*).asInstanceOf[(RDD[DistriOptimizer.CacheV1[T]], ModelBroadcast[T])]
  }

  def clearState[T: ClassTag](
        models: RDD[DistriOptimizer.CacheV1[T]]): Unit = {
    KerasUtils.invokeMethod(DistriOptimizer,
      "clearState", models, implicitly[reflect.ClassTag[T]])
  }

  def clearStateV2[T: ClassTag](
        models: RDD[CacheV2[T]]): Unit = {
    KerasUtils.invokeMethod(DistriOptimizerV2,
      "clearState", models, implicitly[reflect.ClassTag[T]])
  }

  def optimizeModels[T: ClassTag](
      args: Object*
      )(implicit ev: TensorNumeric[T]): Unit = {
    KerasUtils.invokeMethodWithEv(DistriOptimizer, "optimize",
      args: _*)
  }

  def getModel[T: ClassTag](
      args: Object*)(implicit ev: TensorNumeric[T]): Unit = {
    KerasUtils.invokeMethodWithEv(DistriOptimizer, "getModel",
      args: _*)
  }

// uncomment when torch net migrate
//  // TODO: Delete this when switch to Bigdl 0.11.0.
//  def getTorchModel[T: ClassTag](
//      models: RDD[CacheV1[T]],
//      parameters: AllReduceParameter[T],
//      trainingModel: TorchModel)(implicit ev: TensorNumeric[T]): TorchModel = {
//    val partitionNum = models.partitions.length
//    val extraState = models.map(_.localModels.head.getExtraParameter()).first()
//    trainingModel.setExtraParam(extraState.asInstanceOf[Array[Tensor[Float]]])
//    val (weights, gradients) = models.mapPartitions(iter => {
//      val cached = iter.next()
//      val curPartitionId = TaskContext.getPartitionId()
//      Iterator.single((Map(curPartitionId -> parameters.weightPartition),
//        Map(curPartitionId -> parameters.gradientPartition)))
//    }).reduce((a, b) => (a._1 ++ b._1, a._2 ++ b._2))
//
//    val parameterArray = trainingModel.parameters()
//    (0 until parameterArray._2.length).foreach(i =>
//      parameterArray._2(i).resizeAs(parameterArray._1(i))
//    )
//    val (parameter, gradientParameter) = getParametersFromModel(trainingModel)
//    val parameterLength = parameter.nElement()
//    val taskSize = parameterLength / partitionNum
//    require(taskSize != 0, "parameter length should not less than partition number")
//    val extraSize = parameterLength % partitionNum
//
//    (0 until partitionNum).map(pid => {
//      val start = pid * taskSize + math.min(pid, extraSize)
//      val length = taskSize + (if (pid < extraSize) 1 else 0)
//      parameter.narrow(1, start + 1, length).copy(weights(pid).asInstanceOf[Tensor[Float]])
//      gradientParameter.narrow(1, start + 1, length)
//        .copy(gradients(pid).asInstanceOf[Tensor[Float]])
//    })
//
//    trainingModel
//  }

  def releaseBroadcast[T: ClassTag](
        uuid: String)(implicit ev: TensorNumeric[T]): Unit = {
    KerasUtils.invokeMethodWithEv(
      "com.intel.analytics.bigdl.dllib.models.utils.CachedModels",
      "deleteKey",
      uuid)
  }


  def getLocalPartitionRangeFromParameters[T: ClassTag](
       parameters: AllReduceParameter[T]): (Int, Int) = {
    KerasUtils.invokeMethod(parameters, "localPartitionRange").asInstanceOf[(Int, Int)]
  }

}

private[bigdl] class InternalLocalOptimizer[T: ClassTag] (
    model: Module[T],
    ds: LocalDataSet[MiniBatch[T]],
    criterion: Criterion[T])
  (implicit ev: TensorNumeric[T]) extends LocalOptimizer[T](model, ds, criterion) {

  def setTrainData(trainingDataSet: DataSet[MiniBatch[T]]): this.type = {
    this.dataset = trainingDataSet
    this.endEpoch()
    this
  }

  // LocalOptimizer use this `optimizer.state` to control the training
  // But there's no logic to update the "recordsProcessedThisEpoch"
  // neither in optimizer.state nor optimMethod.state.
  // So we can only simply suppose the `epoch` has been correctly updated.
  def endEpoch[T: ClassTag](): Unit = {
  }
}

private[bigdl] class InternalDistriOptimizer[T: ClassTag] (
    _model: Module[T],
    _dataset: DistributedDataSet[MiniBatch[T]],
    _criterion: Criterion[T])
  (implicit ev: TensorNumeric[T]) extends DistriOptimizer[T](_model, _dataset, _criterion)
  with AbstractEstimator[T]{
  import InternalDistriOptimizer._
  protected var checkpointDir: Option[String] = None
  protected var numSlice: Int = 1
  protected var cachedModels: RDD[DistriOptimizer.CacheV1[T]] = null
  protected var modelBroadcast: ModelBroadcast[T] = null
  protected var parameterSplits: Map[String, (Int, Int)] = null
  protected var allReduceParameter: AllReduceParameter[T] = null


  def train(): Module[T] = {
    val distDataset = dataset.toDistributed()
    val trainingModel = if (EngineRef.getEngineType() == MklDnn) {
      model.toGraph().setName(model.getName())
    } else model

    // To be compatible with the old usage that user define hyperparameters in a table.
    if (optimMethods.size == 1) {
      optimMethods.head._2.loadFromTable(state)
    }

    state("dropPercentage") = dropPercentage
    state("warmupIterationNum") = warmupIterationNum
    state("computeThresholdbatchSize") = computeThresholdbatchSize
    state("maxDropPercentage") = maxDropPercentage
    state("isLayerwiseScaled") = com.intel.analytics.bigdl.dllib.nn.Utils.isLayerwiseScaled(_model)

    val nodeNumber = EngineRef.getNodeNumber()

    /**
     * The best practice of torch's training is single model in each executor.
     * And use multi OMP threads to speedup the single model's training.
     * Currently, we only provide single model + multi OMP threads for torch model.
     * TODO: support tfnet.
     */
    logger.info(s"${model} isTorch is ${model.isPyTorch()}")
    val torchOptimize = model.isPyTorch()
    val modelPerExecutor = if (torchOptimize) {
      Log4Error.invalidInputError(EngineRef.getEngineType() != MklDnn,
        "torch model shouldn't use MKLDNN engine.")
      val numOmpThread = distDataset.originRDD().sparkContext
        .getConf.get("spark.executorEnv.OMP_NUM_THREADS").toInt
      logger.info(s"torch model will use ${numOmpThread} OMP threads.")
      1
    } else {
      EngineRef.getCoreNumber()
    }

    val partitionNum = distDataset.originRDD().partitions.length
    val modelParameters = InternalOptimizerUtil.getParametersFromModel(trainingModel)

    prepareInput()

    // subModuleName -> (storageOffset, length, AllReduceParameter)
    if (allReduceParameter == null || cachedModels == null) {
      allReduceParameter = AllReduceParameter.newParameter[T](partitionNum,
        modelParameters._1.nElement())
      this.close()
      parameterSplits = if (optimMethods.size != 1) {
        val p = optimMethods.map { case (subModuleName, optimMethod) =>
          val subModule = trainingModel(subModuleName)
          Log4Error.invalidOperationError(subModule.isDefined,
            s"Optimizer couldn't find $subModuleName in $model")
          val subModuleWeights = InternalOptimizerUtil
            .getParametersFromModel(subModule.get)._1
          (subModuleName, subModuleWeights)
        }
        val sortedWeights = p.values.toArray.sortWith(
          (a, b) => a.storageOffset() < b.storageOffset())
        val compactWeights = Module.isCompact(sortedWeights)
        Log4Error.invalidOperationError(modelParameters._1 == compactWeights,
          s"InternDistriOptimizer: All subModules should have an OptimMethod.")
        p.map { case (subModuleName, weights) =>
          (subModuleName, (weights.storageOffset(), weights.nElement()))
        }
      } else if (optimMethods.contains(trainingModel.getName())) {
        Map(trainingModel.getName() -> (1, modelParameters._1.nElement()))
      } else {
        Log4Error.unKnowExceptionError(false, s"${trainingModel.getName()} doesn't " +
          s"have corresponding OptimMethod")
        null
      }

      // TODO: Enable LarsSGD
//      LarsSGD.containsLarsSGD(optimMethods).foreach(weightDecay =>
//        parameterProcessors.append(new LarsProcessor(parameterSplits, weightDecay))
//      )
//      if (torchOptimize) {
//        InternalOptimizerUtil.setExecutorMklThread(distDataset.originRDD())
//      }
      val modelsAndBroadcast = InternalOptimizerUtil.initThreadModels[T](
        trainingModel, distDataset, criterion, state,
        Int.box(nodeNumber), Int.box(modelPerExecutor), Boolean.box(checkSingleton),
        allReduceParameter, parameterSplits, validationMethods, optimMethods, parameterProcessors)
      cachedModels = modelsAndBroadcast._1
      modelBroadcast = modelsAndBroadcast._2
    }

    val currentCheckPoint = if (checkpointPath.isDefined) {
      val file = checkpointPath.get + "/" +
        new SimpleDateFormat("yyyyMMdd_HHmmss").format(Calendar.getInstance().getTime())
      new File(file).mkdir()
      Some(file)
    } else {
      checkpointPath
    }


    var retryNum = 0
    val maxRetry = System.getProperty("bigdl.failure.retryTimes", "5").toInt
    val retryTimeInterval = System.getProperty("bigdl.failure.retryTimeInterval", "120").toInt
    var lastFailureTimestamp = System.nanoTime()

    while (retryNum < maxRetry) {
      try {
        InternalOptimizerUtil.optimizeModels[T](
          trainingModel,
          distDataset,
          Int.box(modelPerExecutor),
          state,
          endWhen,
          metrics,
          cachedModels,
          optimMethods,
          allReduceParameter,
          parameterSplits,
          validationTrigger,
          validationDataSet,
          validationMethods,
          checkpointTrigger,
          currentCheckPoint,
          trainSummary,
          validationSummary,
          Boolean.box(isOverWrite),
          parameterProcessors.toArray)
        retryNum = Int.MaxValue
      } catch {
        case e: IllegalArgumentException =>
          throw e
        case t: Throwable =>
//          DistriOptimizer.logger.error("Error: " + ExceptionUtils.getStackTrace(t))
          if (checkpointPath.isDefined) {
            /* To avoid retry number is used up by first few exceptions, we count time here.
             * If exception exceeds maxRetry times in maxRetry*retryTimeInterval seconds,
             * we will give up retry Or we will reset retryNum
             */
            if (System.nanoTime() - lastFailureTimestamp < maxRetry * retryTimeInterval * 1e9) {
              retryNum += 1
              if (retryNum == maxRetry) {
                throw t
              }
            } else {
              retryNum = 1
            }
            DistriOptimizer.logger.info(s"Retrying $retryNum times")
            lastFailureTimestamp = System.nanoTime()

            val modelFile = getLatestFile(currentCheckPoint.get, "model")
            clearState()
            cachedModels.unpersist()
            val newModel = if (modelFile != null) {
              DistriOptimizer.logger.info("Model recover from last snapshot")
              Module.loadModule[T](modelFile)
            } else {
              DistriOptimizer.logger.info("Model recover from origin model")
              trainingModel
            }
            optimMethods = optimMethods.map { case (moduleName, optimMethod) =>
              val methodFile = getLatestFile(currentCheckPoint.get, s"optimMethod-$moduleName")

              val newOptimMethod = if (methodFile != null) {
                DistriOptimizer.logger.info(s"$moduleName's OptimMethod recover from last snapshot")
                OptimMethod.load[T](methodFile)
              } else {
                DistriOptimizer.logger.info(s"$moduleName's OptimMethod recover from origin model")
                optimMethod
              }
              newOptimMethod.clearHistory()
              (moduleName, newOptimMethod)
            }
            val modelsAndBroadcast = InternalOptimizerUtil.initThreadModels[T](
              newModel, distDataset, criterion, state,
              Int.box(nodeNumber), Int.box(modelPerExecutor), Boolean.box(checkSingleton),
              allReduceParameter, parameterSplits, validationMethods, optimMethods)
            cachedModels = modelsAndBroadcast._1
            modelBroadcast = modelsAndBroadcast._2
          } else {
            throw t
          }
      }
    }

    InternalDistriOptimizer.getModel(
      cachedModels, allReduceParameter, trainingModel)

    trainingModel
  }

  override def close(): Unit = {
    if (cachedModels != null) {
      InternalOptimizerUtil.clearState(cachedModels)
      if (modelBroadcast != null) {
        InternalOptimizerUtil.releaseBroadcast(modelBroadcast.uuid())
        modelBroadcast = null
      }
      unpersistCachedModel(cachedModels)
      cachedModels = null
    }
  }


  def setNumOfSlice(numOfSlice: Int): this.type = {
    Log4Error.invalidInputError(numOfSlice >= 0, s"excepted numOfSlice >= 0," +
      s" but got $numOfSlice")
    this.numSlice = numOfSlice
    this
  }

  def getNumOfSlice(): Int = {
    this.numSlice
  }

  def setCheckpointDir(path: Option[String]): this.type = {
    if (path.isDefined) {
      val pathAndTime = path.get + "/" +
        new SimpleDateFormat("yyyy-MM-dd_HH-mm-ss")
          .format(Calendar.getInstance().getTime())
      checkpointDir = Some(pathAndTime)
      logger.info(s"Saving summaries to ${pathAndTime + "/summary"}")
      val trainSummary = TrainSummary(pathAndTime, "summary")
      val valSummary = ValidationSummary(pathAndTime, "summary")
      this.setTrainSummary(trainSummary)
      this.setValidationSummary(valSummary)
    }
    this
  }

  def setTrainData(trainingDataSet: DataSet[MiniBatch[T]]): this.type = {
    this.dataset = trainingDataSet.toDistributed()
    InternalOptimizerUtil.endEpoch(this)
    this
  }

  def getTrainSummary(tag: String): Array[(Long, Float, Double)] = {
    if (this.trainSummary isDefined) {
      this.trainSummary.get.readScalar(tag)
    } else {
      null
    }
  }

  def getValidationSummary(tag: String): Array[(Long, Float, Double)] = {
    if (this.validationSummary isDefined) {
      this.validationSummary.get.readScalar(tag)
    } else {
      null
    }
  }

  override def train(
        trainSet: FeatureSet[MiniBatch[T]],
        criterion: Criterion[T],
        endTrigger: Option[Trigger] = None,
        checkPointTrigger: Option[Trigger] = None,
        validationSet: FeatureSet[MiniBatch[T]] = null,
        validationMethod: Array[ValidationMethod[T]] = null): this.type = {
    this.dataset = trainSet.toDataSet()
    val endWhen = if (endTrigger.isDefined) {
      endTrigger.get
    } else {
      Trigger.maxIteration(Int.MaxValue)
    }
    this.setEndWhen(endWhen)
    if (checkPointTrigger.isDefined && checkpointDir.isDefined) {
      // we should setCheckpoint every time before we call optimize(),
      // as BigDL will overwrite checkpointPath to its subfolder.
      val logPath = new Path(checkpointDir.get + "/models")
      val fs = logPath.getFileSystem(new Configuration(false))
      fs.mkdirs(logPath)
      logger.info(s"Saving checkpoints to ${logPath.toUri.toString}")
      this.setCheckpoint(logPath.toUri.toString(), checkPointTrigger.get)
    }
    if (checkPointTrigger.isDefined && validationMethod != null && validationSet != null) {
      val validationTrigger = SerializationUtils.clone(checkPointTrigger.get)
      this.setValidation(validationTrigger, validationSet.toDataSet(), validationMethod)
    }
    if (numSlice != 1) {
      val state = InternalOptimizerUtil.getStateFromOptiMethod(
        optimMethods.values.head)
      if (checkPointTrigger.isDefined) {
        if (checkPointTrigger.get.isInstanceOf[ZooTrigger]) {
          checkPointTrigger.get.asInstanceOf[ZooTrigger].setZooState(state)
          if (validationMethod != null && validationSet != null) {
            validationTrigger.get.asInstanceOf[ZooTrigger].setZooState(state)
          }
        } else {
          Log4Error.invalidInputError(false,
            s"Excepted com.intel.analytics.bigdl.dllib.common.ZooTrigger." +
            s" Please change your trigger to an instance of ZooTrigger.")
        }
      }
      if (!state.contains("numSlice")) {
        state("numSlice") = numSlice
        state("currentSlice") = 0
      }
      if (!state.contains("Loss")) {
        state.update("Loss", Float.PositiveInfinity)
      }
      if (!state.contains("score")) {
        state.update("score", 0f)
      }

      while(!endWhen(state)) {
        val trueEpoch = Math.floor(state[Int]("currentSlice").toDouble / numSlice).toInt + 1
        val newEndWhen = Trigger.or(endWhen, Trigger.maxEpoch(trueEpoch))
        this.setEndWhen(newEndWhen)
        if (checkPointTrigger.isDefined && checkpointDir.isDefined) {
          // we should setCheckpoint every time before we call optimize(),
          // as BigDL will overwrite checkpointPath to its subfolder.
          this.setCheckpoint(checkpointDir.get, checkPointTrigger.get)
        }
        state("currentSlice") = state[Int]("currentSlice") + 1
        this.train()
        InternalOptimizerUtil.endEpoch(this)
        // (neval - 1) is true iteration
        state("epoch") = Math.floor(state[Int]("currentSlice").toDouble / numSlice).toInt + 1
      }
    } else {
      this.train()
    }
    this
  }

  override def evaluate(
        validationSet: FeatureSet[MiniBatch[T]],
        validationMethod: Array[ValidationMethod[T]]
      ): Map[ValidationMethod[T], ValidationResult] = {
    val validateRDD = validationSet.toDistributed().data(train = false)
    val sc = validateRDD.sparkContext

    val coresPerNode = EngineRef.getCoreNumber()
    val _subModelNumber = EngineRef.getEngineType() match {
      case MklBlas => if (_model.isPyTorch()) {
        1
      } else {
        coresPerNode
      }
      case MklDnn => 1
      case _ =>
        Log4Error.invalidInputError(false,
          s"got unsupported engine type ${EngineRef.getEngineType()}",
        "only expect MklBlas, MklDnn")
        1
    }

    val models = if (null != cachedModels) {
      val bcVMethods = cachedModels.sparkContext.broadcast(validationMethod)
      cachedModels.map{cache =>
        CacheV1[T](
          cache.localModels,
          cache.modelWeights,
          cache.modelGradients,
          cache.localCriterions,
          cache.localStates,
          cache.moduleTimeList,
          Array.tabulate(_subModelNumber)(_ =>
            Some(bcVMethods.value.map(_.clone()))),
          cache.optimMethods,
          cache.parameterSynchronizer
        )
      }
    } else {
      val bcVMethods = validateRDD.sparkContext.broadcast(validationMethod)
      val bcModel = ModelBroadcast[T]().broadcast(sc, _model)
      validateRDD.mapPartitions{_ =>
        Iterator.single(CacheV1[T](
          Array.tabulate(_subModelNumber)(_ => bcModel.value()),
          null,
          null,
          null,
          null,
          null,
          Array.tabulate(_subModelNumber) { _ =>
            Some(bcVMethods.value.map(_.clone()))},
          null,
          null
        ))
      }
    }

    // get current iteration from optimMethod
    val step = if (null != optimMethods && optimMethods.size != 0) {
      val state = InternalOptimizerUtil.getStateFromOptiMethod(
        optimMethods.values.head)
      state.getOrElse[Int]("neval", -1)
    } else {
      -1
    }

    InternalDistriOptimizer.validate(
      validationSet,
      validationMethod,
      models,
      step,
      validationSummary
    )
  }
}

private[bigdl] class InternalDistriOptimizerV2[T: ClassTag] (
    _model: Module[T],
    _dataset: DistributedDataSet[MiniBatch[T]],
    _criterion: Criterion[T])
  (implicit ev: TensorNumeric[T]) extends DistriOptimizerV2[T](_model, _dataset, _criterion)
  with AbstractEstimator[T]{
  import InternalDistriOptimizerV2._
  protected var checkpointDir: Option[String] = None
  protected var numSlice: Int = 1
  protected var cachedModels: RDD[CacheV2[T]] = null
  protected var modelBroadcast: ModelBroadcast[T] = null
  protected var parameterSplits: Map[String, (Int, Int)] = null
  protected var allReduceParameter: AllReduceParameter[T] = null

  override def close(): Unit = {
    if (cachedModels != null) {
      InternalOptimizerUtil.clearStateV2(cachedModels)
      if (modelBroadcast != null) {
        InternalOptimizerUtil.releaseBroadcast(modelBroadcast.uuid())
        modelBroadcast = null
      }
      unpersistCachedModel(cachedModels)
      cachedModels = null
    }
  }


  def setNumOfSlice(numOfSlice: Int): this.type = {
    Log4Error.invalidInputError(numOfSlice >= 0, s"excepted numOfSlice >= 0," +
      s" but got $numOfSlice")
    this.numSlice = numOfSlice
    this
  }

  def getNumOfSlice(): Int = {
    this.numSlice
  }

  def setCheckpointDir(path: Option[String]): this.type = {
    if (path.isDefined) {
      val pathAndTime = path.get + "/" +
        new SimpleDateFormat("yyyy-MM-dd_HH-mm-ss")
          .format(Calendar.getInstance().getTime())
      checkpointDir = Some(pathAndTime)
      logger.info(s"Saving summaries to ${pathAndTime + "/summary"}")
      val trainSummary = TrainSummary(pathAndTime, "summary")
      val valSummary = ValidationSummary(pathAndTime, "summary")
      this.setTrainSummary(trainSummary)
      this.setValidationSummary(valSummary)
    }
    this
  }

  def setTrainData(trainingDataSet: DataSet[MiniBatch[T]]): this.type = {
    this.dataset = trainingDataSet.toDistributed()
    InternalOptimizerUtil.endEpochV2(this)
    this
  }


  override def train(
        trainSet: FeatureSet[MiniBatch[T]],
        criterion: Criterion[T],
        endTrigger: Option[Trigger] = None,
        checkPointTrigger: Option[Trigger] = None,
        validationSet: FeatureSet[MiniBatch[T]] = null,
        validationMethod: Array[ValidationMethod[T]] = null): this.type = {
    this.dataset = trainSet.toDataSet()
    val endWhen = if (endTrigger.isDefined) {
      endTrigger.get
    } else {
      Trigger.maxIteration(Int.MaxValue)
    }
    this.setEndWhen(endWhen)
    if (checkPointTrigger.isDefined && checkpointDir.isDefined) {
      // we should setCheckpoint every time before we call optimize(),
      // as BigDL will overwrite checkpointPath to its subfolder.
      val logPath = new Path(checkpointDir.get + "/models")
      val fs = logPath.getFileSystem(new Configuration(false))
      fs.mkdirs(logPath)
      logger.info(s"Saving checkpoints to ${logPath.toUri.toString}")
      this.setCheckpoint(logPath.toUri.toString(), checkPointTrigger.get)
    }
    if (checkPointTrigger.isDefined && validationMethod != null && validationSet != null) {
      val validationTrigger = SerializationUtils.clone(checkPointTrigger.get)
      this.setValidation(validationTrigger, validationSet.toDataSet(), validationMethod)
    }
    if (numSlice != 1) {
      val state = InternalOptimizerUtil.getStateFromOptiMethod(
        optimMethods.values.head)
      if (checkPointTrigger.isDefined) {
        if (checkPointTrigger.get.isInstanceOf[ZooTrigger]) {
          checkPointTrigger.get.asInstanceOf[ZooTrigger].setZooState(state)
        } else {
          Log4Error.invalidInputError(false,
            s"Excepted com.intel.analytics.bigdl.dllib.common.ZooTrigger." +
            s" Please change your trigger to an instance of ZooTrigger.")
        }
      }
      if (!state.contains("numSlice")) {
        state("numSlice") = numSlice
        state("currentSlice") = 0
      }
      if (!state.contains("Loss")) {
        state.update("Loss", Float.PositiveInfinity)
      }
      if (!state.contains("score")) {
        state.update("score", 0f)
      }

      while(!endWhen(state)) {
        val trueEpoch = Math.floor(state[Int]("currentSlice").toDouble / numSlice).toInt + 1
        val newEndWhen = Trigger.or(endWhen, Trigger.maxEpoch(trueEpoch))
        this.setEndWhen(newEndWhen)
        if (checkPointTrigger.isDefined && checkpointDir.isDefined) {
          // we should setCheckpoint every time before we call optimize(),
          // as BigDL will overwrite checkpointPath to its subfolder.
          this.setCheckpoint(checkpointDir.get, checkPointTrigger.get)
        }
        state("currentSlice") = state[Int]("currentSlice") + 1
        this.optimize()
        InternalOptimizerUtil.endEpochV2(this)
        // (neval - 1) is true iteration
        state("epoch") = Math.floor(state[Int]("currentSlice").toDouble / numSlice).toInt + 1
      }
    } else {
      this.optimize()
    }
    this
  }

  override def evaluate(
        validationSet: FeatureSet[MiniBatch[T]],
        validationMethod: Array[ValidationMethod[T]]
      ): Map[ValidationMethod[T], ValidationResult] = {
    val validateRDD = validationSet.toDistributed().data(train = false)

    val models = this.cachedModels

    // get current iteration from optimMethod
    val step = if (null != optimMethods && optimMethods.size != 0) {
      val state = InternalOptimizerUtil.getStateFromOptiMethod(
        optimMethods.values.head)
      state.getOrElse[Int]("neval", -1)
    } else {
      -1
    }

    InternalDistriOptimizerV2.validate(
      validationSet,
      validationMethod,
      models,
      step,
      validationSummary
    )
  }
}

object InternalDistriOptimizer {
  val logger = LogManager.getLogger(this.getClass)

  protected def validate[T](validationFeatureSet: FeatureSet[MiniBatch[T]],
                            validationMethods: Array[ValidationMethod[T]],
                            models: RDD[CacheV1[T]],
                            step: Int,
                            validationSummary: Option[ValidationSummary]
                           ): Map[ValidationMethod[T], ValidationResult] = {
    val vMethods = validationMethods
    val validateRDD = validationFeatureSet.toDistributed().data(train = false)

    // TODO: evaluate local
    val results = ZippedPartitionsWithLocalityRDD(models, validateRDD)(
      (modelIter, dataIter) => {
        val cached = modelIter.next()
        val workingModels = cached.localModels
        val localVMethods = cached.localMethods

        workingModels.foreach(_.evaluate())
        val _subModelNumber = workingModels.length
        dataIter.map(batch => {
          val stackSize = batch.size() / _subModelNumber
          val extraSize = batch.size() % _subModelNumber
          val parallelism = if (stackSize == 0) extraSize else _subModelNumber
          (0 until parallelism).toParArray.map { b =>
            val offset = b * stackSize + math.min(b, extraSize) + 1
            val length = stackSize + (if (b < extraSize) 1 else 0)
            val miniBatch = batch.slice(offset, length)
            val input = miniBatch.getInput()
            val target = miniBatch.getTarget()
            val output = workingModels(b).forward(input)
            val validatMethods = localVMethods(b).get
            validatMethods.map(validation => {
              validation(output, target)
            })
          }.reduce((left, right) => {
            left.zip(right).map { case (l, r) =>
              l + r
            }
          })
        })
      }).reduce((left, right) => {
        left.zip(right).map { case (l, r) =>
          l + r
        }
      }).zip(vMethods)
    results.foreach(r => {
      // TODO:
      DistriOptimizer.logger.info(s"${r._2} is ${r._1}")
    })
    if (validationSummary.isDefined && step > 0) {
      results.foreach { r =>
        val result = r._1.result
        validationSummary.get.addScalar(r._2.toString(), result._1,
          step - 1
        )
      }
    }
    results.map(a => (a._2, a._1)).toMap
  }

  protected def getLatestFile(path: String, fileName: String): String = {
    val fl = new java.io.File(path)
    val files = fl.listFiles(new FilenameFilter {
      override def accept(dir: File, name: String): Boolean = {
        name.startsWith(fileName)
      }
    })

    var lastMod = Long.MinValue
    var choice: String = null
    files.map {file =>
      if (file.lastModified() > lastMod) {
        choice = file.getPath;
        lastMod = file.lastModified();
      }
    }
    return choice;
  }

  def unpersistCachedModel[T: ClassTag](
      models: RDD[DistriOptimizer.CacheV1[T]] ): Unit = {
    models.mapPartitions { iter =>
      iter.foreach { arrayModels =>
        arrayModels.localModels.foreach(_.release())
      }
      iter
    }.count()
    models.unpersist()
  }

  def getModel[T: ClassTag](models: RDD[CacheV1[T]],
                            parameters: AllReduceParameter[T],
                            trainingModel: Module[T])(implicit ev: TensorNumeric[T])
  : Module[T] = {

    if (trainingModel.isTensorFlow()) {

      // We have a special treatment here for TFTraingingHelperV2, which currently is the
      // only class that isTensorFlow() evaluates to true.
      // TFTrainingHelperV2 uses AllReduceParameter to sync gradient, not weights, so we cannot
      // get weight partitions from it. We need to get the weights directly from model.
      // The different code section is commented below.
      val partitionNum = models.partitions.length
      models.mapPartitions(iter => {
        iter.next().localModels.head.beforeGetModel()
        Iterator.single(1)
      }).reduce(_ + _)

      val extraParamLength = models.map(_.localModels.head.getExtraParameter().length).first()
      val extraState = new Array[Tensor[T]](extraParamLength)
      (0 until extraParamLength).foreach(i =>
        extraState(i) = models.map(_.localModels.head.getExtraParameter()(i)).first()
      )
      trainingModel.setExtraParameter(extraState)

      // make sure gradient is as the same length as weight
      val parameterArray = trainingModel.parameters()
      (0 until parameterArray._2.length).foreach(i =>
        parameterArray._2(i).resizeAs(parameterArray._1(i))
      )

      val (parameter, gradientParameter) =
        InternalOptimizerUtil.getParametersFromModel(trainingModel)

      val (weights, gradients) = models.mapPartitions(iter => {
        val cached = iter.next()
        val curPartitionId = TaskContext.getPartitionId()
        // different code section from regular getModel
        // section start
        val (offset, size) =
          InternalOptimizerUtil.getLocalPartitionRangeFromParameters(parameters)
        val weightTensor = Tensor[T](size)
        weightTensor.copy(cached.modelWeights.head.narrow(1, offset, size))
        Iterator.single((Map(curPartitionId -> weightTensor),
          Map(curPartitionId -> parameters.gradientPartition)))
        // section end
      }).reduce((a, b) => (a._1 ++ b._1, a._2 ++ b._2))

      val taskSize = parameters.size / partitionNum
      Log4Error.invalidOperationError(taskSize != 0,
        "parameter length should not less than partition number")
      val extraSize = parameters.size % partitionNum

      (0 until partitionNum).map(pid => {
        val start = parameters.paramOffset + pid * taskSize + math.min(pid, extraSize)
        val length = taskSize + (if (pid < extraSize) 1 else 0)
        parameter.narrow(1, start, length).copy(weights(pid))
        gradientParameter.narrow(1, start, length).copy(gradients(pid))
      })
    } else {
      InternalOptimizerUtil.getModel(models, parameters, trainingModel)
    }
    trainingModel
  }
}

object InternalDistriOptimizerV2 {
  val logger = LogManager.getLogger(this.getClass)

  protected def validate[T](validationFeatureSet: FeatureSet[MiniBatch[T]],
                            validationMethods: Array[ValidationMethod[T]],
                            models: RDD[CacheV2[T]],
                            step: Int,
                            validationSummary: Option[ValidationSummary]
                           ): Map[ValidationMethod[T], ValidationResult] = {
    val vMethods = validationMethods
    val validateRDD = validationFeatureSet.toDistributed().data(train = false)

    // TODO: evaluate local
    val results = ZippedPartitionsWithLocalityRDD(models, validateRDD)(
      (modelIter, dataIter) => {
        val cached = modelIter.next()
        val workingModels = cached.localModels
        val localVMethods = cached.localMethods

        workingModels.foreach(_.evaluate())
        val _subModelNumber = workingModels.length
        dataIter.map(batch => {
          val stackSize = batch.size() / _subModelNumber
          val extraSize = batch.size() % _subModelNumber
          val parallelism = if (stackSize == 0) extraSize else _subModelNumber
          (0 until parallelism).toParArray.map { b =>
            val offset = b * stackSize + math.min(b, extraSize) + 1
            val length = stackSize + (if (b < extraSize) 1 else 0)
            val miniBatch = batch.slice(offset, length)
            val input = miniBatch.getInput()
            val target = miniBatch.getTarget()
            val output = workingModels(b).forward(input)
            val validatMethods = localVMethods(b).get
            validatMethods.map(validation => {
              validation(output, target)
            })
          }.reduce((left, right) => {
            left.zip(right).map { case (l, r) =>
              l + r
            }
          })
        })
      }).reduce((left, right) => {
        left.zip(right).map { case (l, r) =>
          l + r
        }
      }).zip(vMethods)
    results.foreach(r => {
      // TODO:
      DistriOptimizerV2.logger.info(s"${r._2} is ${r._1}")
    })
    if (validationSummary.isDefined && step > 0) {
      results.foreach { r =>
        val result = r._1.result
        validationSummary.get.addScalar(r._2.toString(), result._1,
          step - 1
        )
      }
    }
    results.map(a => (a._2, a._1)).toMap
  }

  def unpersistCachedModel[T: ClassTag](
      models: RDD[CacheV2[T]] ): Unit = {
      models.mapPartitions { iter =>
      iter.foreach { arrayModels =>
        arrayModels.localModels.foreach(_.release())
      }
      iter
    }.count()
    models.unpersist()
  }
}

object Models {
  def loadModel[T: ClassTag](path: String)(implicit ev: TensorNumeric[T]): KerasNet[T] = {
    val model = Net.load[T](path)
    return model
  }
}

object Model {
  /**
   * Build a multiple-input, multiple-output graph container.
   * @param input Array of input nodes.
   * @param output Array of output nodes.
   * @return A graph container.
   */
  def apply[T: ClassTag](
    input : Array[ModuleNode[T]],
    output : Array[ModuleNode[T]])(implicit ev: TensorNumeric[T]) : keras.Model[T] = {
    keras.Model[T](input, output)
  }

  /**
   * Build a single-input, multiple-output graph container
   * @param input The input node.
   * @param output Array of output nodes.
   * @return A graph container.
   */
  def apply[T: ClassTag](input : ModuleNode[T], output : Array[ModuleNode[T]])
    (implicit ev: TensorNumeric[T]) : keras.Model[T] = {
    keras.Model[T](Array(input), output)
  }

  /**
   * Build a multiple-input, single-output graph container.
   * @param input Array of input nodes.
   * @param output The output node.
   * @return A graph container.
   */
  def apply[T: ClassTag](input : Array[ModuleNode[T]], output : ModuleNode[T])
    (implicit ev: TensorNumeric[T]) : keras.Model[T] = {
    keras.Model[T](input, Array(output))
  }

  /**
   * Build a single-input, single-output graph container
   * @param input The input node.
   * @param output The output node.
   * @return A graph container.
   */
  def apply[T: ClassTag](input : ModuleNode[T], output : ModuleNode[T])
    (implicit ev: TensorNumeric[T]) : keras.Model[T] = {
    keras.Model[T](Array(input), Array(output))
  }

  /* ------------------------ factory methods for variables--------------------- */
  /**
   * Build a multiple-input, multiple-output graph container.
   * @param input Array of input variables.
   * @param output Array of output variables.
   * @return A graph container.
   */
  def apply[T: ClassTag](
    input : Array[Variable[T]],
    output : Array[Variable[T]])(implicit ev: TensorNumeric[T]) : keras.Model[T] = {
    keras.Model[T](input.map(_.node), output.map(_.node))
  }

  /**
   * Build a single-input, multiple-output graph container
   * @param input The input variable.
   * @param output Array of output variables.
   * @return A graph container.
   */
  def apply[T: ClassTag](input : Variable[T], output : Array[Variable[T]])
    (implicit ev: TensorNumeric[T]) : keras.Model[T] = {
    keras.Model[T](Array(input.node), output.map(_.node))
  }

  /**
   * Build a multiple-input, single-output graph container.
   * @param input Array of input variables.
   * @param output The output variables.
   * @return A graph container.
   */
  def apply[T: ClassTag](input : Array[Variable[T]], output : Variable[T])
    (implicit ev: TensorNumeric[T]) : keras.Model[T] = {
    keras.Model[T](input.map(_.node), Array(output.node))
  }

  /**
   * Build a single-input, single-output graph container
   * @param input The input variable.
   * @param output The output variable.
   * @return A graph container.
   */
  def apply[T: ClassTag](input : Variable[T], output : Variable[T])
    (implicit ev: TensorNumeric[T]) : keras.Model[T] = {
    keras.Model[T](Array(input.node), Array(output.node))
  }
}

object Sequential {
  def apply[@specialized(Float, Double) T: ClassTag]()
    (implicit ev: TensorNumeric[T]) : keras.Sequential[T] = {
    keras.Sequential[T]()
  }
}<|MERGE_RESOLUTION|>--- conflicted
+++ resolved
@@ -786,12 +786,8 @@
    */
   def summary(
       lineLength: Int = 120,
-<<<<<<< HEAD
-      positions: Array[Double] = Array(.33, .55, .67, 1)): String
-=======
       positions: Array[Double] = Array(.33, .55, .67, 1),
       needPrint: Boolean = true): String
->>>>>>> f13ed440
 }
 
 object InternalOptimizer {
