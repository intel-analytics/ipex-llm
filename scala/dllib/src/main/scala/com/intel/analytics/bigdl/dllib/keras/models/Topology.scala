--- conflicted
+++ resolved
@@ -52,12 +52,9 @@
 import com.intel.analytics.bigdl.dllib.keras.layers.Input
 import com.intel.analytics.bigdl.dllib.keras.layers.utils._
 import com.intel.analytics.bigdl.dllib.net.NetUtils
-import com.intel.analytics.bigdl.dllib.estimator.{AbstractEstimator, ConstantClipping, GradientClipping, L2NormClipping}
-<<<<<<< HEAD
+import com.intel.analytics.bigdl.dllib.estimator.{AbstractEstimator, ConstantClipping,
+GradientClipping, L2NormClipping}
 import com.intel.analytics.bigdl.dllib.feature.common._
-=======
-import com.intel.analytics.bigdl.dllib.feature.common.{FeatureLabelPreprocessing, Preprocessing, ScalarToTensor, SeqToTensor}
->>>>>>> f36b59dd
 import com.intel.analytics.bigdl.dllib.nnframes.NNImageSchema
 import org.apache.commons.lang.exception.ExceptionUtils
 import org.apache.commons.lang3.SerializationUtils
@@ -69,10 +66,7 @@
 import org.apache.spark.sql.types.DataType
 import org.apache.spark.sql.{DataFrame, Row, SQLContext}
 import org.apache.spark.ml.VectorCompatibility
-<<<<<<< HEAD
-=======
 import org.apache.spark.ml.feature.VectorAssembler
->>>>>>> f36b59dd
 
 import scala.collection.JavaConverters._
 import scala.collection.mutable.ArrayBuffer
@@ -481,79 +475,54 @@
     this.fit(x, batchSize, nbEpoch, null)
   }
 
-<<<<<<< HEAD
-  private def getDataSet(
-      dataFrame: DataFrame,
-      batchSize: Int,
-      featureCol: String,
-      labelCol: String,
-      preprocessing: Preprocessing[(Any, Option[Any]), Sample[T]]): FeatureSet[MiniBatch[T]] = {
-
-    val featureColIndex = dataFrame.schema.fieldIndex(featureCol)
-    val featureType = dataFrame.schema(featureCol).dataType
-    val featureFunc = unwrapVectorAsNecessary(featureType)
-
-    val labelFunc: (Row) => Option[Any] = if (dataFrame.columns.contains(labelCol)) {
-      val lci = dataFrame.schema.fieldIndex(labelCol)
-      val labelFunc = unwrapVectorAsNecessary(dataFrame.schema(labelCol).dataType)
-=======
-  def unwrapVectorAsNecessary(colType: DataType): (Row, Int) => Any = {
-    // to support both ML Vector and MLlib Vector
-    if (colType.typeName.contains("vector")) {
-      (row: Row, index: Int) => getVectorSeq(row, colType, index)
-    } else {
-      (row: Row, index: Int) => row.get(index)
-    }
-  }
-
   private def getDataSet(
       dataFrame: DataFrame,
       batchSize: Int,
       featureCols: Array[String],
-      labelCol: String): FeatureSet[MiniBatch[T]] = {
+      labelCols: Array[String],
+      preprocessing: Preprocessing[(Any, Option[Any]), Sample[T]]): FeatureSet[MiniBatch[T]] = {
 
     val sp = FeatureLabelPreprocessing(SeqToTensor(), ScalarToTensor())
       .asInstanceOf[Preprocessing[(Any, Option[Any]), Sample[T]]]
 
+    val guid = java.util.UUID.randomUUID.toString
+    internalFeatureCol = "features" + guid
+    val internalLabelCol = "labels" + guid
     val df = if (featureCols.size > 1) {
       val assembler = new VectorAssembler()
         .setInputCols(featureCols)
-        .setOutputCol("features")
+        .setOutputCol(internalFeatureCol)
       assembler.transform(dataFrame)
     } else {
-      dataFrame.withColumnRenamed(featureCols.head, "features")
-    }
-
-    val featureCol = "features"
-    val featureColIndex = df.schema.fieldIndex(featureCol)
-    val featureType = df.schema(featureCol).dataType
+      dataFrame.withColumnRenamed(featureCols.head, internalFeatureCol)
+    }
+
+    val assembleDF = if (labelCols.size > 1) {
+      val assembler = new VectorAssembler()
+        .setInputCols(labelCols)
+        .setOutputCol(internalLabelCol)
+      assembler.transform(df)
+    } else {
+      df.withColumnRenamed(labelCols.head, internalLabelCol)
+    }
+
+    val featureColIndex = assembleDF.schema.fieldIndex(internalFeatureCol)
+    val featureType = assembleDF.schema(internalFeatureCol).dataType
     val featureFunc = unwrapVectorAsNecessary(featureType)
 
-    val labelFunc: (Row) => Option[Any] = if (df.columns.contains(labelCol)) {
-      val lci = df.schema.fieldIndex(labelCol)
-      val labelFunc = unwrapVectorAsNecessary(df.schema(labelCol).dataType)
->>>>>>> f36b59dd
+    val labelFunc: (Row) => Option[Any] = {
+      val lci = assembleDF.schema.fieldIndex(internalLabelCol)
+      val labelFunc = unwrapVectorAsNecessary(assembleDF.schema(internalLabelCol).dataType)
       (row: Row) => Some(labelFunc(row, lci))
-    } else {
-      (row: Row) => None
-    }
-
-<<<<<<< HEAD
-    val featureAndLabel = dataFrame.rdd.map { row =>
-=======
-    val featureAndLabel = df.rdd.map { row =>
->>>>>>> f36b59dd
+    }
+
+    val featureAndLabel = assembleDF.rdd.map { row =>
       val features = featureFunc(row, featureColIndex)
       val labels = labelFunc(row)
       (features, labels)
     }
 
-<<<<<<< HEAD
-    val initialDataSet = FeatureSet.rdd(featureAndLabel).transform(preprocessing)
-=======
     val initialDataSet = FeatureSet.rdd(featureAndLabel).transform(sp)
->>>>>>> f36b59dd
-
     initialDataSet.transform(SampleToMiniBatch[T](batchSize))
   }
 
@@ -561,52 +530,34 @@
       x: DataFrame,
       batchSize: Int,
       nbEpoch: Int,
-<<<<<<< HEAD
-      featureCol: String,
-      labelCol: String,
+      featureCols: Array[String],
+      labelCols: Array[String],
       valX: DataFrame)(implicit ev: TensorNumeric[T]): Unit = {
-    this.featureCol = featureCol
+    this.featureCols = featureCols
     val preprocessing =
       FeatureLabelPreprocessing(SeqToTensor(), ScalarToTensor())
         .asInstanceOf[Preprocessing[(Any, Option[Any]), Sample[T]]]
 
-    val trainingData = getDataSet(x, batchSize, featureCol, labelCol, preprocessing).toDataSet()
+    val trainingData = getDataSet(x, batchSize, featureCols, labelCols,
+      preprocessing).toDataSet()
     val valData = if (valX != null) {
-      getDataSet(valX, batchSize, featureCol, labelCol, preprocessing).toDataSet()
+      getDataSet(valX, batchSize, featureCols, labelCols, preprocessing).toDataSet()
     } else null
 
     this.fit(trainingData, nbEpoch, valData)
 
     predictTransformer = ToTuple() -> preprocessing
       .asInstanceOf[Preprocessing[(Any, Option[Any]), Sample[T]]].clonePreprocessing()
-=======
-      featureCols: Array[String],
-      labelCol: Array[String],
-      valX: DataFrame)(implicit ev: TensorNumeric[T]): Unit = {
-    require(labelCol.size == 1, "currently only suport set one column label")
-    val trainingData = getDataSet(x, batchSize, featureCols, labelCol.head).toDataSet()
-    val valData = if (valX != null) {
-      getDataSet(valX, batchSize, featureCols, labelCol.head).toDataSet()
-    } else null
-
-    this.fit(trainingData, nbEpoch, valData)
->>>>>>> f36b59dd
   }
 
   def fit(
       x: DataFrame,
       batchSize: Int,
       nbEpoch: Int,
-<<<<<<< HEAD
-      featureCol: String,
-      labelCol: String)(implicit ev: TensorNumeric[T]): Unit = {
-    this.featureCol = featureCol
-    this.fit(x, batchSize, nbEpoch, featureCol, labelCol, null)
-=======
       featureCols: Array[String],
-      labelCol: Array[String])(implicit ev: TensorNumeric[T]): Unit = {
-    this.fit(x, batchSize, nbEpoch, featureCols, labelCol, null)
->>>>>>> f36b59dd
+      labelCols: Array[String])(implicit ev: TensorNumeric[T]): Unit = {
+    this.featureCols = featureCols
+    this.fit(x, batchSize, nbEpoch, featureCols, labelCols, null)
   }
 
   /**
