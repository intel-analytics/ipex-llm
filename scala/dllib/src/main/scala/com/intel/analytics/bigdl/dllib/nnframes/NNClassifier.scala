--- conflicted
+++ resolved
@@ -321,400 +321,4 @@
   override def read: MLReader[NNClassifierModel[_]] = {
     new NNClassifierModel.NNClassifierModelReader
   }
-<<<<<<< HEAD
-=======
-}
-
-class XGBClassifier (val xgboostParams: Map[String, Any] = Map()) {
-  val sc = SparkContext.getOrCreate()
-  sc.getConf.set("spark.task.cpus", Engine.coreNumber().toString)
-  private val model = new XGBoostClassifier(xgboostParams)
-  model.setNthread(Engine.coreNumber())
-  model.setNumWorkers(Engine.nodeNumber())
-  model.setMaxBins(256)
-
-  def setFeaturesCol(featuresColName: String): this.type = {
-    model.setFeaturesCol(featuresColName)
-    this
-  }
-
-  def fit(df: DataFrame): XGBClassifierModel = {
-    df.repartition(Engine.nodeNumber())
-    val xgbmodel = model.fit(df)
-    new XGBClassifierModel(xgbmodel)
-  }
-
-  def setNthread(value: Int): this.type = {
-    model.setNthread(value)
-    this
-  }
-
-  def setNumRound(value: Int): this.type = {
-    model.setNumRound(value)
-    this
-  }
-
-  def setNumWorkers(value: Int): this.type = {
-    model.setNumWorkers(value)
-    this
-  }
-
-  def setEta(value: Double): this.type = {
-    model.setEta(value)
-    this
-  }
-
-  def setGamma(value: Int): this.type = {
-    model.setGamma(value)
-    this
-  }
-
-  def setMaxDepth(value: Int): this.type = {
-    model.setMaxDepth(value)
-    this
-  }
-
-  def setMissing(value: Float): this.type = {
-    model.setMissing(value)
-    this
-  }
-
-  def setLabelCol(labelColName: String): this.type = {
-    model.setLabelCol(labelColName)
-    this
-  }
-  def setTreeMethod(value: String): this.type = {
-    model.setTreeMethod(value)
-    this
-  }
-
-  def setObjective(value: String): this.type = {
-    model.setObjective(value)
-    this
-  }
-
-  def setNumClass(value: Int): this.type = {
-    model.setNumClass(value)
-    this
-  }
-
-  def setTimeoutRequestWorkers(value: Long): this.type = {
-    model.setTimeoutRequestWorkers(value)
-    this
-  }
-}
-/**
- * [[XGBClassifierModel]] is a trained XGBoost classification model.
- * The prediction column will have the prediction results.
- *
- * @param model trained XGBoostClassificationModel to use in prediction.
- */
-class XGBClassifierModel private[bigdl](
-   val model: XGBoostClassificationModel) {
-  private var featuresCols: String = null
-  private var predictionCol: String = null
-
-  def setFeaturesCol(featuresColName: String): this.type = {
-    featuresCols = featuresColName
-    this
-  }
-
-  def setPredictionCol(value: String): this.type = {
-    predictionCol = value
-    this
-  }
-
-  def setInferBatchSize(value: Int): this.type = {
-    model.setInferBatchSize(value)
-    this
-  }
-
-  def transform(dataset: DataFrame): DataFrame = {
-    Log4Error.invalidInputError(featuresCols!=None, "Please set feature columns before transform")
-        model.setFeaturesCol(featuresCols)
-    var output = model.transform(dataset)
-    if(predictionCol != null) {
-      output = output.withColumnRenamed("prediction", predictionCol)
-    }
-    output
-  }
-
-  def save(path: String): Unit = {
-    model.write.overwrite().save(path)
-  }
-
-}
-
-object XGBClassifierModel {
-  def load(path: String, numClass: Int): XGBClassifierModel = {
-    new XGBClassifierModel(XGBoostHelper.load(path, numClass))
-  }
-
-  def load(path: String): XGBClassifierModel = {
-    new XGBClassifierModel(XGBoostClassificationModel.load(path))
-  }
-
-}
-
-/**
- * [[XGBRegressor]] xgboost wrapper of XGBRegressor.
- */
-class XGBRegressor () {
-
-  private val model = new XGBoostRegressor()
-  model.setNthread(Engine.coreNumber())
-  model.setMaxBins(256)
-
-  def setLabelCol(labelColName : String) : this.type = {
-    model.setLabelCol(labelColName)
-    this
-  }
-
-  def setFeaturesCol(featuresColName: String): this.type = {
-    model.setFeaturesCol(featuresColName)
-    this
-  }
-
-  def fit(df: DataFrame): XGBRegressorModel = {
-    df.repartition(Engine.nodeNumber())
-    val xgbModel = model.fit(df)
-    new XGBRegressorModel(xgbModel)
-  }
-
-  def setNumRound(value: Int): this.type = {
-    model.setNumRound(value)
-    this
-  }
-
-  def setNumWorkers(value: Int): this.type = {
-    model.setNumWorkers(value)
-    this
-  }
-
-  def setNthread(value: Int): this.type = {
-    model.setNthread(value)
-    this
-  }
-
-  def setSilent(value: Int): this.type = {
-    model.setSilent(value)
-    this
-  }
-
-  def setMissing(value: Float): this.type = {
-    model.setMissing(value)
-    this
-  }
-
-  def setCheckpointPath(value: String): this.type = {
-    model.setCheckpointPath(value)
-    this
-  }
-
-  def setCheckpointInterval(value: Int): this.type = {
-    model.setCheckpointInterval(value)
-    this
-  }
-
-  def setSeed(value: Long): this.type = {
-    model.setSeed(value)
-    this
-  }
-
-  def setEta(value: Double): this.type = {
-    model.setEta(value)
-    this
-  }
-
-  def setGamma(value: Double): this.type = {
-    model.setGamma(value)
-    this
-  }
-
-  def setMaxDepth(value: Int): this.type = {
-    model.setMaxDepth(value)
-    this
-  }
-
-  def setMinChildWeight(value: Double): this.type = {
-    model.setMinChildWeight(value)
-    this
-  }
-
-  def setMaxDeltaStep(value: Double): this.type = {
-    model.setMaxDeltaStep(value)
-    this
-  }
-
-  def setColsampleBytree(value: Double): this.type = {
-    model.setColsampleBytree(value)
-    this
-  }
-
-  def setColsampleBylevel(value: Double): this.type = {
-    model.setColsampleBylevel(value)
-    this
-  }
-
-  def setLambda(value: Double): this.type = {
-    model.setLambda(value)
-    this
-  }
-
-  def setAlpha(value: Double): this.type = {
-    model.setAlpha(value)
-    this
-  }
-
-  def setTreeMethod(value: String): this.type = {
-    model.setTreeMethod(value)
-    this
-  }
-
-  def setGrowPolicy(value: String): this.type = {
-    model.setGrowPolicy(value)
-    this
-  }
-
-  def setMaxBins(value: Int): this.type = {
-    model.setMaxBins(value)
-    this
-  }
-
-  def setMaxLeaves(value: Int): this.type = {
-    model.setMaxLeaves(value)
-    this
-  }
-
-  def setSketchEps(value: Double): this.type = {
-    model.setSketchEps(value)
-    this
-  }
-
-  def setScalePosWeight(value: Double): this.type = {
-    model.setScalePosWeight(value)
-    this
-  }
-
-  def setSampleType(value: String): this.type = {
-    model.setSampleType(value)
-    this
-  }
-
-  def setNormalizeType(value: String): this.type = {
-    model.setNormalizeType(value)
-    this
-  }
-
-  def setRateDrop(value: Double): this.type = {
-    model.setRateDrop(value)
-    this
-  }
-
-  def setSkipDrop(value: Double): this.type = {
-    model.setSkipDrop(value)
-    this
-  }
-
-  def setLambdaBias(value: Double): this.type = {
-    model.setLambdaBias(value)
-    this
-  }
-
-  def setObjective(value: String): this.type = {
-    model.setObjective(value)
-    this
-  }
-
-  def setObjectiveType(value: String): this.type = {
-    model.setObjectiveType(value)
-    this
-  }
-
-  def setSubsample(value: Double): this.type = {
-    model.setSubsample(value)
-    this
-  }
-
-  def setBaseScore(value: Double): this.type = {
-    model.setBaseScore(value)
-    this
-  }
-
-  def setEvalMetric(value: String): this.type = {
-    model.setEvalMetric(value)
-    this
-  }
-
-  def setNumEarlyStoppingRounds(value: Int): this.type = {
-    model.setNumEarlyStoppingRounds(value)
-    this
-  }
-
-  def setMaximizeEvaluationMetrics(value: Boolean): this.type = {
-    model.setMaximizeEvaluationMetrics(value)
-    this
-  }
-}
-
-/**
- * [[XGBRegressorModel]] xgboost wrapper of XGBRegressorModel.
- */
-class XGBRegressorModel private[bigdl](val model: XGBoostRegressionModel) {
-  var predictionCol: String = null
-  var featuresCol: String = "features"
-  var featurearray: Array[String] = Array("features")
-  def setPredictionCol(value: String): this.type = {
-    predictionCol = value
-    this
-  }
-
-  def setInferBatchSize(value: Int): this.type = {
-    model.setInferBatchSize(value)
-    this
-  }
-
-  def setFeaturesCol(value: String): this.type = {
-    model.setFeaturesCol(value)
-    featuresCol = value
-    this
-  }
-
-  def transform(dataset: DataFrame): DataFrame = {
-    val featureVectorAssembler = new VectorAssembler()
-      .setInputCols(featurearray)
-      .setOutputCol("featureAssembledVector")
-    val assembledDF = featureVectorAssembler.transform(dataset)
-    import org.apache.spark.sql.functions.{col, udf}
-    import org.apache.spark.ml.linalg.Vector
-    val asDense = udf((v: Vector) => v.toDense)
-    val xgbInput = assembledDF.withColumn("DenseFeatures", asDense(col("featureAssembledVector")))
-    model.setFeaturesCol("DenseFeatures")
-    var output = model.transform(xgbInput).drop("DenseFeatures", "featureAssembledVector")
-    if(predictionCol != null) {
-      output = output.withColumnRenamed("prediction", predictionCol)
-    }
-    output
-  }
-
-  def save(path: String): Unit = {
-    model.write.overwrite().save(path)
-  }
-}
-
-object XGBRegressorModel {
-  /**
-   * Load pretrained Zoo XGBRegressorModel.
-   */
-  def load(path: String): XGBRegressorModel = {
-    new XGBRegressorModel(XGBoostRegressionModel.load(path))
-  }
-
-  /**
-   * Load pretrained xgboost XGBoostRegressionModel.
-   */
-  def loadFromXGB(path: String): XGBRegressorModel = {
-    new XGBRegressorModel(XGBoostHelper.load(path))
-  }
->>>>>>> 89a92f4a
 }