--- conflicted
+++ resolved
@@ -19,11 +19,8 @@
         pip install -i https://pypi.org/simple python/orca/src/dist/bigdl_orca*-py3-none-manylinux1_x86_64.whl
         pip uninstall -y intel-tensorflow
         pip uninstall -y tensorflow
-<<<<<<< HEAD
+
         pip install -i ${GONDOLIN_PIP_MIRROR} --trusted-host ${GONDOLIN_TRUSTED_HOST} -r python/requirements/orca/requirements_ray.txt
-        pip install -i ${GONDOLIN_PIP_MIRROR} --trusted-host ${GONDOLIN_TRUSTED_HOST} sklearn
-=======
->>>>>>> bc6cf6dc
         pip install -i ${GONDOLIN_PIP_MIRROR} --trusted-host ${GONDOLIN_TRUSTED_HOST} pandas
         pip install -i ${GONDOLIN_PIP_MIRROR} --trusted-host ${GONDOLIN_TRUSTED_HOST} jep==3.9.0
         pip install -i ${GONDOLIN_PIP_MIRROR} --trusted-host ${GONDOLIN_TRUSTED_HOST} cloudpickle
