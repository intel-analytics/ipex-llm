name: "BigDL-LLM convert tests"
description: "BigDL-LLM convert test, including downloading original models"

runs:
  using: "composite"
  steps:
    - name: Download original models (LLaMA)
      shell: bash
      run: |
        if [ ! -d $LLAMA_ORIGIN_PATH ]; then
          echo "Directory $LLAMA_ORIGIN_PATH not found. Downloading from FTP server..."
          wget -r -nH --no-verbose --cut-dirs=1 $LLM_FTP_URL/llm/llama-7b-hf -P $ORIGIN_DIR
        fi

    - name: Download original models (GPT-NeoX)
      shell: bash
      run: |
        if [ ! -d $GPTNEOX_ORIGIN_PATH ]; then
          echo "Directory $GPTNEOX_ORIGIN_PATH not found. Downloading from FTP server..."
          wget -r -nH --no-verbose --cut-dirs=1 $LLM_FTP_URL/llm/gptneox-7b-redpajama-bf16 -P $ORIGIN_DIR
        fi

    - name: Download original models (BLOOM)
      shell: bash
      run: |
        if [ ! -d $BLOOM_ORIGIN_PATH ]; then
          echo "Directory $BLOOM_ORIGIN_PATH not found. Downloading from FTP server..."
          wget -r -nH --no-verbose --cut-dirs=1 $LLM_FTP_URL/llm/bloomz-7b1 -P $ORIGIN_DIR
        fi

    - name: Download original models (StarCoder)
      shell: bash
      run: |
        if [ ! -d $STARCODER_ORIGIN_PATH ]; then
          echo "Directory $STARCODER_ORIGIN_PATH not found. Downloading from FTP server..."
          wget -r -nH --no-verbose --cut-dirs=1 $LLM_FTP_URL/llm/gpt_bigcode-santacoder -P $ORIGIN_DIR
        fi
<<<<<<< HEAD
        bash python/llm/test/run-llm-convert-tests.sh starcoder
        rm -rf $STARCODER_ORIGIN_PATH
    
    - name: Download original models & test convert (CHATGLM)
      shell: bash
      run: |
        if [ ! -d $CHATGLM_ORIGIN_PATH ]; then
          echo "Directory $CHATGLM_ORIGIN_PATH not found. Downloading from FTP server..."
          wget -r -nH --no-verbose --cut-dirs=1 $LLM_FTP_URL/llm/chatglm2-6b -P $ORIGIN_DIR
        fi
        bash python/llm/test/run-llm-convert-tests.sh chatglm
        rm -rf $CHATGLM_ORIGIN_PATH
=======

    - name: Convert test
      shell: bash
      run: |
        echo "Running the convert models tests..."
        python -m pytest -s python/llm/test/convert/test_convert_model.py
>>>>>>> f8cf27ea
<|MERGE_RESOLUTION|>--- conflicted
+++ resolved
@@ -35,7 +35,6 @@
           echo "Directory $STARCODER_ORIGIN_PATH not found. Downloading from FTP server..."
           wget -r -nH --no-verbose --cut-dirs=1 $LLM_FTP_URL/llm/gpt_bigcode-santacoder -P $ORIGIN_DIR
         fi
-<<<<<<< HEAD
         bash python/llm/test/run-llm-convert-tests.sh starcoder
         rm -rf $STARCODER_ORIGIN_PATH
     
@@ -48,11 +47,9 @@
         fi
         bash python/llm/test/run-llm-convert-tests.sh chatglm
         rm -rf $CHATGLM_ORIGIN_PATH
-=======
 
     - name: Convert test
       shell: bash
       run: |
         echo "Running the convert models tests..."
-        python -m pytest -s python/llm/test/convert/test_convert_model.py
->>>>>>> f8cf27ea
+        python -m pytest -s python/llm/test/convert/test_convert_model.py