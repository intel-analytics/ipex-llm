--- conflicted
+++ resolved
@@ -14,14 +14,8 @@
         mv linux-avx2/* python/llm/llm-binary/
         mv linux-avx512/* python/llm/llm-binary/
         mv windows-avx2/* python/llm/llm-binary/
-<<<<<<< HEAD
         mv windows-avx2-vnni/* python/llm/llm-binary/
-        rm -rf linux-avx2
-        rm -rf linux-avx512
-        rm -rf windows-avx2
-        rm -rf windows-avx2-vnni
-=======
         rm -rf linux-avx2 || true
         rm -rf linux-avx512 || true
         rm -rf windows-avx2 || true
->>>>>>> 95aa69ba
+        rm -rf windows-avx2-vnni || true