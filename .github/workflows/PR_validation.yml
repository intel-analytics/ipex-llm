name: PR Validation

# Cancel previous runs in the PR when you push new commits
concurrency:
  group: ${{ github.workflow }}-${{ github.event.pull_request.number || github.run_id }}
  cancel-in-progress: true

on:
<<<<<<< HEAD
  push:
    paths:
      - 'scala/pom.xml'
      - 'scala/friesian/**'
      - '.github/actions/friesian-scala-ut-action/action.yml'
      - 'scala/dllib/**'
      - '.github/actions/dllib-scala-ut-action/action.yml'
      - 'scala/ppml/**'
      - '.github/actions/ppml-scala-ut-action/action.yml'
      - 'python/orca/**'
      - '.github/actions/orca-ray-ctx-example-action/action.yml'
      - '.github/actions/orca/**'
      - 'python/ppml/**'
      - '.github/actions/ppml/**'
      - 'python/friesian/**'
      - '.github/actions/friesian/**'
      - '.github/workflows/PR_validation.yml'
      - '.github/actions/python-requirements/**'
=======
>>>>>>> efd81037
      
  pull_request:
    branches: [ main ]
    paths:
      - 'scala/pom.xml'
      - 'scala/friesian/**'
      - '.github/actions/friesian-scala-ut-action/action.yml'
      - 'scala/dllib/**'
      - '.github/actions/dllib-scala-ut-action/action.yml'
      - 'scala/ppml/**'
      - '.github/actions/ppml-scala-ut-action/action.yml'
      - 'python/orca/**'
      - '.github/actions/orca-ray-ctx-example-action/action.yml'
      - '.github/actions/orca/**'
      - 'python/ppml/**'
      - '.github/actions/ppml/**'
      - 'python/friesian/**'
      - '.github/actions/friesian/**'
      - '.github/workflows/PR_validation.yml'
      - '.github/actions/python-requirements/**'


permissions:
  contents: read
  packages: write

jobs:
  changes:
    name: Paths filter
    runs-on: [self-hosted, Gondolin, ubuntu-20.04-lts]
    outputs:
      friesian: ${{ steps.filter.outputs.friesian }}
      dllib: ${{ steps.filter.outputs.dllib }}
      orca: ${{ steps.filter.outputs.orca }}
      ppml: ${{ steps.filter.outputs.ppml }}
    steps:
      - uses: actions/checkout@v3
      - uses: dorny/paths-filter@v2
        id: filter
        with:
          filters: |
            friesian:
              - 'scala/pom.xml'
              - 'scala/friesian/**'
              - '.github/actions/friesian-scala-ut-action/action.yml'
              - 'python/friesian/**'
              - '.github/actions/friesian/**'
              - '.github/actions/python-requirements/**'
            dllib:
              - 'scala/pom.xml'
              - 'scala/dllib/**'
              - '.github/actions/dllib-scala-ut-action/action.yml'
              - '.github/actions/python-requirements/**'
            ppml:
              - 'scala/pom.xml'
              - 'scala/ppml/**'
              - '.github/actions/ppml-scala-ut-action/action.yml'
              - 'python/ppml/**'
              - '.github/actions/ppml/**'
              - '.github/actions/python-requirements/**'
            orca:
              - 'scala/pom.xml'
              - 'python/orca/**'
              - '.github/actions/orca-ray-ctx-example-action/action.yml'
              - '.github/actions/orca/**'
              - '.github/actions/python-requirements/**'
           
  Friesian-Scala-UT:
    needs: changes
    if: ${{ needs.changes.outputs.friesian == 'true' }}
    runs-on: [ self-hosted, ubuntu-20.04-lts, CLX, AVX512, Ettenmoors ]

    steps:
      - uses: actions/checkout@v3
      - name: Set up JDK8
        uses: ./.github/actions/jdk-setup-action
      - name: Set up maven
        uses: ./.github/actions/maven-setup-action
      - name: Run test
        uses: ./.github/actions/friesian-scala-ut-action

  Dllib-Scala-UT:
    needs: changes
    if: ${{ needs.changes.outputs.dllib == 'true' }}
    runs-on: [ self-hosted, Gondolin, ubuntu-20.04-lts ]

    steps:
      - uses: actions/checkout@v3
      - name: Set up JDK8
        uses: ./.github/actions/jdk-setup-action
      - name: Set up maven
        uses: ./.github/actions/maven-setup-action
      - name: Run test
        uses: ./.github/actions/dllib-scala-ut-action

  PPML-Scala-UT:
    needs: changes
    if: ${{ needs.changes.outputs.ppml == 'true' }}
    runs-on: [ self-hosted, Gondolin, ubuntu-20.04-lts ]

    steps:
      - uses: actions/checkout@v3
      - name: Set up JDK8
        uses: ./.github/actions/jdk-setup-action
      - name: Set up maven
        uses: ./.github/actions/maven-setup-action
      - name: Run test
        uses: ./.github/actions/ppml-scala-ut-action

  Orca-Ray-Ctx-Example:
    needs: changes
    if: ${{ needs.changes.outputs.orca == 'true' }}
    runs-on: [self-hosted, Gondolin-resources, ubuntu-20.04-lts]

    steps:
    - uses: actions/checkout@v3
    - name: Set up JDK8
      uses: ./.github/actions/jdk-setup-action
    - name: Set up maven
      uses: ./.github/actions/maven-setup-action
    - name: Run test
      uses: ./.github/actions/orca-ray-ctx-example-action

  Orca-Python-ExampleTest-Py37-Spark3:
    needs: changes
    if: ${{ needs.changes.outputs.orca == 'true' }}
    runs-on: [self-hosted, Gondolin, ubuntu-20.04-lts]

    steps:
    - uses: actions/checkout@v3
    - name: Set up JDK8
      uses: ./.github/actions/jdk-setup-action
    - name: Set up maven
      uses: ./.github/actions/maven-setup-action
    - name: Setup env
      uses: ./.github/actions/orca/setup-env/setup-orca-python-py37-spark3
    - name: Run Test
      uses: ./.github/actions/orca/orca-python-exampletest-action/pr-test
    - name: Remove Env
      if: ${{ always() }}
      uses: ./.github/actions/remove-env

  Orca-Python-ExampleTest-Ray-Py37-Spark3:
    needs: changes
    if: ${{ needs.changes.outputs.orca == 'true' }}
    runs-on: [self-hosted, Gondolin, ubuntu-20.04-lts]

    steps:
    - uses: actions/checkout@v3
    - name: Set up JDK8
      uses: ./.github/actions/jdk-setup-action
    - name: Set up maven
      uses: ./.github/actions/maven-setup-action
    - name: Setup env
      uses: ./.github/actions/orca/setup-env/setup-orca-python-py37-spark3
    - name: Run Test
      uses: ./.github/actions/orca/orca-python-exampletest-ray-action/pr-test
    - name: Remove Env
      if: ${{ always() }}
      uses: ./.github/actions/remove-env

  Orca-Python-ExampleTest-Horovod-Pytorch-Py37-Spark3:
    needs: changes
    if: ${{ needs.changes.outputs.orca == 'true' }}
    runs-on: [self-hosted, Gondolin, ubuntu-20.04-lts]

    steps:
    - uses: actions/checkout@v3
    - name: Set up JDK8
      uses: ./.github/actions/jdk-setup-action
    - name: Set up maven
      uses: ./.github/actions/maven-setup-action 
    - name: Setup env
      uses: ./.github/actions/orca/setup-env/setup-orca-horovod-pytorch-py37
    - name: Run Test
      uses: ./.github/actions/orca/orca-python-exampletest-horovod-pytorch-py37-spark3-action/pr-test
    - name: Remove Env
      if: ${{ always() }}
      uses: ./.github/actions/remove-env

  Orca-Python-ExampleTest-Horovod-Tf-Py37-Spark3:
    needs: changes
    if: ${{ needs.changes.outputs.orca == 'true' }}
    runs-on: [self-hosted, Gondolin, ubuntu-20.04-lts]

    steps:
    - uses: actions/checkout@v3
    - name: Set up JDK8
      uses: ./.github/actions/jdk-setup-action
    - name: Set up maven
      uses: ./.github/actions/maven-setup-action 
    - name: Setup env
      uses: ./.github/actions/orca/setup-env/setup-horovod-tf2-py37
    - name: Run Test
      uses: ./.github/actions/orca/orca-python-exampletest-horovod-tf2-py37-spark3-action/pr-test
    - name: Remove Env
      if: ${{ always() }}
      uses: ./.github/actions/remove-env

  Orca-Jep-ExampleTest-Py37-Spark2:
    needs: changes
    if: ${{ needs.changes.outputs.orca == 'true' }}
    runs-on: [self-hosted, Gondolin, ubuntu-20.04-lts]

    steps:
    - uses: actions/checkout@v3
    - name: Set up JDK8
      uses: ./.github/actions/jdk-setup-action
    - name: Set up maven
      uses: ./.github/actions/maven-setup-action
    - name: Setup env
      uses: ./.github/actions/orca/setup-env/setup-jep-exampletest-py37
    - name: Run Test
      uses: ./.github/actions/orca/orca-jep-exampletest-action/pr-test
    - name: Remove Env
      if: ${{ always() }}
      uses: ./.github/actions/remove-env
  
  Orca-Python-Py37-Spark3:
    needs: changes
    if: ${{ needs.changes.outputs.orca == 'true' }}
    runs-on: [self-hosted, Gondolin, ubuntu-20.04-lts]

    steps:
    - uses: actions/checkout@v3
    - name: Set up JDK8
      uses: ./.github/actions/jdk-setup-action
    - name: Set up maven
      uses: ./.github/actions/maven-setup-action
    - name: Setup env
      uses: ./.github/actions/orca/setup-env/setup-orca-python-py37-spark3
    - name: Run Test
      uses: ./.github/actions/orca/orca-python-py37-spark3-action/pr-test
    - name: Remove Env
      if: ${{ always() }}
      uses: ./.github/actions/remove-env
  
  Orca-Python-Ray-Py37-Spark3:
    needs: changes
    if: ${{ needs.changes.outputs.orca == 'true' }}
    runs-on: [self-hosted, Gondolin, ubuntu-20.04-lts]

    steps:
    - uses: actions/checkout@v3
    - name: Set up JDK8
      uses: ./.github/actions/jdk-setup-action
    - name: Set up maven
      uses: ./.github/actions/maven-setup-action
    - name: Setup env
      uses: ./.github/actions/orca/setup-env/setup-orca-python-py37-spark3
    - name: Run Test
      uses: ./.github/actions/orca/orca-python-ray-py37-spark3-action/pr-test
    - name: Remove Env
      if: ${{ always() }}
      uses: ./.github/actions/remove-env

  Orca-Python-Horovod-Tf2-Py37-Spark3:
    needs: changes
    if: ${{ needs.changes.outputs.orca == 'true' }}
    runs-on: [self-hosted, Gondolin, ubuntu-20.04-lts]

    steps:
    - uses: actions/checkout@v3
    - name: Set up JDK8
      uses: ./.github/actions/jdk-setup-action
    - name: Set up maven
      uses: ./.github/actions/maven-setup-action 
    - name: Setup env
      uses: ./.github/actions/orca/setup-env/setup-horovod-tf2-py37
    - name: Run Test
      uses: ./.github/actions/orca/orca-python-horovod-tf2-py37-spark3-action/pr-test
    - name: Remove Env
      if: ${{ always() }}
      uses: ./.github/actions/remove-env

  Orca-Python-Horovod-Pytorch-Py37-Spark3:
    needs: changes
    if: ${{ needs.changes.outputs.orca == 'true' }}
    runs-on: [self-hosted, Gondolin, ubuntu-20.04-lts]

    steps:
    - uses: actions/checkout@v3
    - name: Set up JDK8
      uses: ./.github/actions/jdk-setup-action
    - name: Set up maven
      uses: ./.github/actions/maven-setup-action 
    - name: Setup env
      uses: ./.github/actions/orca/setup-env/setup-orca-horovod-pytorch-py37
    - name: Run Test
      uses: ./.github/actions/orca/orca-python-horovod-pytorch-py37-spark3-action/pr-test
    - name: Remove Env
      if: ${{ always() }}
      uses: ./.github/actions/remove-env

  Orca-Jep-Python-Py37-Spark2:
    needs: changes
    if: ${{ needs.changes.outputs.orca == 'true' }}
    runs-on: [self-hosted, Gondolin, ubuntu-20.04-lts]

    steps:
    - uses: actions/checkout@v3
    - name: Set up JDK8
      uses: ./.github/actions/jdk-setup-action
    - name: Set up maven
      uses: ./.github/actions/maven-setup-action
    - name: Setup env
      uses: ./.github/actions/orca/setup-env/setup-jep-exampletest-py37
    - name: Run Test
      uses: ./.github/actions/orca/orca-jep-python-py37-spark2-action/pr-test
    - name: Remove Env
      if: ${{ always() }}
      uses: ./.github/actions/remove-env

  Orca-Python-Rayonspark-Tf2-Py37:
    needs: changes
    if: ${{ needs.changes.outputs.orca == 'true' }}
    runs-on: [self-hosted, Gondolin, ubuntu-20.04-lts]

    steps:
    - uses: actions/checkout@v3
    - name: Set up JDK8
      uses: ./.github/actions/jdk-setup-action
    - name: Set up maven
      uses: ./.github/actions/maven-setup-action 
    - name: Setup env
      uses: ./.github/actions/orca/setup-env/setup-rayonspark-tf2-py37
    - name: Run Test
      uses: ./.github/actions/orca/orca-rayonspark-tf2-action/pr-test
    - name: Remove Env
      if: ${{ always() }}
      uses: ./.github/actions/remove-env

  PPML-Python-UT-Spark3:
    needs: changes
    if: ${{ needs.changes.outputs.ppml == 'true' }}
    runs-on: [ self-hosted, Gondolin, ubuntu-20.04-lts ]

    steps:
    - uses: actions/checkout@v3
    - name: Set up JDK8
      uses: ./.github/actions/jdk-setup-action
    - name: Set up maven
      uses: ./.github/actions/maven-setup-action
    - name: Setup env
      uses: ./.github/actions/ppml/setup-env/setup-ppml-python-ut-spark3
    - name: Run Test
      uses: ./.github/actions/ppml/ppml-python-ut-spark3-action/pr-test
    - name: Remove Env
      if: ${{ always() }}
      uses: ./.github/actions/remove-env
  
  Friesian-Python-Py37-Spark3:
    needs: changes
    if: ${{ needs.changes.outputs.friesian == 'true' }}
    runs-on: [self-hosted, Gondolin, ubuntu-20.04-lts]

    steps:
    - uses: actions/checkout@v3
    - name: Set up JDK8
      uses: ./.github/actions/jdk-setup-action
    - name: Set up maven
      uses: ./.github/actions/maven-setup-action
    - name: Setup env
      uses: ./.github/actions/friesian/setup-env/setup-friesian-python-py37-spark3
    - name: Run Test
      uses: ./.github/actions/friesian/friesian-python-py37-spark3/
    - name: Remove Env
      if: ${{ always() }}
      uses: ./.github/actions/remove-env
    
  Friesian-Python-Py37-Spark3-Pip:
    needs: changes
    if: ${{ needs.changes.outputs.friesian == 'true' }}
    runs-on: [self-hosted, Gondolin, ubuntu-20.04-lts]

    steps:
    - uses: actions/checkout@v3
    - name: Set up JDK8
      uses: ./.github/actions/jdk-setup-action
    - name: Set up maven
      uses: ./.github/actions/maven-setup-action
    - name: Setup env
      uses: ./.github/actions/friesian/setup-env/setup-friesian-python-py37-spark3
    - name: Run Test
      uses: ./.github/actions/friesian/friesian-python-py37-spark3-pip/
    - name: Remove Env
      if: ${{ always() }}
      uses: ./.github/actions/remove-env

  Friesian-Python-ExampleTest-Feature-Tf1-Py37-Spark3:
    needs: changes
    if: ${{ needs.changes.outputs.friesian == 'true' }}
    runs-on: [self-hosted, Gondolin, ubuntu-20.04-lts]

    steps:
    - uses: actions/checkout@v3
    - name: Set up JDK8
      uses: ./.github/actions/jdk-setup-action
    - name: Set up maven
      uses: ./.github/actions/maven-setup-action
    - name: Setup env
      uses: ./.github/actions/friesian/setup-env/setup-friesian-python-py37-spark3
    - name: Run Test
      uses: ./.github/actions/friesian/friesian-python-exampletest-feature-tf1-py37-spark3/
    - name: Remove Env
      if: ${{ always() }}
      uses: ./.github/actions/remove-env

  Friesian-Python-ExampleTest-Feature-Tf1-Pip-Py37-Spark3:
    needs: changes
    if: ${{ needs.changes.outputs.friesian == 'true' }}
    runs-on: [self-hosted, Gondolin, ubuntu-20.04-lts]

    steps:
    - uses: actions/checkout@v3
    - name: Set up JDK8
      uses: ./.github/actions/jdk-setup-action
    - name: Set up maven
      uses: ./.github/actions/maven-setup-action
    - name: Setup env
      uses: ./.github/actions/friesian/setup-env/setup-friesian-python-py37-spark3
    - name: Run Test
      uses: ./.github/actions/friesian/friesian-python-exampletest-feature-tf1-pip-py37-spark3/
    - name: Remove Env
      if: ${{ always() }}
      uses: ./.github/actions/remove-env

  Friesian-Python-ExampleTest-Tf2-Py37-Spark3:
    needs: changes
    if: ${{ needs.changes.outputs.friesian == 'true' }}
    runs-on: [self-hosted, Gondolin, ubuntu-20.04-lts]

    steps:
    - uses: actions/checkout@v3
    - name: Set up JDK8
      uses: ./.github/actions/jdk-setup-action
    - name: Set up maven
      uses: ./.github/actions/maven-setup-action
    - name: Setup env
      uses: ./.github/actions/friesian/setup-env/setup-friesian-python-tf2-py37-spark3
    - name: Run Test
      uses: ./.github/actions/friesian/friesian-python-exampletest-tf2-py37-spark3
    - name: Remove Env
      if: ${{ always() }}
      uses: ./.github/actions/remove-env

  Friesian-Python-ExampleTest-Tf2-Pip-Py37-Spark3:
    needs: changes
    if: ${{ needs.changes.outputs.friesian == 'true' }}
    runs-on: [self-hosted, Gondolin, ubuntu-20.04-lts]

    steps:
    - uses: actions/checkout@v3
    - name: Set up JDK8
      uses: ./.github/actions/jdk-setup-action
    - name: Set up maven
      uses: ./.github/actions/maven-setup-action
    - name: Setup env
      uses: ./.github/actions/friesian/setup-env/setup-friesian-python-tf2-py37-spark3
    - name: Run Test
      uses: ./.github/actions/friesian/friesian-python-exampletest-tf2-pip-py37-spark3
    - name: Remove Env
      if: ${{ always() }}
      uses: ./.github/actions/remove-env<|MERGE_RESOLUTION|>--- conflicted
+++ resolved
@@ -6,27 +6,6 @@
   cancel-in-progress: true
 
 on:
-<<<<<<< HEAD
-  push:
-    paths:
-      - 'scala/pom.xml'
-      - 'scala/friesian/**'
-      - '.github/actions/friesian-scala-ut-action/action.yml'
-      - 'scala/dllib/**'
-      - '.github/actions/dllib-scala-ut-action/action.yml'
-      - 'scala/ppml/**'
-      - '.github/actions/ppml-scala-ut-action/action.yml'
-      - 'python/orca/**'
-      - '.github/actions/orca-ray-ctx-example-action/action.yml'
-      - '.github/actions/orca/**'
-      - 'python/ppml/**'
-      - '.github/actions/ppml/**'
-      - 'python/friesian/**'
-      - '.github/actions/friesian/**'
-      - '.github/workflows/PR_validation.yml'
-      - '.github/actions/python-requirements/**'
-=======
->>>>>>> efd81037
       
   pull_request:
     branches: [ main ]
