name: PR Validation

# Cancel previous runs in the PR when you push new commits
concurrency:
  group: ${{ github.workflow }}-${{ github.event.pull_request.number || github.run_id }}
  cancel-in-progress: true

on:

  pull_request:
    branches: [ main ]
    paths:
      - 'scala/serving/pom.xml'
      - 'scala/ppml/pom.xml'
      - 'scala/orca/pom.xml'
      - 'scala/friesian/pom.xml'
      - 'scala/dllib/pom.xml'
      - 'scala/pom.xml'
      - 'scala/friesian/**'
      - '.github/actions/friesian-scala-ut-action/action.yml'
      - 'scala/dllib/**'
      - 'python/dllib/**'
      - '.github/actions/dllib-scala-ut-action/action.yml'
      - 'scala/ppml/**'
      - '.github/actions/ppml-scala-ut-action/action.yml'
      - 'python/orca/**'
      - '.github/actions/orca/**'
      - 'python/ppml/**'
      - '.github/actions/ppml/**'
      - 'python/friesian/**'
      - '.github/actions/friesian/**'
      - '.github/workflows/PR_validation.yml'
      
  push:
    branches: [ main ]
    paths:
      - 'scala/serving/pom.xml'
      - 'scala/ppml/pom.xml'
      - 'scala/orca/pom.xml'
      - 'scala/friesian/pom.xml'
      - 'scala/dllib/pom.xml'
      - 'scala/pom.xml'
      - 'scala/friesian/**'
      - '.github/actions/friesian-scala-ut-action/action.yml'
      - 'scala/dllib/**'
      - 'python/dllib/**'
      - '.github/actions/dllib-scala-ut-action/action.yml'
      - 'scala/ppml/**'
      - '.github/actions/ppml-scala-ut-action/action.yml'
      - 'python/orca/**'
      - '.github/actions/orca/**'
      - 'python/ppml/**'
      - '.github/actions/ppml/**'
      - 'python/friesian/**'
      - '.github/actions/friesian/**'
      - '.github/workflows/PR_validation.yml'

permissions:
  contents: read
  packages: write

jobs:
  changes:
    name: Paths filter
    runs-on: [self-hosted, Gondolin, ubuntu-20.04-lts]
    outputs:
      friesian-pytest: ${{ steps.filter.outputs.friesian-pytest }}
      friesian-example: ${{ steps.filter.outputs.friesian-example }}
      dllib: ${{ steps.filter.outputs.dllib }}
      orca-pytest: ${{ steps.filter.outputs.orca-pytest }}
      orca-pytest-openvino: ${{ steps.filter.outputs.orca-pytest-openvino }}
      orca-tutorial: ${{ steps.filter.outputs.orca-tutorial }}
      orca-example: ${{ steps.filter.outputs.orca-example }}
      ppml: ${{ steps.filter.outputs.ppml }}
    steps:
      - uses: actions/checkout@v3
      - uses: dorny/paths-filter@v2
        id: filter
        with:
          filters: |
            friesian-pytest:
              - 'scala/orca/pom.xml'
              - 'scala/friesian/pom.xml'
              - 'scala/dllib/pom.xml'
              - 'scala/pom.xml'
              - 'scala/friesian/**'
              - '.github/actions/friesian-scala-ut-action/action.yml'
              - 'python/friesian/src/**'
              - 'python/friesian/dev/**'
              - 'python/friesian/test/**'
              - '.github/actions/friesian/**'

            friesian-example: 
              - 'scala/orca/pom.xml'
              - 'scala/friesian/pom.xml'
              - 'scala/dllib/pom.xml'
              - 'python/friesian/example/**'
              - 'python/friesian/src/**'
              - 'python/friesian/dev/**'
              - '.github/actions/friesian/**'
              - 'python/orca/src/bigdl/orca/data/**'

            dllib:
              - 'scala/serving/pom.xml'
              - 'scala/ppml/pom.xml'
              - 'scala/orca/pom.xml'
              - 'scala/friesian/pom.xml'
              - 'scala/dllib/pom.xml'
              - 'scala/pom.xml'
              - 'scala/dllib/**'
              - 'python/dllib/**'
              - '.github/actions/dllib-scala-ut-action/action.yml'
              
            ppml:
              - 'scala/serving/pom.xml'
              - 'scala/ppml/pom.xml'
              - 'scala/orca/pom.xml'
              - 'scala/friesian/pom.xml'
              - 'scala/dllib/pom.xml'
              - 'scala/pom.xml'
              - 'scala/ppml/**'
              - '.github/actions/ppml-scala-ut-action/action.yml'
              - 'python/ppml/**'
              - 'python/dllib/**'
              - '.github/actions/ppml/**'
              
            orca-pytest:
              - 'python/orca/src/**'
              - 'python/orca/dev/**'
              - 'python/orca/test/**'
              - 'python/dllib/src/**'
              - 'scala/orca/pom.xml'
              - 'scala/dllib/pom.xml'
              - '.github/actions/orca/**'

            orca-pytest-openvino:
              - 'python/orca/src/bigdl/orca/learn/openvino/**'
              - 'python/dllib/src/**'
              - 'python/orca/dev/test/**'
              - '.github/actions/orca/**'
              
            orca-tutorial:
              - 'python/orca/src/**'
              - 'python/orca/dev/**'
              - 'python/orca/tutorial/**'
              - 'python/dllib/src/**'
              - 'scala/orca/pom.xml'
              - 'scala/dllib/pom.xml'
              - '.github/actions/orca/**'
              
            orca-example:
              - 'python/orca/src/**'
              - 'python/orca/example/**'
              - 'python/orca/dev/**'
              - 'python/dllib/src/**'
              - 'scala/orca/pom.xml'
              - 'scala/dllib/pom.xml'
              - '.github/actions/orca/**'

  Friesian-Scala-UT:
    needs: changes
    if: ${{ needs.changes.outputs.friesian-pytest == 'true' }}
    runs-on: [ self-hosted, ubuntu-20.04-lts, CLX, AVX512, Ettenmoors ]

    steps:
      - uses: actions/checkout@v3
      - name: Set up JDK8
        uses: ./.github/actions/jdk-setup-action
      - name: Set up maven
        uses: ./.github/actions/maven-setup-action
      - name: Run test
        uses: ./.github/actions/friesian-scala-ut-action

  Dllib-Scala-UT:
    needs: changes
    if: ${{ needs.changes.outputs.dllib == 'true' }}
    runs-on: [ self-hosted, Gondolin, ubuntu-20.04-lts ]

    steps:
      - uses: actions/checkout@v3
      - name: Set up JDK8
        uses: ./.github/actions/jdk-setup-action
      - name: Set up maven
        uses: ./.github/actions/maven-setup-action
      - name: Run test
        uses: ./.github/actions/dllib-scala-ut-action

  PPML-Scala-UT:
    needs: changes
    if: ${{ needs.changes.outputs.ppml == 'true' }}
    runs-on: [ self-hosted, Gondolin, ubuntu-20.04-lts ]

    steps:
      - uses: actions/checkout@v3
      - name: Set up JDK8
        uses: ./.github/actions/jdk-setup-action
      - name: Set up maven
        uses: ./.github/actions/maven-setup-action
      - name: Run test
        uses: ./.github/actions/ppml-scala-ut-action

  Orca-Basic-Py37-Spark3:
    needs: changes
    if: ${{ needs.changes.outputs.orca-pytest == 'true' }}
    runs-on: [ self-hosted, Gondolin, ubuntu-20.04-lts ]
        
    steps:
      - uses: actions/checkout@v3
      - name: Set up JDK8
        uses: ./.github/actions/jdk-setup-action
      - name: Set up maven
        uses: ./.github/actions/maven-setup-action
      - name: Setup env
        uses: ./.github/actions/orca/setup-env/setup-orca-python-py37-basic
      - name: Run test
        uses: ./.github/actions/orca/orca-basic-py37-spark3-action/pr-test
      - name: Remove Env
        if: ${{ always() }}
        uses: ./.github/actions/remove-env

  Orca-Basic-PyTorch-Py37-Spark3:
    needs: changes
    if: ${{ needs.changes.outputs.orca-pytest == 'true' }}
    runs-on: [ self-hosted, Gondolin, ubuntu-20.04-lts ]

    steps:
    - uses: actions/checkout@v3
    - name: Set up JDK8
      uses: ./.github/actions/jdk-setup-action
    - name: Set up maven
      uses: ./.github/actions/maven-setup-action
    - name: Setup env
      uses: ./.github/actions/orca/setup-env/setup-orca-python-py37-basic
    - name: Run Test
      uses: ./.github/actions/orca/orca-basic-pytorch-py37-spark3-action/pr-test
    - name: Remove Env
      if: ${{ always() }}
      uses: ./.github/actions/remove-env

  Orca-Basic-Tf2-Py37-Spark3:
    needs: changes
    if: ${{ needs.changes.outputs.orca-pytest == 'true' }}
    runs-on: [ self-hosted, Gondolin, ubuntu-20.04-lts ]

    steps:
    - uses: actions/checkout@v3
    - name: Set up JDK8
      uses: ./.github/actions/jdk-setup-action
    - name: Set up maven
      uses: ./.github/actions/maven-setup-action
    - name: Setup env
      uses: ./.github/actions/orca/setup-env/setup-orca-python-py37-basic
    - name: Run Test
      uses: ./.github/actions/orca/orca-basic-tf2-py37-spark3-action/pr-test
    - name: Remove Env
      if: ${{ always() }}
      uses: ./.github/actions/remove-env

  Orca-Basic-Py38-Spark3:
    needs: changes
    if: ${{ needs.changes.outputs.orca-pytest == 'true' }}
    runs-on: [ self-hosted, Gondolin, ubuntu-20.04-lts ]
        
    steps:
      - uses: actions/checkout@v3
      - name: Set up JDK8
        uses: ./.github/actions/jdk-setup-action
      - name: Set up maven
        uses: ./.github/actions/maven-setup-action
      - name: Setup env
        uses: ./.github/actions/orca/setup-env/setup-orca-python-py38-basic
      - name: Run test
        uses: ./.github/actions/orca/orca-basic-py38-spark3-action/pr-test
      - name: Remove Env
        if: ${{ always() }}
        uses: ./.github/actions/remove-env/remove-env-py38

  Orca-Basic-PyTorch-Py38-Spark3:
    needs: changes
    if: ${{ needs.changes.outputs.orca-pytest == 'true' }}
    runs-on: [ self-hosted, Gondolin, ubuntu-20.04-lts ]

    steps:
    - uses: actions/checkout@v3
    - name: Set up JDK8
      uses: ./.github/actions/jdk-setup-action
    - name: Set up maven
      uses: ./.github/actions/maven-setup-action
    - name: Setup env
      uses: ./.github/actions/orca/setup-env/setup-orca-python-py38-basic
    - name: Run Test
      uses: ./.github/actions/orca/orca-basic-pytorch-py38-spark3-action/pr-test
    - name: Remove Env
      if: ${{ always() }}
      uses: ./.github/actions/remove-env/remove-env-py38

  Orca-Basic-Tf2-Py38-Spark3:
    needs: changes
    if: ${{ needs.changes.outputs.orca-pytest == 'true' }}
    runs-on: [ self-hosted, Gondolin, ubuntu-20.04-lts ]

    steps:
    - uses: actions/checkout@v3
    - name: Set up JDK8
      uses: ./.github/actions/jdk-setup-action
    - name: Set up maven
      uses: ./.github/actions/maven-setup-action
    - name: Setup env
      uses: ./.github/actions/orca/setup-env/setup-orca-python-py38-basic
    - name: Run Test
      uses: ./.github/actions/orca/orca-basic-tf2-py38-spark3-action/pr-test
    - name: Remove Env
      if: ${{ always() }}
      uses: ./.github/actions/remove-env/remove-env-py38

  Orca-Pytest-Py37-Spark3-Tf1:
    needs: changes
    if: ${{ needs.changes.outputs.orca-pytest == 'true' }}
    runs-on: [self-hosted, Gondolin, ubuntu-20.04-lts]

    steps:
    - uses: actions/checkout@v3
    - name: Set up JDK8
      uses: ./.github/actions/jdk-setup-action
    - name: Set up maven
      uses: ./.github/actions/maven-setup-action
    - name: Setup env
      uses: ./.github/actions/orca/setup-env/setup-orca-python-py37-basic
    - name: Run Test
      uses: ./.github/actions/orca/orca-pytest-py37-spark3-tf1-action/pr-test
    - name: Remove Env
      if: ${{ always() }}
      uses: ./.github/actions/remove-env
  
  Orca-Pytest-Ray-Py37-Spark3:
    needs: changes
    if: ${{ needs.changes.outputs.orca-pytest == 'true' }}
    runs-on: [self-hosted, Gondolin, ubuntu-20.04-lts]

    steps:
    - uses: actions/checkout@v3
    - name: Set up JDK8
      uses: ./.github/actions/jdk-setup-action
    - name: Set up maven
      uses: ./.github/actions/maven-setup-action
    - name: Setup env
      uses: ./.github/actions/orca/setup-env/setup-orca-python-py37-basic
    - name: Run Test
      uses: ./.github/actions/orca/orca-pytest-ray-py37-spark3-action/pr-test
    - name: Remove Env
      if: ${{ always() }}
      uses: ./.github/actions/remove-env
  
  Orca-Pytest-Py38-Spark3:
    needs: changes
    if: ${{ needs.changes.outputs.orca-pytest == 'true' }}
    runs-on: [self-hosted, Gondolin, ubuntu-20.04-lts]

    steps:
    - uses: actions/checkout@v3
    - name: Set up JDK8
      uses: ./.github/actions/jdk-setup-action
    - name: Set up maven
      uses: ./.github/actions/maven-setup-action
    - name: Setup env
      uses: ./.github/actions/orca/setup-env/setup-orca-python-py38-basic
    - name: Run Test
      uses: ./.github/actions/orca/orca-pytest-py38-spark3-action/pr-test
    - name: Remove Env
      if: ${{ always() }}
      uses: ./.github/actions/remove-env/remove-env-py38

  Orca-Pytest-Ray-Py38-Spark3:
    needs: changes
    if: ${{ needs.changes.outputs.orca-pytest == 'true' }}
    runs-on: [self-hosted, Gondolin, ubuntu-20.04-lts]

    steps:
    - uses: actions/checkout@v3
    - name: Set up JDK8
      uses: ./.github/actions/jdk-setup-action
    - name: Set up maven
      uses: ./.github/actions/maven-setup-action
    - name: Setup env
      uses: ./.github/actions/orca/setup-env/setup-orca-python-py38-basic
    - name: Run Test
      uses: ./.github/actions/orca/orca-pytest-ray-py38-spark3-action/pr-test
    - name: Remove Env
      if: ${{ always() }}
      uses: ./.github/actions/remove-env/remove-env-py38

  Orca-Pytest-AutoML-Py37-Spark3:
    needs: changes
    if: ${{ needs.changes.outputs.orca-pytest == 'true' }}
    runs-on: [self-hosted, Gondolin, ubuntu-20.04-lts]

    steps:
    - uses: actions/checkout@v3
    - name: Set up JDK8
      uses: ./.github/actions/jdk-setup-action
    - name: Set up maven
      uses: ./.github/actions/maven-setup-action 
    - name: Setup env
      uses: ./.github/actions/orca/setup-env/setup-orca-python-py37-basic
    - name: Run Test
      uses: ./.github/actions/orca/orca-pytest-automl-py37-spark3-action/pr-test
    - name: Remove Env
      if: ${{ always() }}
      uses: ./.github/actions/remove-env

  Orca-Pytest-Ray-Ctx-Py37-Spark3:
    needs: changes
    if: ${{ needs.changes.outputs.orca-pytest == 'true' }}
    runs-on: [self-hosted, Gondolin-Ctx]

    steps:
    - uses: actions/checkout@v3
    - name: Setup env
      uses: ./.github/actions/orca/setup-env/setup-orca-ray-ctx-py37
    - name: Run Test
      uses: ./.github/actions/orca/orca-pytest-ray-ctx-py37-spark3-action/pr-test
    - name: Remove Env
      if: ${{ always() }}
      uses: ./.github/actions/remove-env

  Orca-Pytest-Openvino-Py37-Spark3:
    needs: changes
    if: ${{ needs.changes.outputs.orca-pytest-openvino == 'true' }}
    runs-on: [self-hosted, Gondolin, ubuntu-20.04-lts]

    steps:
    - uses: actions/checkout@v3
    - name: Set up JDK8
      uses: ./.github/actions/jdk-setup-action
    - name: Set up maven
      uses: ./.github/actions/maven-setup-action
    - name: Setup env
      uses: ./.github/actions/orca/setup-env/setup-orca-python-py37-basic
    - name: Run Test
      uses: ./.github/actions/orca/orca-pytest-openvino-py37-spark3
    - name: Remove Env
      if: ${{ always() }}
      uses: ./.github/actions/remove-env

<<<<<<< HEAD
  Orca-Tutorial-Xshards-Py37-Spark3:
=======
  Orca-Tutorial-NCF-Py37-Spark3:
    needs: changes
    if: ${{ needs.changes.outputs.orca-tutorial == 'true' }}
    runs-on: [self-hosted, Gondolin, ubuntu-20.04-lts]

    steps:
    - uses: actions/checkout@v3
    - name: Set up JDK8
      uses: ./.github/actions/jdk-setup-action
    - name: Set up maven
      uses: ./.github/actions/maven-setup-action 
    - name: Setup env
      uses: ./.github/actions/orca/setup-env/setup-orca-python-py37-basic
    - name: Run Test
      uses: ./.github/actions/orca/orca-tutorial-ncf-py37-spark3-action/pr-test
    - name: Remove Env
      if: ${{ always() }}
      uses: ./.github/actions/remove-env

  Orca-Pytest-Ray-Ctx-Py37-Spark3:
>>>>>>> ed79bde3
    needs: changes
    if: ${{ needs.changes.outputs.orca-tutorial == 'true' }}
    runs-on: [self-hosted, Gondolin, ubuntu-20.04-lts]

    steps:
    - uses: actions/checkout@v3
    - name: Set up JDK8
      uses: ./.github/actions/jdk-setup-action
    - name: Set up maven
      uses: ./.github/actions/maven-setup-action 
    - name: Setup env
      uses: ./.github/actions/orca/setup-env/setup-orca-python-py37-basic
    - name: Run Test
      uses: ./.github/actions/orca/orca-tutorial-xshards-py37-spark3-action/pr-test
    - name: Remove Env
      if: ${{ always() }}
      uses: ./.github/actions/remove-env

  Orca-Tutorial-Notebook-Xshards-Py37-Spark3:
    needs: changes
    if: ${{ needs.changes.outputs.orca-tutorial == 'true' }}
    runs-on: [ self-hosted, Gondolin, ubuntu-20.04-lts ]

    steps:
      - uses: actions/checkout@v3
      - name: Set up JDK8
        uses: ./.github/actions/jdk-setup-action
      - name: Set up maven
        uses: ./.github/actions/maven-setup-action
      - name: Setup env
        uses: ./.github/actions/orca/setup-env/setup-orca-python-py37-basic
      - name: Run test
        uses: ./.github/actions/orca/orca-tutorial-notebook-xshards-py37-spark3-action/pr-test
      - name: Remove Env
        if: ${{ always() }}
        uses: ./.github/actions/remove-env

  Orca-Tutorial-Notebook-Xshards-Image-Py37-Spark3:
    needs: changes
    if: ${{ needs.changes.outputs.orca-tutorial == 'true' }}
    runs-on: [ self-hosted, Gondolin, ubuntu-20.04-lts ]

    steps:
      - uses: actions/checkout@v3
      - name: Set up JDK8
        uses: ./.github/actions/jdk-setup-action
      - name: Set up maven
        uses: ./.github/actions/maven-setup-action
      - name: Setup env
        uses: ./.github/actions/orca/setup-env/setup-orca-python-py37-basic
      - name: Run test
        uses: ./.github/actions/orca/orca-tutorial-notebook-xshards-image-py37-spark3-action/pr-test
      - name: Remove Env
        if: ${{ always() }}
        uses: ./.github/actions/remove-env

  Orca-Tutorial-NCF-Ray-Py37-Spark3:
    needs: changes
    if: ${{ needs.changes.outputs.orca-tutorial == 'true' }}
    runs-on: [self-hosted, Gondolin, ubuntu-20.04-lts]

    steps:
    - uses: actions/checkout@v3
    - name: Set up JDK8
      uses: ./.github/actions/jdk-setup-action
    - name: Set up maven
      uses: ./.github/actions/maven-setup-action
    - name: Setup env
      uses: ./.github/actions/orca/setup-env/setup-orca-python-py37-basic
    - name: Run Test
      uses: ./.github/actions/orca/orca-tutorial-ncf-ray-py37-spark3-action/pr-test
    - name: Remove Env
      if: ${{ always() }}
      uses: ./.github/actions/remove-env

  PPML-Python-UT-Spark3:
    needs: changes
    if: ${{ needs.changes.outputs.ppml == 'true' }}
    runs-on: [ self-hosted, Gondolin, ubuntu-20.04-lts ]

    steps:
    - uses: actions/checkout@v3
    - name: Set up JDK8
      uses: ./.github/actions/jdk-setup-action
    - name: Set up maven
      uses: ./.github/actions/maven-setup-action
    - name: Setup env
      uses: ./.github/actions/ppml/setup-env/setup-ppml-python-ut-spark3
    - name: Run Test
      uses: ./.github/actions/ppml/ppml-python-ut-spark3-action/pr-test
    - name: Remove Env
      if: ${{ always() }}
      uses: ./.github/actions/remove-env
  
  Friesian-Python-Py37-Spark3:
    needs: changes
    if: ${{ needs.changes.outputs.friesian-pytest == 'true' }}
    runs-on: [self-hosted, Gondolin, ubuntu-20.04-lts]

    steps:
    - uses: actions/checkout@v3
    - name: Set up JDK8
      uses: ./.github/actions/jdk-setup-action
    - name: Set up maven
      uses: ./.github/actions/maven-setup-action
    - name: Setup env
      uses: ./.github/actions/friesian/setup-env/setup-friesian-python-py37-spark3
    - name: Run Test
      uses: ./.github/actions/friesian/friesian-python-py37-spark3/
    - name: Remove Env
      if: ${{ always() }}
      uses: ./.github/actions/remove-env
    
  Friesian-Python-Py37-Spark3-Pip:
    needs: changes
    if: ${{ needs.changes.outputs.friesian-pytest == 'true' }}
    runs-on: [self-hosted, Gondolin, ubuntu-20.04-lts]

    steps:
    - uses: actions/checkout@v3
    - name: Set up JDK8
      uses: ./.github/actions/jdk-setup-action
    - name: Set up maven
      uses: ./.github/actions/maven-setup-action
    - name: Setup env
      uses: ./.github/actions/friesian/setup-env/setup-friesian-python-py37-spark3
    - name: Run Test
      uses: ./.github/actions/friesian/friesian-python-py37-spark3-pip/
    - name: Remove Env
      if: ${{ always() }}
      uses: ./.github/actions/remove-env

  Friesian-Python-ExampleTest-Feature-Tf1-Py37-Spark3:
    needs: changes
    if: ${{ needs.changes.outputs.friesian-example == 'true' }}
    runs-on: [self-hosted, Gondolin, ubuntu-20.04-lts]

    steps:
    - uses: actions/checkout@v3
    - name: Set up JDK8
      uses: ./.github/actions/jdk-setup-action
    - name: Set up maven
      uses: ./.github/actions/maven-setup-action
    - name: Setup env
      uses: ./.github/actions/friesian/setup-env/setup-friesian-python-py37-spark3
    - name: Run Test
      uses: ./.github/actions/friesian/friesian-python-exampletest-feature-tf1-py37-spark3/
    - name: Remove Env
      if: ${{ always() }}
      uses: ./.github/actions/remove-env

  Friesian-Python-ExampleTest-Feature-Tf1-Pip-Py37-Spark3:
    needs: changes
    if: ${{ needs.changes.outputs.friesian-example == 'true' }}
    runs-on: [self-hosted, Gondolin, ubuntu-20.04-lts]

    steps:
    - uses: actions/checkout@v3
    - name: Set up JDK8
      uses: ./.github/actions/jdk-setup-action
    - name: Set up maven
      uses: ./.github/actions/maven-setup-action
    - name: Setup env
      uses: ./.github/actions/friesian/setup-env/setup-friesian-python-py37-spark3
    - name: Run Test
      uses: ./.github/actions/friesian/friesian-python-exampletest-feature-tf1-pip-py37-spark3/
    - name: Remove Env
      if: ${{ always() }}
      uses: ./.github/actions/remove-env

  Friesian-Python-ExampleTest-Tf2-Py37-Spark3:
    needs: changes
    if: ${{ needs.changes.outputs.friesian-example == 'true' }}
    runs-on: [self-hosted, Gondolin, ubuntu-20.04-lts]

    steps:
    - uses: actions/checkout@v3
    - name: Set up JDK8
      uses: ./.github/actions/jdk-setup-action
    - name: Set up maven
      uses: ./.github/actions/maven-setup-action
    - name: Setup env
      uses: ./.github/actions/friesian/setup-env/setup-friesian-python-tf2-py37-spark3
    - name: Run Test
      uses: ./.github/actions/friesian/friesian-python-exampletest-tf2-py37-spark3
    - name: Remove Env
      if: ${{ always() }}
      uses: ./.github/actions/remove-env

  Friesian-Python-ExampleTest-Tf2-Pip-Py37-Spark3:
    needs: changes
    if: ${{ needs.changes.outputs.friesian-example == 'true' }}
    runs-on: [self-hosted, Gondolin, ubuntu-20.04-lts]

    steps:
    - uses: actions/checkout@v3
    - name: Set up JDK8
      uses: ./.github/actions/jdk-setup-action
    - name: Set up maven
      uses: ./.github/actions/maven-setup-action
    - name: Setup env
      uses: ./.github/actions/friesian/setup-env/setup-friesian-python-tf2-py37-spark3
    - name: Run Test
      uses: ./.github/actions/friesian/friesian-python-exampletest-tf2-pip-py37-spark3
    - name: Remove Env
      if: ${{ always() }}
      uses: ./.github/actions/remove-env<|MERGE_RESOLUTION|>--- conflicted
+++ resolved
@@ -442,30 +442,7 @@
       if: ${{ always() }}
       uses: ./.github/actions/remove-env
 
-<<<<<<< HEAD
   Orca-Tutorial-Xshards-Py37-Spark3:
-=======
-  Orca-Tutorial-NCF-Py37-Spark3:
-    needs: changes
-    if: ${{ needs.changes.outputs.orca-tutorial == 'true' }}
-    runs-on: [self-hosted, Gondolin, ubuntu-20.04-lts]
-
-    steps:
-    - uses: actions/checkout@v3
-    - name: Set up JDK8
-      uses: ./.github/actions/jdk-setup-action
-    - name: Set up maven
-      uses: ./.github/actions/maven-setup-action 
-    - name: Setup env
-      uses: ./.github/actions/orca/setup-env/setup-orca-python-py37-basic
-    - name: Run Test
-      uses: ./.github/actions/orca/orca-tutorial-ncf-py37-spark3-action/pr-test
-    - name: Remove Env
-      if: ${{ always() }}
-      uses: ./.github/actions/remove-env
-
-  Orca-Pytest-Ray-Ctx-Py37-Spark3:
->>>>>>> ed79bde3
     needs: changes
     if: ${{ needs.changes.outputs.orca-tutorial == 'true' }}
     runs-on: [self-hosted, Gondolin, ubuntu-20.04-lts]
@@ -541,6 +518,25 @@
       if: ${{ always() }}
       uses: ./.github/actions/remove-env
 
+  Orca-Tutorial-NCF-Py37-Spark3:
+    needs: changes
+    if: ${{ needs.changes.outputs.orca-tutorial == 'true' }}
+    runs-on: [self-hosted, Gondolin, ubuntu-20.04-lts]
+
+    steps:
+    - uses: actions/checkout@v3
+    - name: Set up JDK8
+      uses: ./.github/actions/jdk-setup-action
+    - name: Set up maven
+      uses: ./.github/actions/maven-setup-action 
+    - name: Setup env
+      uses: ./.github/actions/orca/setup-env/setup-orca-python-py37-basic
+    - name: Run Test
+      uses: ./.github/actions/orca/orca-tutorial-ncf-py37-spark3-action/pr-test
+    - name: Remove Env
+      if: ${{ always() }}
+      uses: ./.github/actions/remove-env
+
   PPML-Python-UT-Spark3:
     needs: changes
     if: ${{ needs.changes.outputs.ppml == 'true' }}
