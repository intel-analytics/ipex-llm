name: LLM Performance Test

# Cancel previous runs in the PR when you push new commits
concurrency:
  group: ${{ github.workflow }}-llm-performance-tests-${{ github.event.pull_request.number || github.run_id }}
  cancel-in-progress: true

permissions:
  contents: read

# Controls when the action will run.
on:
  schedule:
   # - cron: "30 16 * * *" # GMT time, 16:30 GMT == 00:30 China
  # please uncomment it for PR tests
   pull_request:
     branches: [main]
     paths:
       - ".github/workflows/llm_performance_tests.yml"
       - "python/llm/test/benchmark/**"
       - "python/llm/dev/benchmark/all-in-one/**"
  workflow_dispatch:
  workflow_call:

# A workflow run is made up of one or more jobs that can run sequentially or in parallel
jobs:
  llm-cpp-build: # please uncomment it for PR tests
    uses: ./.github/workflows/llm-binary-build.yml

  llm-performance-test-on-arc:
<<<<<<< HEAD
    # if: ${{ github.event.schedule || github.event.inputs.artifact == 'llm-performance-test-on-arc' || github.event.inputs.artifact == 'all' }} # please comment it for PR tests
    needs: llm-cpp-build # please uncomment it for PR tests
=======
    if: ${{ github.event.schedule || github.event_name == 'workflow_dispatch' || github.event.inputs.artifact == 'llm-performance-test-on-arc' || github.event.inputs.artifact == 'all' }} # please comment it for PR tests
    # needs: llm-cpp-build # please uncomment it for PR tests
>>>>>>> c78a8e36
    strategy:
      fail-fast: false
      matrix:
        python-version: ["3.11"]
    runs-on: [self-hosted, llm, perf]
    env:
      OMP_NUM_THREADS: 16
      THREAD_NUM: 16
      ANALYTICS_ZOO_ROOT: ${{ github.workspace }}
      CSV_SAVE_PATH: ${{ (github.event.schedule || github.event_name == 'workflow_dispatch') && '/mnt/disk1/nightly_perf_gpu/' || '/mnt/disk1/pr_perf_gpu/' }}

    steps:
      - uses: actions/checkout@f43a0e5ff2bd294095638e18286ca9a3d1956744 # actions/checkout@v3

      - name: Set up Python ${{ matrix.python-version }}
        uses: actions/setup-python@v4
        with:
          python-version: ${{ matrix.python-version }}

      - name: Install dependencies
        shell: bash
        # pip install transformers_stream_generator for model internlm-chat-7b-8k
        # pip install tiktoken for model Qwen-7B-Chat-10-12
        run: |
          python -m pip install --upgrade pip
          python -m pip install --upgrade wheel
          python -m pip install --upgrade omegaconf
          python -m pip install --upgrade pandas
          python -m pip install --upgrade einops
          python -m pip install --upgrade transformers_stream_generator
          python -m pip install --upgrade tiktoken

      # please uncomment it and comment the "Install IPEX-LLM from Pypi" part for PR tests
      - name: Download llm binary
        uses: ./.github/actions/llm/download-llm-binary

      - name: Run LLM install (all) test
        uses: ./.github/actions/llm/setup-llm-env
        with:
          extra-dependency: "xpu_2.1"

      #- name: Install IPEX-LLM from Pypi
      #  shell: bash
      #  run: |
      #    pip install --pre --upgrade ipex-llm[xpu] --extra-index-url https://pytorch-extension.intel.com/release-whl/stable/xpu/cn/
      #    test_version_date=`date -d 'yesterday' '+%Y%m%d'`
      #    if ! pip show ipex-llm | grep $test_version_date; then
      #      echo "Did not install ipex-llm with excepted version $test_version_date"
      #      exit 1
      #    fi

      - name: Test installed xpu version
        shell: bash
        run: |
          source /opt/intel/oneapi/setvars.sh
          bash python/llm/test/run-llm-install-tests.sh

      - name: Test on xpu(transformers==4.36.2)
        shell: bash
        run: |
          date_for_test_version=$(date -d yesterday +%Y-%m-%d)
          sed -i "s/date.today()/\"$date_for_test_version\"/g" python/llm/dev/benchmark/all-in-one/run.py
          source /opt/intel/oneapi/setvars.sh
          export USE_XETLA=OFF
          export SYCL_PI_LEVEL_ZERO_USE_IMMEDIATE_COMMANDLISTS=1
          cp python/llm/test/benchmark/arc-perf-test.yaml python/llm/dev/benchmark/all-in-one/config.yaml
          cd python/llm/dev/benchmark/all-in-one
          # hide time info
          sed -i 's/str(end - st)/"xxxxxx"/g' run.py
          # change csv name
          sed -i 's/{today}/{today}_test1/g' run.py
          python run.py
          # run updated models for 4.36
          cd -
          cp python/llm/test/benchmark/arc-perf-test-436.yaml python/llm/dev/benchmark/all-in-one/config.yaml
          cd python/llm/dev/benchmark/all-in-one
          # change csv name
          sed -i 's/test1/test2/g' run.py
          python run.py

      #- name: Test on xpu(transformers==4.34.0)
      #  shell: bash
       # run: |
      #   source /opt/intel/oneapi/setvars.sh
      #    export USE_XETLA=OFF
      #    export SYCL_PI_LEVEL_ZERO_USE_IMMEDIATE_COMMANDLISTS=1
          # upgrade transformers for model Mistral-7B-v0.1
      #    python -m pip install transformers==4.34.0
      #    cp python/llm/test/benchmark/arc-perf-transformers-434.yaml python/llm/dev/benchmark/all-in-one/config.yaml
      #    cd python/llm/dev/benchmark/all-in-one
          # change csv name
      #    sed -i 's/test1/test2/g' run.py
      #    python run.py

      - name: Test on xpu(transformers==4.37.0)
        shell: bash
        run: |
          source /opt/intel/oneapi/setvars.sh
          export USE_XETLA=OFF
          export SYCL_PI_LEVEL_ZERO_USE_IMMEDIATE_COMMANDLISTS=1
          # upgrade transformers for model Qwen/Qwen1.5-7B-Chat
          python -m pip install transformers==4.37.0
          cp python/llm/test/benchmark/arc-perf-transformers-437.yaml python/llm/dev/benchmark/all-in-one/config.yaml
          cd python/llm/dev/benchmark/all-in-one
          # change csv name
          sed -i 's/test2/test3/g' run.py
          python run.py

      - name: Concat csv and generate html
        shell: bash
        run: |
          cd python/llm/dev/benchmark/all-in-one
          python ../../../test/benchmark/concat_csv.py
          for file in *.csv; do
              if [[ $file != *test* ]]; then
                  cp "$file" $CSV_SAVE_PATH
              fi
          done
          python -m pip install pandas==1.5.3
          cd ../../../test/benchmark
          python csv_to_html.py -f $CSV_SAVE_PATH

      - name: Check and upload results to ftp
        shell: bash
        run: |
          cd python/llm/dev/benchmark/all-in-one
          python ../../../test/benchmark/check_results.py -c test1 -y ../../../test/benchmark/arc-perf-test.yaml
          python ../../../test/benchmark/check_results.py -c test2 -y ../../../test/benchmark/arc-perf-test-436.yaml
          python ../../../test/benchmark/check_results.py -c test3 -y ../../../test/benchmark/arc-perf-test-transformers-437.yaml
          # python ../../../test/benchmark/check_results.py -c test2 -y ../../../test/benchmark/arc-perf-transformers-434.yaml
          find . -name "*test*.csv" -delete
          if [ ${{ github.event_name }} == "schedule" ] || [ ${{ github.event_name }} == "workflow_dispatch" ]; then
            curl -T ./*.csv ${LLM_FTP_URL}/llm/nightly_perf/gpu/
          fi
          
  llm-performance-test-on-spr:
<<<<<<< HEAD
    # if: ${{ github.event.schedule || github.event.inputs.artifact == 'llm-performance-test-on-spr' || github.event.inputs.artifact == 'all' }} # please comment it for PR tests
    needs: llm-cpp-build # please uncomment it for PR tests
=======
    if: ${{ github.event.schedule || github.event_name == 'workflow_dispatch' || github.event.inputs.artifact == 'llm-performance-test-on-spr' || github.event.inputs.artifact == 'all' }} # please comment it for PR tests
    # needs: llm-cpp-build # please uncomment it for PR tests
>>>>>>> c78a8e36
    strategy:
      fail-fast: false
      matrix:
        python-version: ["3.11"]
    runs-on: [self-hosted, llm, spr-perf]
    env:
      OMP_NUM_THREADS: 16
      THREAD_NUM: 16
      ANALYTICS_ZOO_ROOT: ${{ github.workspace }}
    steps:
      - uses: actions/checkout@f43a0e5ff2bd294095638e18286ca9a3d1956744 # actions/checkout@v3

      - name: Set up Python ${{ matrix.python-version }}
        uses: actions/setup-python@v4
        with:
          python-version: ${{ matrix.python-version }}

      - name: Install dependencies
        shell: bash
        run: |
          python -m pip install --upgrade pip
          python -m pip install --upgrade wheel
          python -m pip install --upgrade omegaconf
          python -m pip install --upgrade pandas
          python -m pip install --upgrade einops
          python -m pip install --upgrade tiktoken
          python -m pip install --upgrade transformers_stream_generator

      # please uncomment it and comment the "Install IPEX-LLM from Pypi" part for PR tests
      - name: Download llm binary
        uses: ./.github/actions/llm/download-llm-binary

      - name: Run LLM install (all) test
        uses: ./.github/actions/llm/setup-llm-env

      # - name: Install IPEX-LLM from Pypi
      #  shell: bash
      #  run: |
      #    pip install --pre --upgrade ipex-llm[all] --extra-index-url https://pytorch-extension.intel.com/release-whl/stable/xpu/cn/
      #    test_version_date=`date -d 'yesterday' '+%Y%m%d'`
      #    if ! pip show ipex-llm | grep $test_version_date; then
      #      echo "Did not install ipex-llm with excepted version $test_version_date"
      #      exit 1
      #    fi

      - name: Test on cpu
        shell: bash
        run: |
          date_for_test_version=$(date -d yesterday +%Y-%m-%d)
          sed -i "s/date.today()/\"$date_for_test_version\"/g" python/llm/dev/benchmark/all-in-one/run.py

          mv python/llm/test/benchmark/cpu-perf-test.yaml python/llm/dev/benchmark/all-in-one/config.yaml
          cd python/llm/dev/benchmark/all-in-one
          export http_proxy=${HTTP_PROXY}
          export https_proxy=${HTTPS_PROXY}
          source ipex-llm-init -t
          export OMP_NUM_THREADS=48
          # hide time info
          sed -i 's/str(end - st)/"xxxxxx"/g' run.py
          # change csv name
          sed -i 's/{today}/{today}_test1/g' run.py
          python run.py
          # run updated models for 4.36
          cd -
          cp python/llm/test/benchmark/cpu-perf-test-436.yaml python/llm/dev/benchmark/all-in-one/config.yaml
          cd python/llm/dev/benchmark/all-in-one
          # change csv name
          sed -i 's/test1/test2/g' run.py
          python run.py
          python ../../../test/benchmark/concat_csv.py
          find . -name "*test*.csv" -delete
          cp ./*.csv /mnt/disk1/models/nightly_perf_cpu
          cd ../../../test/benchmark
          python -m pip install pandas==1.5.3
          python csv_to_html.py -f /mnt/disk1/models/nightly_perf_cpu
          cd /mnt/disk1/models/nightly_perf_cpu
          for f in *.html; do
            curl -T "$f" ${LLM_FTP_URL}/llm/nightly_perf/nightly_perf_cpu/
          done

  llm-performance-test-on-core:
<<<<<<< HEAD
    # if: ${{ github.event.schedule || github.event.inputs.artifact == 'llm-performance-test-on-core' || github.event.inputs.artifact == 'all' }} # please comment it for PR tests
    needs: llm-cpp-build # please uncomment it for PR tests
=======
    if: ${{ github.event.schedule || github.event_name == 'workflow_dispatch' || github.event.inputs.artifact == 'llm-performance-test-on-core' || github.event.inputs.artifact == 'all' }} # please comment it for PR tests
    # needs: llm-cpp-build # please uncomment it for PR tests
>>>>>>> c78a8e36
    strategy:
      fail-fast: false
      matrix:
        include:
          - os: windows
            platform: dp
            python-version: "3.11"
          # - os: windows
          #   platform: lp
          #   python-version: "3.11"
    runs-on: [self-hosted, "${{ matrix.os }}", llm, perf-core, "${{ matrix.platform }}"]
    env:
      ANALYTICS_ZOO_ROOT: ${{ github.workspace }}
      CSV_SAVE_PATH: ${{ (github.event.schedule || github.event_name == 'workflow_dispatch') && 'D:/action-runners/nightly_perf_core_' || 'D:/action-runners/pr_perf_core_' }}${{ matrix.platform }}/
    steps:
      - uses: actions/checkout@f43a0e5ff2bd294095638e18286ca9a3d1956744 # actions/checkout@v3

      - name: Set up Python ${{ matrix.python-version }}
        uses: actions/setup-python@v4
        with:
          python-version: ${{ matrix.python-version }}

      - name: Install dependencies
        shell: bash
        run: |
          python -m pip install --upgrade pip
          python -m pip install --upgrade wheel
          python -m pip install --upgrade omegaconf pandas
          python -m pip install --upgrade tiktoken einops transformers_stream_generator
    
      # please uncomment it and comment the "Install IPEX-LLM from Pypi" part for PR tests
      - name: Download llm binary
        uses: ./.github/actions/llm/download-llm-binary

      - name: Run LLM install (all) test
        uses: ./.github/actions/llm/setup-llm-env

      # - name: Install IPEX-LLM from Pypi
      #  shell: bash
      #  run: |
      #    pip install --pre --upgrade ipex-llm[all] --extra-index-url https://pytorch-extension.intel.com/release-whl/stable/xpu/cn/
      #    test_version_date=`date -d 'yesterday' '+%Y%m%d'`
      #    if ! pip show ipex-llm | grep $test_version_date; then
      #      echo "Did not install ipex-llm with excepted version $test_version_date"
      #      exit 1
      #    fi

      - name: Test on core ${{ matrix.platform }}
        shell: bash
        run: |
          date_for_test_version=$(date -d yesterday +%Y-%m-%d)
          sed -i "s/date.today()/\"$date_for_test_version\"/g" python/llm/dev/benchmark/all-in-one/run.py

          mv python/llm/test/benchmark/core-perf-test.yaml python/llm/dev/benchmark/all-in-one/config.yaml
          cd python/llm/dev/benchmark/all-in-one
          export http_proxy=${HTTP_PROXY}
          export https_proxy=${HTTPS_PROXY}
          # hide time info
          sed -i 's/str(end - st)/"xxxxxx"/g' run.py
          python run.py
          cp ./*.csv $CSV_SAVE_PATH
          cd ../../../test/benchmark
          python -m pip install pandas==1.5.3
          python csv_to_html.py -f $CSV_SAVE_PATH
          cd ../../dev/benchmark/all-in-one/
          if [ ${{ github.event_name }} == "schedule" ] || [ ${{ github.event_name }} == "workflow_dispatch" ]; then
            curl -T ./*.csv ${LLM_FTP_URL}/llm/nightly_perf/core_${{ matrix.platform }}/
          fi

  llm-performance-test-on-igpu:
<<<<<<< HEAD
    # if: ${{ github.event.schedule || github.event.inputs.artifact == 'llm-performance-test-on-igpu' || github.event.inputs.artifact == 'all' }} # please comment it for PR tests
=======
    if: ${{ github.event.schedule || github.event_name == 'workflow_dispatch' || github.event.inputs.artifact == 'llm-performance-test-on-igpu' || github.event.inputs.artifact == 'all' }} # please comment it for PR tests
>>>>>>> c78a8e36
    # needs: llm-cpp-build # please uncomment it for PR tests
    strategy:
      fail-fast: false
      matrix:
        include:
          - os: windows
            python-version: "3.11"
    runs-on: [self-hosted, "${{ matrix.os }}", llm, perf-igpu]
    env:
      ANALYTICS_ZOO_ROOT: ${{ github.workspace }}
    steps:
      - uses: actions/checkout@f43a0e5ff2bd294095638e18286ca9a3d1956744 # actions/checkout@v3

      # TODO: Put the ipex-llm related install process for win gpu into a action function

      # Please uncomment it and commment the install from pypi for PR tests
      - name: Download llm binary
        uses: ./.github/actions/llm/download-llm-binary

      - name: Prepare for install ipex-llm from source
        shell: bash
        run: |
          sed -i 's/"bigdl-core-xe-21==" + VERSION + "/"bigdl-core-xe-21/g' python/llm/setup.py
          sed -i 's/"bigdl-core-xe-21==" + VERSION/"bigdl-core-xe-21"/g' python/llm/setup.py

      - name: Install ipex-llm and other related packages (install from source)
        shell: cmd
        run: |
          call conda create -n igpu-perf python=${{ matrix.python-version }} libuv -y
          call conda activate igpu-perf

          pip install --upgrade pip
          pip install --upgrade wheel
          pip install --upgrade omegaconf pandas
          pip install --upgrade tiktoken einops transformers_stream_generator

          cd python\llm
          python setup.py clean --all bdist_wheel --win
          if not exist dist\ipex_llm*.whl (exit /b 1)
          for %%i in (dist\ipex_llm*.whl) do set whl_name=%%i

          pip install --pre --upgrade %whl_name%[xpu] --extra-index-url https://pytorch-extension.intel.com/release-whl/stable/xpu/cn/
          if %ERRORLEVEL% neq 0 (exit /b 1)
          pip install transformers==4.36.2
          pip list

          call conda deactivate

      #- name: Determine desired ipex-llm version
      #  shell: bash
      #  run: |
      #    test_version_date=`date -d 'yesterday' '+%Y%m%d'`
      #    echo "TEST_VERSION_DATE=${test_version_date}" >> "$GITHUB_ENV"

      #- name: Install ipex-llm and other related packages (install from pypi)
      #  shell: cmd
      #  run: |
      #    call conda create -n igpu-perf python=${{ matrix.python-version }} libuv -y
      #    call conda activate igpu-perf

      #    pip install --upgrade pip
      #    pip install --upgrade wheel
      #    pip install --upgrade omegaconf pandas
      #    pip install --upgrade tiktoken einops transformers_stream_generator

      #    pip install --pre --upgrade ipex-llm[xpu] --extra-index-url https://pytorch-extension.intel.com/release-whl/stable/xpu/cn/
      #    pip show ipex-llm | findstr %TEST_VERSION_DATE%
      #    if %ERRORLEVEL% neq 0 (
      #      echo "Did not install ipex-llm with excepted version %TEST_VERSION_DATE%"
      #      exit /b 1
      #    )
      #    pip list

      #    call conda deactivate

      - name: Create env for html generation
        shell: cmd
        run: |
          call conda create -n html-gen python=3.11 -y
          call conda activate html-gen

          pip install pandas==1.5.3
          pip install Jinja2

          call conda deactivate

      - name: Set directory envs & and fix generated csv date name
        shell: bash
        run: |
          if [ ${{ github.event_name }} == "schedule" ] || [ ${{ github.event_name }} == "workflow_dispatch" ]; then
            echo "CSV_SAVE_PATH=${CSV_NIGHTLY_PATH}" >> "$GITHUB_ENV"
          else
            echo "CSV_SAVE_PATH=${CSV_PR_PATH}" >> "$GITHUB_ENV"
          fi
          date_for_test_version=$(date -d yesterday +%Y-%m-%d)
          echo "LOG_FILE=${date_for_test_version}_output.txt" >> "$GITHUB_ENV"

          sed -i "s/date.today()/\"$date_for_test_version\"/g" python/llm/dev/benchmark/all-in-one/run.py

      - name: Prepare igpu perf test (32-32)
        shell: bash
        run: |
          # hide time info
          # sed -i 's/str(end - st)/"xxxxxx"/g' python/llm/dev/benchmark/all-in-one/run.py
          sed -i 's/{api}-results-{today}.csv/32-32-{api}-results-{today}_test1.csv/g' python/llm/dev/benchmark/all-in-one/run.py
          sed -i "s/path to your local model hub/$MODEL_HUB_DIR/g" python/llm/test/benchmark/igpu-perf/32-32.yaml

      - name: Test on igpu (32-32)
        shell: cmd
        run: |
          call conda activate igpu-perf
          call "C:\Program Files (x86)\Intel\oneAPI\setvars.bat"
          set SYCL_CACHE_PERSISTENT=1
          set BIGDL_LLM_XMX_DISABLED=1
          REM for llava
          set TRANSFORMERS_OFFLINE=1

          cd python\llm\dev\benchmark\all-in-one
          move ..\..\..\test\benchmark\igpu-perf\32-32.yaml config.yaml
          set PYTHONIOENCODING=utf-8
          python run.py >> %CSV_SAVE_PATH%\32-32\log\%LOG_FILE% 2>&1
          if %ERRORLEVEL% neq 0 (exit /b 1)

          call conda deactivate

      #- name: Prepare igpu perf test for Mistral (32-32)
      #  shell: bash
      #  run: |
      #    sed -i 's/{today}_test1/{today}_test2/g' python/llm/dev/benchmark/all-in-one/run.py
      #    sed -i "s/path to your local model hub/$MODEL_HUB_DIR/g" python/llm/test/benchmark/igpu-perf/32-32_434.yaml

      #- name: Test on igpu for Mistral (32-32)
      #  shell: cmd
      #  run: |
      #    call conda activate igpu-perf
      #    pip install transformers==4.34.0

      #    call "C:\Program Files (x86)\Intel\oneAPI\setvars.bat"
      #    set SYCL_CACHE_PERSISTENT=1
      #    set BIGDL_LLM_XMX_DISABLED=1

      #    cd python\llm\dev\benchmark\all-in-one
      #    move ..\..\..\test\benchmark\igpu-perf\32-32_434.yaml config.yaml
      #    set PYTHONIOENCODING=utf-8
      #    python run.py >> %CSV_SAVE_PATH%\32-32\log\%LOG_FILE% 2>&1
      #    if %ERRORLEVEL% neq 0 (exit /b 1)

      #    call conda deactivate

      - name: Prepare igpu perf test for Qwen1.5 (32-32)
        shell: bash
        run: |
          sed -i 's/{today}_test1/{today}_test2/g' python/llm/dev/benchmark/all-in-one/run.py
          sed -i "s/path to your local model hub/$MODEL_HUB_DIR/g" python/llm/test/benchmark/igpu-perf/32-32_437.yaml

      - name: Test on igpu for Qwen1.5 (32-32)
        shell: cmd
        run: |
          call conda activate igpu-perf
          pip install transformers==4.37.0

          call "C:\Program Files (x86)\Intel\oneAPI\setvars.bat"
          set SYCL_CACHE_PERSISTENT=1
          set BIGDL_LLM_XMX_DISABLED=1

          cd python\llm\dev\benchmark\all-in-one
          move ..\..\..\test\benchmark\igpu-perf\32-32_437.yaml config.yaml
          set PYTHONIOENCODING=utf-8
          python run.py >> %CSV_SAVE_PATH%\32-32\log\%LOG_FILE% 2>&1
          if %ERRORLEVEL% neq 0 (exit /b 1)

          call conda deactivate

      - name: Concat csv and generate html (32-32)
        shell: cmd
        run: |
          call conda activate html-gen

          cd python\llm\dev\benchmark\all-in-one
          python ..\..\..\test\benchmark\concat_csv.py
          if %ERRORLEVEL% neq 0 (exit /b 1)
          del /q *test*.csv
          move *.csv %CSV_SAVE_PATH%\32-32\
          cd ..\..\..\test\benchmark
          python csv_to_html.py -f %CSV_SAVE_PATH%\32-32\
          if %ERRORLEVEL% neq 0 (exit /b 1)
          move %CSV_SAVE_PATH%\32-32\*.html %CSV_SAVE_PATH%

          call conda deactivate

      # TODO: create a action function here for different input
      # 1024-128
      - name: Prepare igpu perf test (1024-128)
        shell: bash
        run: |
          sed -i 's/32-32/1024-128/g' python/llm/dev/benchmark/all-in-one/run.py
          sed -i 's/{today}_test2/{today}_test1/g' python/llm/dev/benchmark/all-in-one/run.py
          sed -i "s/path to your local model hub/$MODEL_HUB_DIR/g" python/llm/test/benchmark/igpu-perf/1024-128.yaml

      - name: Test on igpu (1024-128)
        shell: cmd
        run: |
          call conda activate igpu-perf
          pip install transformers==4.36.2

          call "C:\Program Files (x86)\Intel\oneAPI\setvars.bat"
          set SYCL_CACHE_PERSISTENT=1
          set BIGDL_LLM_XMX_DISABLED=1
          REM for llava
          set TRANSFORMERS_OFFLINE=1

          cd python\llm\dev\benchmark\all-in-one
          move ..\..\..\test\benchmark\igpu-perf\1024-128.yaml config.yaml
          set PYTHONIOENCODING=utf-8
          python run.py >> %CSV_SAVE_PATH%\1024-128\log\%LOG_FILE% 2>&1
          if %ERRORLEVEL% neq 0 (exit /b 1)

          call conda deactivate

      #- name: Prepare igpu perf test for Mistral (1024-128)
      #  shell: bash
      #  run: |
      #    sed -i 's/{today}_test1/{today}_test2/g' python/llm/dev/benchmark/all-in-one/run.py
      #    sed -i "s/path to your local model hub/$MODEL_HUB_DIR/g" python/llm/test/benchmark/igpu-perf/1024-128_434.yaml

      #- name: Test on igpu for Mistral (1024-128)
      #  shell: cmd
      #  run: |
      #    call conda activate igpu-perf
      #    pip install transformers==4.34.0

      #    call "C:\Program Files (x86)\Intel\oneAPI\setvars.bat"
      #    set SYCL_CACHE_PERSISTENT=1
      #    set BIGDL_LLM_XMX_DISABLED=1

      #    cd python\llm\dev\benchmark\all-in-one
      #    move ..\..\..\test\benchmark\igpu-perf\1024-128_434.yaml config.yaml
      #    set PYTHONIOENCODING=utf-8
      #    python run.py >> %CSV_SAVE_PATH%\1024-128\log\%LOG_FILE% 2>&1
      #    if %ERRORLEVEL% neq 0 (exit /b 1)

      #    call conda deactivate

      - name: Prepare igpu perf test for Qwen 1.5 (1024-128)
        shell: bash
        run: |
          sed -i 's/{today}_test1/{today}_test2/g' python/llm/dev/benchmark/all-in-one/run.py
          sed -i "s/path to your local model hub/$MODEL_HUB_DIR/g" python/llm/test/benchmark/igpu-perf/1024-128_437.yaml

      - name: Test on igpu for Qwen 1.5 (1024-128)
        shell: cmd
        run: |
          call conda activate igpu-perf
          pip install transformers==4.37.0

          call "C:\Program Files (x86)\Intel\oneAPI\setvars.bat"
          set SYCL_CACHE_PERSISTENT=1
          set BIGDL_LLM_XMX_DISABLED=1

          cd python\llm\dev\benchmark\all-in-one
          move ..\..\..\test\benchmark\igpu-perf\1024-128_437.yaml config.yaml
          set PYTHONIOENCODING=utf-8
          python run.py >> %CSV_SAVE_PATH%\1024-128\log\%LOG_FILE% 2>&1
          if %ERRORLEVEL% neq 0 (exit /b 1)

          call conda deactivate

      - name: Concat csv and generate html (1024-128)
        shell: cmd
        run: |
          call conda activate html-gen

          cd python\llm\dev\benchmark\all-in-one
          python ..\..\..\test\benchmark\concat_csv.py
          if %ERRORLEVEL% neq 0 (exit /b 1)
          del /q *test*.csv
          move *.csv %CSV_SAVE_PATH%\1024-128\
          cd ..\..\..\test\benchmark
          python csv_to_html.py -f %CSV_SAVE_PATH%\1024-128\
          if %ERRORLEVEL% neq 0 (exit /b 1)
          move %CSV_SAVE_PATH%\1024-128\*.html %CSV_SAVE_PATH%

          call conda deactivate

      # 2048-256
      - name: Prepare igpu perf test (2048-256)
        shell: bash
        run: |
          sed -i 's/1024-128/2048-256/g' python/llm/dev/benchmark/all-in-one/run.py
          sed -i 's/{today}_test2/{today}_test1/g' python/llm/dev/benchmark/all-in-one/run.py
          sed -i "s/path to your local model hub/$MODEL_HUB_DIR/g" python/llm/test/benchmark/igpu-perf/2048-256.yaml

      - name: Test on igpu (2048-256)
        shell: cmd
        run: |
          call conda activate igpu-perf
          pip install transformers==4.36.2

          call "C:\Program Files (x86)\Intel\oneAPI\setvars.bat"
          set SYCL_CACHE_PERSISTENT=1
          set BIGDL_LLM_XMX_DISABLED=1
          REM for llava
          set TRANSFORMERS_OFFLINE=1

          cd python\llm\dev\benchmark\all-in-one
          move ..\..\..\test\benchmark\igpu-perf\2048-256.yaml config.yaml
          set PYTHONIOENCODING=utf-8
          python run.py >> %CSV_SAVE_PATH%\2048-256\log\%LOG_FILE% 2>&1
          if %ERRORLEVEL% neq 0 (exit /b 1)

          call conda deactivate

      #- name: Prepare igpu perf test for Mistral (2048-256)
      #  shell: bash
      #  run: |
      #    sed -i 's/{today}_test1/{today}_test2/g' python/llm/dev/benchmark/all-in-one/run.py
      #    sed -i "s/path to your local model hub/$MODEL_HUB_DIR/g" python/llm/test/benchmark/igpu-perf/2048-256_434.yaml

      #- name: Test on igpu for Mistral (2048-256)
      #  shell: cmd
      #  run: |
      #    call conda activate igpu-perf
      #    pip install transformers==4.34.0

      #    call "C:\Program Files (x86)\Intel\oneAPI\setvars.bat"
      #    set SYCL_CACHE_PERSISTENT=1
      #    set BIGDL_LLM_XMX_DISABLED=1

      #    cd python\llm\dev\benchmark\all-in-one
      #    move ..\..\..\test\benchmark\igpu-perf\2048-256_434.yaml config.yaml
      #    set PYTHONIOENCODING=utf-8
      #    python run.py >> %CSV_SAVE_PATH%\2048-256\log\%LOG_FILE% 2>&1
      #    if %ERRORLEVEL% neq 0 (exit /b 1)

      #    call conda deactivate

      - name: Prepare igpu perf test for Qwen 1.5 (2048-256)
        shell: bash
        run: |
          sed -i 's/{today}_test1/{today}_test2/g' python/llm/dev/benchmark/all-in-one/run.py
          sed -i "s/path to your local model hub/$MODEL_HUB_DIR/g" python/llm/test/benchmark/igpu-perf/2048-256_437.yaml

      - name: Test on igpu for Qwen 1.5 (2048-256)
        shell: cmd
        run: |
          call conda activate igpu-perf
          pip install transformers==4.37.0

          call "C:\Program Files (x86)\Intel\oneAPI\setvars.bat"
          set SYCL_CACHE_PERSISTENT=1
          set BIGDL_LLM_XMX_DISABLED=1

          cd python\llm\dev\benchmark\all-in-one
          move ..\..\..\test\benchmark\igpu-perf\2048-256_437.yaml config.yaml
          set PYTHONIOENCODING=utf-8
          python run.py >> %CSV_SAVE_PATH%\2048-256\log\%LOG_FILE% 2>&1
          if %ERRORLEVEL% neq 0 (exit /b 1)

          call conda deactivate

      - name: Concat csv and generate html (2048-256)
        shell: cmd
        run: |
          call conda activate html-gen

          cd python\llm\dev\benchmark\all-in-one
          python ..\..\..\test\benchmark\concat_csv.py
          if %ERRORLEVEL% neq 0 (exit /b 1)
          del /q *test*.csv
          move *.csv %CSV_SAVE_PATH%\2048-256\
          cd ..\..\..\test\benchmark
          python csv_to_html.py -f %CSV_SAVE_PATH%\2048-256\
          if %ERRORLEVEL% neq 0 (exit /b 1)
          move %CSV_SAVE_PATH%\2048-256\*.html %CSV_SAVE_PATH%

          call conda deactivate

      # load_low_bit 1024-128 
      - name: Prepare igpu perf test (load_low_bit 1024-128)
        shell: bash
        run: |
          sed -i 's/2048-256/1024-128/g' python/llm/dev/benchmark/all-in-one/run.py
          sed -i 's/{today}_test2/{today}_test1/g' python/llm/dev/benchmark/all-in-one/run.py
          sed -i "s/path to your local model hub/$MODEL_HUB_DIR/g" python/llm/test/benchmark/igpu-perf/1024-128_loadlowbit.yaml

      - name: Test on igpu (load_low_bit 1024-128)
        shell: cmd
        run: |
          call conda activate igpu-perf
          pip install transformers==4.36.2

          call "C:\Program Files (x86)\Intel\oneAPI\setvars.bat"
          set SYCL_CACHE_PERSISTENT=1
          set BIGDL_LLM_XMX_DISABLED=1
          REM for llava
          set TRANSFORMERS_OFFLINE=1

          cd python\llm\dev\benchmark\all-in-one
          move ..\..\..\test\benchmark\igpu-perf\1024-128_loadlowbit.yaml config.yaml
          set PYTHONIOENCODING=utf-8
          python run.py >> %CSV_SAVE_PATH%\1024-128_loadlowbit\log\%LOG_FILE% 2>&1
          if %ERRORLEVEL% neq 0 (exit /b 1)

          call conda deactivate

      #- name: Prepare igpu perf test for Mistral (load_low_bit 1024-128)
      #  shell: bash
      #  run: |
      #    sed -i 's/{today}_test1/{today}_test2/g' python/llm/dev/benchmark/all-in-one/run.py
      #    sed -i "s/path to your local model hub/$MODEL_HUB_DIR/g" python/llm/test/benchmark/igpu-perf/1024-128_loadlowbit_434.yaml

      #- name: Test on igpu for Mistral (load_low_bit 1024-128)
      #  shell: cmd
      #  run: |
      #    call conda activate igpu-perf
      #    pip install transformers==4.34.0

      #    call "C:\Program Files (x86)\Intel\oneAPI\setvars.bat"
      #    set SYCL_CACHE_PERSISTENT=1
      #    set BIGDL_LLM_XMX_DISABLED=1

      #    cd python\llm\dev\benchmark\all-in-one
      #    move ..\..\..\test\benchmark\igpu-perf\1024-128_loadlowbit_434.yaml config.yaml
      #    set PYTHONIOENCODING=utf-8
      #    python run.py >> %CSV_SAVE_PATH%\1024-128_loadlowbit\log\%LOG_FILE% 2>&1
      #    if %ERRORLEVEL% neq 0 (exit /b 1)

      #    call conda deactivate

      - name: Prepare igpu perf test for Qwen 1.5 (load_low_bit 1024-128)
        shell: bash
        run: |
          sed -i 's/{today}_test1/{today}_test2/g' python/llm/dev/benchmark/all-in-one/run.py
          sed -i "s/path to your local model hub/$MODEL_HUB_DIR/g" python/llm/test/benchmark/igpu-perf/1024-128_loadlowbit_437.yaml

      - name: Test on igpu for Qwen 1.5 (load_low_bit 1024-128)
        shell: cmd
        run: |
          call conda activate igpu-perf
          pip install transformers==4.37.0

          call "C:\Program Files (x86)\Intel\oneAPI\setvars.bat"
          set SYCL_CACHE_PERSISTENT=1
          set BIGDL_LLM_XMX_DISABLED=1

          cd python\llm\dev\benchmark\all-in-one
          move ..\..\..\test\benchmark\igpu-perf\1024-128_loadlowbit_437.yaml config.yaml
          set PYTHONIOENCODING=utf-8
          python run.py >> %CSV_SAVE_PATH%\1024-128_loadlowbit\log\%LOG_FILE% 2>&1
          if %ERRORLEVEL% neq 0 (exit /b 1)

          call conda deactivate

      - name: Concat csv and generate html (load_low_bit 1024-128)
        shell: cmd
        run: |
          call conda activate html-gen

          cd python\llm\dev\benchmark\all-in-one
          python ..\..\..\test\benchmark\concat_csv.py
          if %ERRORLEVEL% neq 0 (exit /b 1)
          del /q *test*.csv
          move *.csv %CSV_SAVE_PATH%\1024-128_loadlowbit\
          cd ..\..\..\test\benchmark
          python csv_to_html.py -f %CSV_SAVE_PATH%\1024-128_loadlowbit\
          if %ERRORLEVEL% neq 0 (exit /b 1)
          move %CSV_SAVE_PATH%\1024-128_loadlowbit\*.html %CSV_SAVE_PATH%

          call conda deactivate

      - name: Prepare igpu perf test (int4+fp16 1024-128)
        shell: bash
        run: |
          sed -i 's/{today}_test2/{today}_test1/g' python/llm/dev/benchmark/all-in-one/run.py
          sed -i "s/path to your local model hub/$MODEL_HUB_DIR/g" python/llm/test/benchmark/igpu-perf/1024-128_int4_fp16.yaml

      - name: Test on igpu (int4+fp16 1024-128)
        shell: cmd
        run: |
          call conda activate igpu-perf
          pip install transformers==4.36.2

          call "C:\Program Files (x86)\Intel\oneAPI\setvars.bat"
          set SYCL_CACHE_PERSISTENT=1
          set BIGDL_LLM_XMX_DISABLED=1
          REM for llava
          set TRANSFORMERS_OFFLINE=1

          cd python\llm\dev\benchmark\all-in-one
          move ..\..\..\test\benchmark\igpu-perf\1024-128_int4_fp16.yaml config.yaml
          set PYTHONIOENCODING=utf-8
          python run.py >> %CSV_SAVE_PATH%\1024-128_int4_fp16\log\%LOG_FILE% 2>&1
          if %ERRORLEVEL% neq 0 (exit /b 1)

          call conda deactivate

      #- name: Prepare igpu perf test for Mistral (int4+fp16 1024-128)
      #  shell: bash
      #  run: |
      #    sed -i 's/{today}_test1/{today}_test2/g' python/llm/dev/benchmark/all-in-one/run.py
      #    sed -i "s/path to your local model hub/$MODEL_HUB_DIR/g" python/llm/test/benchmark/igpu-perf/1024-128_int4_fp16_434.yaml

      #- name: Test on igpu for Mistral (int4+fp16 1024-128)
      #  shell: cmd
      #  run: |
      #    call conda activate igpu-perf
      #    pip install transformers==4.34.0

      #    call "C:\Program Files (x86)\Intel\oneAPI\setvars.bat"
      #    set SYCL_CACHE_PERSISTENT=1
      #    set BIGDL_LLM_XMX_DISABLED=1

      #    cd python\llm\dev\benchmark\all-in-one
      #    move ..\..\..\test\benchmark\igpu-perf\1024-128_int4_fp16_434.yaml config.yaml
      #    set PYTHONIOENCODING=utf-8
      #    python run.py >> %CSV_SAVE_PATH%\1024-128_int4_fp16\log\%LOG_FILE% 2>&1
      #    if %ERRORLEVEL% neq 0 (exit /b 1)

      #    call conda deactivate

      - name: Prepare igpu perf test for Qwen 1.5 (int4+fp16 1024-128)
        shell: bash
        run: |
          sed -i 's/{today}_test1/{today}_test2/g' python/llm/dev/benchmark/all-in-one/run.py
          sed -i "s/path to your local model hub/$MODEL_HUB_DIR/g" python/llm/test/benchmark/igpu-perf/1024-128_int4_fp16_437.yaml

      - name: Test on igpu for Qwen 1.5 (int4+fp16 1024-128)
        shell: cmd
        run: |
          call conda activate igpu-perf
          pip install transformers==4.37.0

          call "C:\Program Files (x86)\Intel\oneAPI\setvars.bat"
          set SYCL_CACHE_PERSISTENT=1
          set BIGDL_LLM_XMX_DISABLED=1

          cd python\llm\dev\benchmark\all-in-one
          move ..\..\..\test\benchmark\igpu-perf\1024-128_int4_fp16_437.yaml config.yaml
          set PYTHONIOENCODING=utf-8
          python run.py >> %CSV_SAVE_PATH%\1024-128_int4_fp16\log\%LOG_FILE% 2>&1
          if %ERRORLEVEL% neq 0 (exit /b 1)

          call conda deactivate

      - name: Concat csv and generate html (int4+fp16 1024-128)
        shell: cmd
        run: |
          call conda activate html-gen

          cd python\llm\dev\benchmark\all-in-one
          python ..\..\..\test\benchmark\concat_csv.py
          if %ERRORLEVEL% neq 0 (exit /b 1)
          del /q *test*.csv
          move *.csv %CSV_SAVE_PATH%\1024-128_int4_fp16\
          cd ..\..\..\test\benchmark
          python csv_to_html.py -f %CSV_SAVE_PATH%\1024-128_int4_fp16\
          if %ERRORLEVEL% neq 0 (exit /b 1)
          move %CSV_SAVE_PATH%\1024-128_int4_fp16\*.html %CSV_SAVE_PATH%

          call conda deactivate

      # TODO: avoid duplicated code
      - name: Upload results to ftp
        if: ${{ always() }}
        shell: cmd
        run: |
          cd %CSV_SAVE_PATH%
          IF "${{ github.event_name }}"=="schedule" (
            for %%f in (*.html) do (
                curl -T "%%f" %FTP_IGPU_NIGHTLY_PERF_PATH%
            )
          )
          IF "${{ github.event_name }}"=="workflow_dispatch" (
            for %%f in (*.html) do (
                curl -T "%%f" %FTP_IGPU_NIGHTLY_PERF_PATH%
            )
          )
      # for test on machine when encountering error
      # - name: Remove conda env
      #   if: ${{ always() }}
      #   shell: cmd
      #   run: |
      #     call conda env remove -n igpu-perf -y<|MERGE_RESOLUTION|>--- conflicted
+++ resolved
@@ -28,13 +28,8 @@
     uses: ./.github/workflows/llm-binary-build.yml
 
   llm-performance-test-on-arc:
-<<<<<<< HEAD
-    # if: ${{ github.event.schedule || github.event.inputs.artifact == 'llm-performance-test-on-arc' || github.event.inputs.artifact == 'all' }} # please comment it for PR tests
+    #if: ${{ github.event.schedule || github.event_name == 'workflow_dispatch' || github.event.inputs.artifact == 'llm-performance-test-on-arc' || github.event.inputs.artifact == 'all' }} # please comment it for PR tests
     needs: llm-cpp-build # please uncomment it for PR tests
-=======
-    if: ${{ github.event.schedule || github.event_name == 'workflow_dispatch' || github.event.inputs.artifact == 'llm-performance-test-on-arc' || github.event.inputs.artifact == 'all' }} # please comment it for PR tests
-    # needs: llm-cpp-build # please uncomment it for PR tests
->>>>>>> c78a8e36
     strategy:
       fail-fast: false
       matrix:
@@ -171,13 +166,8 @@
           fi
           
   llm-performance-test-on-spr:
-<<<<<<< HEAD
-    # if: ${{ github.event.schedule || github.event.inputs.artifact == 'llm-performance-test-on-spr' || github.event.inputs.artifact == 'all' }} # please comment it for PR tests
+    #if: ${{ github.event.schedule || github.event_name == 'workflow_dispatch' || github.event.inputs.artifact == 'llm-performance-test-on-spr' || github.event.inputs.artifact == 'all' }} # please comment it for PR tests
     needs: llm-cpp-build # please uncomment it for PR tests
-=======
-    if: ${{ github.event.schedule || github.event_name == 'workflow_dispatch' || github.event.inputs.artifact == 'llm-performance-test-on-spr' || github.event.inputs.artifact == 'all' }} # please comment it for PR tests
-    # needs: llm-cpp-build # please uncomment it for PR tests
->>>>>>> c78a8e36
     strategy:
       fail-fast: false
       matrix:
@@ -259,13 +249,8 @@
           done
 
   llm-performance-test-on-core:
-<<<<<<< HEAD
-    # if: ${{ github.event.schedule || github.event.inputs.artifact == 'llm-performance-test-on-core' || github.event.inputs.artifact == 'all' }} # please comment it for PR tests
+    #if: ${{ github.event.schedule || github.event_name == 'workflow_dispatch' || github.event.inputs.artifact == 'llm-performance-test-on-core' || github.event.inputs.artifact == 'all' }} # please comment it for PR tests
     needs: llm-cpp-build # please uncomment it for PR tests
-=======
-    if: ${{ github.event.schedule || github.event_name == 'workflow_dispatch' || github.event.inputs.artifact == 'llm-performance-test-on-core' || github.event.inputs.artifact == 'all' }} # please comment it for PR tests
-    # needs: llm-cpp-build # please uncomment it for PR tests
->>>>>>> c78a8e36
     strategy:
       fail-fast: false
       matrix:
@@ -336,12 +321,8 @@
           fi
 
   llm-performance-test-on-igpu:
-<<<<<<< HEAD
-    # if: ${{ github.event.schedule || github.event.inputs.artifact == 'llm-performance-test-on-igpu' || github.event.inputs.artifact == 'all' }} # please comment it for PR tests
-=======
-    if: ${{ github.event.schedule || github.event_name == 'workflow_dispatch' || github.event.inputs.artifact == 'llm-performance-test-on-igpu' || github.event.inputs.artifact == 'all' }} # please comment it for PR tests
->>>>>>> c78a8e36
-    # needs: llm-cpp-build # please uncomment it for PR tests
+    #if: ${{ github.event.schedule || github.event_name == 'workflow_dispatch' || github.event.inputs.artifact == 'llm-performance-test-on-igpu' || github.event.inputs.artifact == 'all' }} # please comment it for PR tests
+    needs: llm-cpp-build # please uncomment it for PR tests
     strategy:
       fail-fast: false
       matrix:
