--- conflicted
+++ resolved
@@ -28,8 +28,25 @@
         with:
           api-key: ${{ secrets.FOSSAAPIKEY }}
           run-tests: true
+          
+      - name: "Filter the Dependency Tree"
+      if: ${{ failure() }}
+      run: |
+        sed -i 's/<artifactId>${spark-version.project}<\/artifactId>/<artifactId>${spark-version.project}-${SPARK_PLATFORM}<\/artifactId>/' scala/dllib/pom.xml
+        sed -i 's/<artifactId>3.0<\/artifactId>/<artifactId>3.0-${SPARK_PLATFORM}<\/artifactId>/' scala/common/spark-version/3.0/pom.xml
+        sed -i 's/<artifactId>bigdl-parent-spark_${spark.version}<\/artifactId>/<artifactId>bigdl-parent-spark_3.1.2<\/artifactId>/' scala/pom.xml
+        sed -i 's/<artifactId>bigdl-parent-spark_${spark.version}<\/artifactId>/<artifactId>bigdl-parent-spark_3.1.2<\/artifactId>/' scala/common/spark-version/pom.xml
+        sed -i 's/<artifactId>bigdl-parent-spark_${spark.version}<\/artifactId>/<artifactId>bigdl-parent-spark_3.1.2<\/artifactId>/' scala/common/spark-version/3.0/pom.xml
+        sed -i 's/<artifactId>bigdl-parent-spark_${spark.version}<\/artifactId>/<artifactId>bigdl-parent-spark_3.1.2<\/artifactId>/' scala/dllib/pom.xml
+        sed -i 's/<artifactId>bigdl-parent-spark_${spark.version}<\/artifactId>/<artifactId>bigdl-parent-spark_3.1.2<\/artifactId>/' scala/orca/pom.xml
+        sed -i 's/<artifactId>bigdl-parent-spark_${spark.version}<\/artifactId>/<artifactId>bigdl-parent-spark_3.1.2<\/artifactId>/' scala/friesian/pom.xml
+        sed -i 's/<artifactId>bigdl-parent-spark_${spark.version}<\/artifactId>/<artifactId>bigdl-parent-spark_3.1.2<\/artifactId>/' scala/grpc/pom.xml
+        sed -i 's/<artifactId>bigdl-parent-spark_${spark.version}<\/artifactId>/<artifactId>bigdl-parent-spark_3.1.2<\/artifactId>/' scala/serving/pom.xml
+        sed -i 's/<artifactId>bigdl-parent-spark_${spark.version}<\/artifactId>/<artifactId>bigdl-parent-spark_3.1.2<\/artifactId>/' scala/ppml/pom.xml
+        sed -i 's/<artifactId>bigdl-parent-spark_${spark.version}<\/artifactId>/<artifactId>bigdl-parent-spark_3.1.2<\/artifactId>/' scala/assembly/pom.xml
+        cd scala
+        mvn -P spark_3.x dependency:tree -Dspark.version=3.1.2 -DSPARK_PLATFORM=SPARK_3.1
 
-<<<<<<< HEAD
       - name: Create Job Badge
         if: ${{ always() }}
         uses: ./.github/actions/create-job-status-badge
@@ -40,6 +57,7 @@
           file-name: fossa-scan.json
           type: job
           job-name: fossa-scan
+         
 
   create-workflow-badge:
     runs-on: ubuntu-latest
@@ -53,22 +71,4 @@
         gist-id: 966d4c0bf23c67662120d1bf4b1c88dc
         file-name: license-scan.json
         type: workflow
-=======
-      - name: "Filter the Dependency Tree"
-        if: ${{ failure() }}
-        run: |
-          sed -i 's/<artifactId>${spark-version.project}<\/artifactId>/<artifactId>${spark-version.project}-${SPARK_PLATFORM}<\/artifactId>/' scala/dllib/pom.xml
-          sed -i 's/<artifactId>3.0<\/artifactId>/<artifactId>3.0-${SPARK_PLATFORM}<\/artifactId>/' scala/common/spark-version/3.0/pom.xml
-          sed -i 's/<artifactId>bigdl-parent-spark_${spark.version}<\/artifactId>/<artifactId>bigdl-parent-spark_3.1.2<\/artifactId>/' scala/pom.xml
-          sed -i 's/<artifactId>bigdl-parent-spark_${spark.version}<\/artifactId>/<artifactId>bigdl-parent-spark_3.1.2<\/artifactId>/' scala/common/spark-version/pom.xml
-          sed -i 's/<artifactId>bigdl-parent-spark_${spark.version}<\/artifactId>/<artifactId>bigdl-parent-spark_3.1.2<\/artifactId>/' scala/common/spark-version/3.0/pom.xml
-          sed -i 's/<artifactId>bigdl-parent-spark_${spark.version}<\/artifactId>/<artifactId>bigdl-parent-spark_3.1.2<\/artifactId>/' scala/dllib/pom.xml
-          sed -i 's/<artifactId>bigdl-parent-spark_${spark.version}<\/artifactId>/<artifactId>bigdl-parent-spark_3.1.2<\/artifactId>/' scala/orca/pom.xml
-          sed -i 's/<artifactId>bigdl-parent-spark_${spark.version}<\/artifactId>/<artifactId>bigdl-parent-spark_3.1.2<\/artifactId>/' scala/friesian/pom.xml
-          sed -i 's/<artifactId>bigdl-parent-spark_${spark.version}<\/artifactId>/<artifactId>bigdl-parent-spark_3.1.2<\/artifactId>/' scala/grpc/pom.xml
-          sed -i 's/<artifactId>bigdl-parent-spark_${spark.version}<\/artifactId>/<artifactId>bigdl-parent-spark_3.1.2<\/artifactId>/' scala/serving/pom.xml
-          sed -i 's/<artifactId>bigdl-parent-spark_${spark.version}<\/artifactId>/<artifactId>bigdl-parent-spark_3.1.2<\/artifactId>/' scala/ppml/pom.xml
-          sed -i 's/<artifactId>bigdl-parent-spark_${spark.version}<\/artifactId>/<artifactId>bigdl-parent-spark_3.1.2<\/artifactId>/' scala/assembly/pom.xml
-          cd scala
-          mvn -P spark_3.x dependency:tree -Dspark.version=3.1.2 -DSPARK_PLATFORM=SPARK_3.1
->>>>>>> fd09171d
+
