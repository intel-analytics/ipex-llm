--- conflicted
+++ resolved
@@ -7,11 +7,7 @@
 #   pull_request:
 #     branches: [ main ]
   schedule:
-<<<<<<< HEAD
-    - cron: '0 11 * * *' # GMT time, 11:00 GMT == 19:00 China
-=======
     - cron: '0 13 * * *' # GMT time, 13:00 GMT == 21:00 China
->>>>>>> 86231d9b
   workflow_dispatch:
     inputs:
       artifact:
