--- conflicted
+++ resolved
@@ -28,13 +28,10 @@
         - bigdl-ppml-trusted-python-toolkit-base
         - bigdl-ppml-trusted-python-toolkit-ref
         - bigdl-ppml-trusted-bigdata-gramine
-<<<<<<< HEAD
         - bigdl-ppml-trusted-machine-learning-base
         - bigdl-ppml-trusted-machine-learning-ref
-=======
         - bigdl-ppml-trusted-big-data
         - bigdl-ppml-trusted-deep-learning
->>>>>>> 6faaaa2a
         - bigdl-kms-base
         - bigdl-kms-reference
       tag:
