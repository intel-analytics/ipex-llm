name: LLM Nightly Tests

# Controls when the action will run.
on:
  schedule:
    - cron: '00 13 * * *' # GMT time, 13:00 GMT == 21:00 China
  pull_request:
    branches: [ main ]
    paths:
      - '.github/workflows/llm-nightly-test.yml'
  # Allows you to run this workflow manually from the Actions tab
  workflow_dispatch:

# A workflow run is made up of one or more jobs that can run sequentially or in parallel
jobs:
  llm-nightly-convert-test:
    runs-on: [ self-hosted, Gondolin, ubuntu-20.04-lts ]
    strategy:
      fail-fast: false
      matrix:
        python-version: ["3.9"]
    env:
      ORIGIN_DIR: ./llm/models
      LLAMA_ORIGIN_PATH: ./llm/models/llama-7b-hf
      GPTNEOX_ORIGIN_PATH: ./llm/models/gptneox-7b-redpajama-bf16
      BLOOM_ORIGIN_PATH: ./llm/models/bloomz-7b1
<<<<<<< HEAD
      GPT4ALL_LORA_PATH: ./llm/models/lora/gpt4all-lora
=======
      STARCODER_ORIGIN_PATH: ./llm/models/gpt_bigcode-santacoder
>>>>>>> 6222f8fe
      INT4_CKPT_DIR: ./llm/ggml-actions/nightly
      LLAMA_INT4_CKPT_PATH: ./llm/ggml-actions/nightly/bigdl_llm_llama_q4_0.bin
      GPTNEOX_INT4_CKPT_PATH: ./llm/ggml-actions/nightly/bigdl_llm_gptneox_q4_0.bin
      BLOOM_INT4_CKPT_PATH: ./llm/ggml-actions/nightly/bigdl_llm_bloom_q4_0.bin
      STARCODER_INT4_CKPT_PATH: ./llm/ggml-actions/nightly/bigdl_llm_starcoder_q4_0.bin
    steps:
      - uses: actions/checkout@v2
      - name: Set up Python ${{ matrix.python-version }}
        uses: actions/setup-python@v2
        with:
          python-version: ${{ matrix.python-version }}
      - name: Install dependencies
        run: |
          python -m pip install --upgrade pip
          python -m pip install --upgrade setuptools==58.0.4
          python -m pip install --upgrade wheel

      - name: Download original models
        run: |
          llm_ftp_user=${RUNNER_REPOSITORY_URL:35}
          llm_ftp_user=$(echo $llm_ftp_user | tr '[:upper:]' '[:lower:]')
          llm_ftp_url=${FTP_URI:0:6}${llm_ftp_user}${FTP_URI:9}:8821
          if [ ! -d $LLAMA_ORIGIN_PATH ]; then
            echo "Directory $LLAMA_ORIGIN_PATH not found. Downloading from FTP server..."
            wget -r -nH --no-verbose --cut-dirs=1 $llm_ftp_url/llm/llama-7b-hf -P $ORIGIN_DIR
          fi
          if [ ! -d $GPT4ALL_LORA_PATH ]; then
            echo "Directory $GPT4ALL_LORA_PATH not found. Downloading from FTP server..."
            wget -r -nH --no-verbose --cut-dirs=1 $llm_ftp_url/llm/lora/gpt4all-lora -P $ORIGIN_DIR
          fi
          if [ ! -d $GPTNEOX_ORIGIN_PATH ]; then
            echo "Directory $GPTNEOX_ORIGIN_PATH not found. Downloading from FTP server..."
            wget -r -nH --no-verbose --cut-dirs=1 $llm_ftp_url/llm/gptneox-7b-redpajama-bf16 -P $ORIGIN_DIR
          fi
          if [ ! -d $BLOOM_ORIGIN_PATH ]; then
            echo "Directory $BLOOM_ORIGIN_PATH not found. Downloading from FTP server..."
            wget -r -nH --no-verbose --cut-dirs=1 $llm_ftp_url/llm/bloomz-7b1 -P $ORIGIN_DIR
          fi
          if [ ! -d $STARCODER_ORIGIN_PATH ]; then
            echo "Directory $STARCODER_ORIGIN_PATH not found. Downloading from FTP server..."
            wget -r -nH --no-verbose --cut-dirs=1 $llm_ftp_url/llm/gpt_bigcode-santacoder -P $ORIGIN_DIR
          fi
      
      - name: Run LLM convert test
        shell: bash
        run: |
          $CONDA_HOME/bin/conda env remove -y -n bigdl-init-llm || true
          $CONDA_HOME/bin/conda create -n bigdl-init-llm -y python==3.9 setuptools==58.0.4 -c ${GONDOLIN_CONDA_CHANNEL} --override-channels
          source $CONDA_HOME/bin/activate bigdl-init-llm
          $CONDA_HOME/bin/conda info
          pip install requests
          bash python/llm/dev/release_default_linux.sh default false
          whl_name=$(ls python/llm/dist)
          pip install -i https://pypi.python.org/simple "python/llm/dist/${whl_name}[all]"
          pip install pytest
          bash python/llm/test/run-llm-convert-tests.sh
          source $CONDA_HOME/bin/deactivate
          $CONDA_HOME/bin/conda remove -n bigdl-init-llm --all
        env:
          ANALYTICS_ZOO_ROOT: ${{ github.workspace }}

      - name: Upload ckpt to ftp
        run: |
          apt-get update && apt install tnftp
          llm_ftp_user=${RUNNER_REPOSITORY_URL:35}
          llm_ftp_user=$(echo $llm_ftp_user | tr '[:upper:]' '[:lower:]')
          llm_ftp_url=${FTP_URI:0:6}${llm_ftp_user}${FTP_URI:9}:8821
          tnftp -u ${llm_ftp_url}/${INT4_CKPT_DIR:1}/bigdl_llm_llama_7b_q4_0.bin $LLAMA_INT4_CKPT_PATH
          tnftp -u ${llm_ftp_url}/${INT4_CKPT_DIR:1}/bigdl_llm_redpajama_7b_q4_0.bin $GPTNEOX_INT4_CKPT_PATH
          tnftp -u ${llm_ftp_url}/${INT4_CKPT_DIR:1}/bigdl_llm_bloom_7b_q4_0.bin $BLOOM_INT4_CKPT_PATH
          tnftp -u ${llm_ftp_url}/${INT4_CKPT_DIR:1}/bigdl_llm_santacoder_1b_q4_0.bin $STARCODER_INT4_CKPT_PATH<|MERGE_RESOLUTION|>--- conflicted
+++ resolved
@@ -24,11 +24,8 @@
       LLAMA_ORIGIN_PATH: ./llm/models/llama-7b-hf
       GPTNEOX_ORIGIN_PATH: ./llm/models/gptneox-7b-redpajama-bf16
       BLOOM_ORIGIN_PATH: ./llm/models/bloomz-7b1
-<<<<<<< HEAD
       GPT4ALL_LORA_PATH: ./llm/models/lora/gpt4all-lora
-=======
       STARCODER_ORIGIN_PATH: ./llm/models/gpt_bigcode-santacoder
->>>>>>> 6222f8fe
       INT4_CKPT_DIR: ./llm/ggml-actions/nightly
       LLAMA_INT4_CKPT_PATH: ./llm/ggml-actions/nightly/bigdl_llm_llama_q4_0.bin
       GPTNEOX_INT4_CKPT_PATH: ./llm/ggml-actions/nightly/bigdl_llm_gptneox_q4_0.bin
