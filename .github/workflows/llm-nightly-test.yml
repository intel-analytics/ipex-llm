--- conflicted
+++ resolved
@@ -60,19 +60,15 @@
           echo "GPTNEOX_ORIGIN_PATH=${ORIGIN_DIR}/gptneox-7b-redpajama-bf16" >> "$GITHUB_ENV"
           echo "BLOOM_ORIGIN_PATH=${ORIGIN_DIR}/bloomz-7b1" >> "$GITHUB_ENV"
           echo "STARCODER_ORIGIN_PATH=${ORIGIN_DIR}/gpt_bigcode-santacoder" >> "$GITHUB_ENV"
-<<<<<<< HEAD
           echo "CHATGLM_ORIGIN_PATH=${ORIGIN_DIR}/chatglm2-6b" >> "$GITHUB_ENV"
-=======
->>>>>>> f8cf27ea
+
 
           echo "LLAMA_INT4_CKPT_PATH=${INT4_CKPT_DIR}/bigdl_llm_llama_q4_0.bin" >> "$GITHUB_ENV"
           echo "GPTNEOX_INT4_CKPT_PATH=${INT4_CKPT_DIR}/bigdl_llm_gptneox_q4_0.bin" >> "$GITHUB_ENV"
           echo "BLOOM_INT4_CKPT_PATH=${INT4_CKPT_DIR}/bigdl_llm_bloom_q4_0.bin" >> "$GITHUB_ENV"
           echo "STARCODER_INT4_CKPT_PATH=${INT4_CKPT_DIR}/bigdl_llm_starcoder_q4_0.bin" >> "$GITHUB_ENV"
-<<<<<<< HEAD
           echo "CHATGLM_INT4_CKPT_PATH=${INT4_CKPT_DIR}/bigdl_llm_chatglm2_q4_0.bin" >> "$GITHUB_ENV"
-=======
->>>>>>> f8cf27ea
+
       - uses: actions/checkout@v3
       - name: Set up Python ${{ matrix.python-version }}
         uses: actions/setup-python@v4
@@ -102,10 +98,8 @@
           curl -T $GPTNEOX_INT4_CKPT_PATH ${LLM_FTP_URL}/llm/ggml-actions/nightly/bigdl_llm_redpajama_7b_q4_0.bin
           curl -T $BLOOM_INT4_CKPT_PATH ${LLM_FTP_URL}/llm/ggml-actions/nightly/bigdl_llm_bloom_7b_q4_0.bin
           curl -T $STARCODER_INT4_CKPT_PATH ${LLM_FTP_URL}/llm/ggml-actions/nightly/bigdl_llm_santacoder_1b_q4_0.bin
-<<<<<<< HEAD
           curl -T $CHATGLM_INT4_CKPT_PATH ${LLM_FTP_URL}/llm/ggml-actions/nightly/bigdl_llm_chatglm2_6b_q4_0.bin
-=======
->>>>>>> f8cf27ea
+
       - name: Delete ckpt
         shell: bash
         run: |
@@ -113,14 +107,12 @@
           rm -rf $GPTNEOX_INT4_CKPT_PATH
           rm -rf $BLOOM_INT4_CKPT_PATH
           rm -rf $STARCODER_INT4_CKPT_PATH
-<<<<<<< HEAD
           rm -rf $CHATGLM_INT4_CKPT_PATH
-=======
->>>>>>> f8cf27ea
+
 
   llm-unit-tests:
     needs: llm-cpp-build
     uses: ./.github/workflows/llm_unit_tests.yml
   llm-example-test:
     needs: llm-cpp-build
-    uses: ./.github/workflows/llm_example_tests.yml+    uses: ./.github/workflows/llm_example_tests.yml
