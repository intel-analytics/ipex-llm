--- conflicted
+++ resolved
@@ -17,21 +17,12 @@
         - Orca-Python-ExampleTest-Ray-Py37-Spark3
         - Orca-Jep-ExampleTest-Py37-Spark2
         - Orca-Python-Ray-Py37-Spark3
-<<<<<<< HEAD
-        - Orca-Ray-Ctx-Example
-        - Scala-App
-        - Dllib-Scala-UT
-        - Friesian-Scala-UT
-        - PPML-Scala-UT
-        - Orca-Ray-Ctx
-=======
         - Orca-Python-Py37-Spark3
         - Orca-Ray-Ctx-Example
         - Dllib-Scala-UT
         - Friesian-Scala-UT
         - PPML-Scala-UT
-        
->>>>>>> 53dfd78b
+        - Orca-Ray-Ctx
 
 permissions:
   contents: read
