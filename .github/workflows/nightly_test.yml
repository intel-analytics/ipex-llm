--- conflicted
+++ resolved
@@ -29,11 +29,7 @@
         - Dllib-Scala-UT
         - Friesian-Scala-UT
         - PPML-Scala-UT
-<<<<<<< HEAD
         - PPML-Python-UT-Spark3
-        - PPML-PySpark-K8s-Example
-=======
->>>>>>> cd67178c
         - PPML-Spark-PySpark-Local-Sql-UT-On-Gramine
         - PPML-Occlum-ExampleTests
         - PPML-spark-Local-Example-Tests-on-Gramine
