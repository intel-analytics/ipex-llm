name: Nightly Test

on:
  pull_request:
  schedule:
    - cron: '0 13 * * *' # GMT time, 13:00 GMT == 21:00 China
  workflow_dispatch:
    inputs:
      artifact:
        description: 'select which job to run("all" will make all jobs run)'
        required: true
        default: 'all'
        type: choice
        options:
        - all
        - Orca-Python-Ray-Py37-Spark3
        - Orca-Python-Py37-Spark3
        - Orca-Ray-Ctx-Example
        - Orca-Python-Horovod-Tf2-Py37-Spark3
        - Orca-Python-Horovod-Pytorch-Py37-Spark3
        - Orca-Python-Jep-Exampletests-Py37
        - Orca-Python-Exampletests-Py37
        - Orca-Python-Exampletests-Ray-Py37
        - Dllib-Scala-UT
        - Friesian-Scala-UT
        - PPML-Scala-UT
        

permissions:
  contents: read
  packages: write

jobs:
<<<<<<< HEAD
=======
  Orca-Python-ExampleTest-Py37-Spark3:
    if: ${{ github.event.schedule || github.event.inputs.artifact == 'Orca-Python-ExampleTest-Py37-Spark3' || github.event.inputs.artifact == 'all' }} 
    runs-on: [self-hosted, Gondolin, ubuntu-20.04-lts]

    steps:
    - uses: actions/checkout@v3
    - name: Set up JDK8
      uses: ./.github/actions/jdk-setup-action
    - name: Set up maven
      uses: ./.github/actions/maven-setup-action
    - name: Run test
      uses: ./.github/actions/orca-python-exampletest-action
    - name: Create Job Badge
      uses: ./.github/actions/create-job-status-badge
      if: ${{ always() }}
      with:
        secret: ${{ secrets.GIST_SECRET}}
        gist-id: 746dcada5746912c8d6808d71bd6c35b
        is-self-hosted-runner: true
        file-name: Orca-Python-ExampleTest-Py37-Spark3.json
        type: job
        job-name: Orca-Python-ExampleTest-Py37-Spark3


  Orca-Python-ExampleTest-Ray-Py37-Spark3:
    if: ${{ github.event.schedule || github.event.inputs.artifact == 'Orca-Python-ExampleTest-Ray-Py37-Spark3' || github.event.inputs.artifact == 'all' }} 
    runs-on: [self-hosted, Gondolin, ubuntu-20.04-lts]

    steps:
    - uses: actions/checkout@v3
    - name: Set up JDK8
      uses: ./.github/actions/jdk-setup-action
    - name: Set up maven
      uses: ./.github/actions/maven-setup-action
    - name: Run test
      uses: ./.github/actions/orca-python-exampletest-ray-action
    - name: Create Job Badge
      uses: ./.github/actions/create-job-status-badge
      if: ${{ always() }}
      with:
        secret: ${{ secrets.GIST_SECRET}}
        gist-id: 93d483f54b60396d8bbe7ab7a9317c4e
        is-self-hosted-runner: true
        file-name: Orca-Python-ExampleTest-Ray-Py37-Spark3.json
        type: job
        job-name: Orca-Python-ExampleTest-Ray-Py37-Spark3

  Orca-Jep-ExampleTest-Py37-Spark2:
    if: ${{ github.event.schedule || github.event.inputs.artifact == 'Orca-Jep-ExampleTest-Py37-Spark2' || github.event.inputs.artifact == 'all' }} 
    runs-on: [self-hosted, Gondolin, ubuntu-20.04-lts]

    steps:
    - uses: actions/checkout@v3
    - name: Set up JDK8
      uses: ./.github/actions/jdk-setup-action
    - name: Set up maven
      uses: ./.github/actions/maven-setup-action
    - name: Run test
      uses: ./.github/actions/orca-jep-exampletest-action
    - name: Create Job Badge
      uses: ./.github/actions/create-job-status-badge
      if: ${{ always() }}
      with:
        secret: ${{ secrets.GIST_SECRET}}
        gist-id: 89232c5854a99a723765c3d5593f3bfe
        is-self-hosted-runner: true
        file-name: Orca-Jep-ExampleTest-Py37-Spark2.json
        type: job
        job-name: Orca-Jep-ExampleTest-Py37-Spark2

  Orca-Python-Ray-Py37-Spark3:
    if: ${{ github.event.schedule || github.event.inputs.artifact == 'Orca-Python-Ray-Py37-Spark3' || github.event.inputs.artifact == 'all' }}
    runs-on: [self-hosted, Gondolin, ubuntu-20.04-lts]

    steps:
    - uses: actions/checkout@v3
    - name: Set up JDK8
      uses: ./.github/actions/jdk-setup-action
    - name: Set up maven
      uses: ./.github/actions/maven-setup-action
    - name: Run test
      uses: ./.github/actions/orca-python-ray-py37-spark3-action
    - name: Create Job Badge
      uses: ./.github/actions/create-job-status-badge
      if: ${{ always() }}
      with:
        secret: ${{ secrets.GIST_SECRET}}
        gist-id: b9d4492a7eeaf4c2564ce4ef295d36f5
        is-self-hosted-runner: true
        file-name: Orca-Python-Ray-Py37-Spark3.json
        type: job
        job-name: Orca-Python-Ray-Py37-Spark3

  Orca-Python-Py37-Spark3:
    if: ${{ github.event.schedule || github.event.inputs.artifact == 'Orca-Python-Py37-Spark3' || github.event.inputs.artifact == 'all' }}
    runs-on: [self-hosted, Gondolin, ubuntu-20.04-lts]

    steps:
    - uses: actions/checkout@v3
    - name: Set up JDK8
      uses: ./.github/actions/jdk-setup-action
    - name: Set up maven
      uses: ./.github/actions/maven-setup-action
    - name: Run test
      uses: ./.github/actions/orca-python-py37-spark3-action
    - name: Create Job Badge
      uses: ./.github/actions/create-job-status-badge
      if: ${{ always() }}
      with:
        secret: ${{ secrets.GIST_SECRET}}
        gist-id: 10a49ea64c5e1d06eea5518dc24712cd
        is-self-hosted-runner: true
        file-name: Orca-Python-Py37-Spark3.json
        type: job
        job-name: Orca-Python-Py37-Spark3

  Orca-Python-Horovod-Tf2-Py37-Spark3:
    if: ${{ github.event.schedule || github.event.inputs.artifact == 'Orca-Python-Horovod-Tf2-Py37-Spark3' || github.event.inputs.artifact == 'all' }}
    runs-on: [self-hosted, Gondolin, ubuntu-20.04-lts]

    steps:
    - uses: actions/checkout@v3
    - name: Set up JDK8
      uses: ./.github/actions/jdk-setup-action
    - name: Set up maven
      uses: ./.github/actions/maven-setup-action 
    - name: Setup env
      uses: ./.github/actions/orca/setup-env/setup-horovod-tf2-py37
    - name: Run Test
      uses: ./.github/actions/orca/orca-python-horovod-tf2-py37-spark3-action/nightly-test
    - name: Remove Env
      if: ${{ always() }}
      uses: ./.github/actions/remove-env
    - name: Create Job Badge
      uses: ./.github/actions/create-job-status-badge
      if: ${{ always() }}
      with:
        secret: ${{ secrets.GIST_SECRET}}
        gist-id: 2778d46ee325dfcf27262bb5587c08fa
        is-self-hosted-runner: true
        file-name: Orca-Python-Horovod-Tf2-Py37-Spark3.json
        type: job
        job-name: Orca-Python-Horovod-Tf2-Py37-Spark3

      
>>>>>>> 726e022a
  Dllib-Scala-UT:
    if: ${{ github.event.schedule || github.event.inputs.artifact == 'Dllib-Scala-UT' || github.event.inputs.artifact == 'all' }} 
    runs-on: [ self-hosted, Gondolin, ubuntu-20.04-lts ]

    steps:
    - uses: actions/checkout@v3
    - name: Set up JDK8
      uses: ./.github/actions/jdk-setup-action
    - name: Set up maven
      uses: ./.github/actions/maven-setup-action
    - name: Run test
      uses: ./.github/actions/dllib-scala-ut-action
    - name: Create Job Badge
      uses: ./.github/actions/create-job-status-badge
      if: ${{ always() }}
      with:
        secret: ${{ secrets.GIST_SECRET}}
        gist-id: c52229602fb85cc8b6d757c04d565da8
        is-self-hosted-runner: true
        file-name: Dllib-Scala-UT.json
        type: job
        job-name: Dllib-Scala-UT
      
  Friesian-Scala-UT:
    if: ${{ github.event.schedule || github.event.inputs.artifact == 'Friesian-Scala-UT' || github.event.inputs.artifact == 'all' }} 
    runs-on: [ self-hosted, ubuntu-20.04-lts, CLX, AVX512, Ettenmoors ]

    steps:
    - uses: actions/checkout@v3
    - name: Set up JDK8
      uses: ./.github/actions/jdk-setup-action
    - name: Set up maven
      uses: ./.github/actions/maven-setup-action
    - name: Run test
      uses: ./.github/actions/friesian-scala-ut-action
    - name: Create Job Badge
      uses: ./.github/actions/create-job-status-badge
      if: ${{ always() }}
      with:
        secret: ${{ secrets.GIST_SECRET}}
        gist-id: 9fa4633899a08528f35ed51a11963a1e
        is-self-hosted-runner: true
        file-name: Friesian-Scala-UT.json
        type: job
        job-name: Friesian-Scala-UT
      
  PPML-Scala-UT:
    if: ${{ github.event.schedule || github.event.inputs.artifact == 'PPML-Scala-UT' || github.event.inputs.artifact == 'all' }} 
    runs-on: [ self-hosted, Gondolin, ubuntu-20.04-lts ]

    steps:
    - uses: actions/checkout@v3
    - name: Set up JDK8
      uses: ./.github/actions/jdk-setup-action
    - name: Set up maven
      uses: ./.github/actions/maven-setup-action
    - name: Run test
      uses: ./.github/actions/ppml-scala-ut-action
    - name: Create Job Badge
      uses: ./.github/actions/create-job-status-badge
      if: ${{ always() }}
      with:
        secret: ${{ secrets.GIST_SECRET}}
        gist-id: 6bcf97ad277d77344b88ddbefa2dd4ad
        is-self-hosted-runner: true
        file-name: PPML-Scala-UT.json
        type: job
        job-name: PPML-Scala-UT

  Orca-Ray-Ctx-Example:
    if: ${{ github.event.schedule || github.event.inputs.artifact == 'Orca-Ray-Ctx-Example' || github.event.inputs.artifact == 'all' }} 
    runs-on: [self-hosted, Gondolin-resources, ubuntu-20.04-lts]

    steps:
    - uses: actions/checkout@v3
    - name: Set up JDK8
      uses: ./.github/actions/jdk-setup-action
    - name: Set up maven
      uses: ./.github/actions/maven-setup-action
    - name: Run test
      uses: ./.github/actions/orca-ray-ctx-example-action
    - name: Create Job Badge
      uses: ./.github/actions/create-job-status-badge
      if: ${{ always() }}
      with:
        secret: ${{ secrets.GIST_SECRET}}
        gist-id: 98707847d2ca0e2aff40547673e9f7ab
        is-self-hosted-runner: true
        file-name: Orca-Ray-Ctx-Example.json
        type: job
        job-name: Orca-Ray-Ctx-Example
    

  create-workflow-badge:
    runs-on: ubuntu-latest
    steps:
    - uses: actions/checkout@v3
    - name: create workflow badge
      if: ${{ always() }}
      uses: ./.github/actions/create-job-status-badge
      with:
        secret: ${{ secrets.GIST_SECRET }}
        gist-id: bc8a699b455bced4a1aef138ad5df07e
        file-name: nightly-test.json
        type: workflow<|MERGE_RESOLUTION|>--- conflicted
+++ resolved
@@ -31,8 +31,6 @@
   packages: write
 
 jobs:
-<<<<<<< HEAD
-=======
   Orca-Python-ExampleTest-Py37-Spark3:
     if: ${{ github.event.schedule || github.event.inputs.artifact == 'Orca-Python-ExampleTest-Py37-Spark3' || github.event.inputs.artifact == 'all' }} 
     runs-on: [self-hosted, Gondolin, ubuntu-20.04-lts]
@@ -178,7 +176,6 @@
         job-name: Orca-Python-Horovod-Tf2-Py37-Spark3
 
       
->>>>>>> 726e022a
   Dllib-Scala-UT:
     if: ${{ github.event.schedule || github.event.inputs.artifact == 'Dllib-Scala-UT' || github.event.inputs.artifact == 'all' }} 
     runs-on: [ self-hosted, Gondolin, ubuntu-20.04-lts ]
