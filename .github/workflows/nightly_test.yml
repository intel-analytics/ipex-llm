--- conflicted
+++ resolved
@@ -25,13 +25,9 @@
         - Dllib-Scala-UT
         - Friesian-Scala-UT
         - PPML-Scala-UT
-<<<<<<< HEAD
         - PPML-PySpark-K8S-EXAMPLE
+        - PPML-Occlum-ExampleTests        
         
-=======
-        - PPML-Occlum-ExampleTests        
->>>>>>> ef694005
-
 permissions:
   contents: read
   packages: write
