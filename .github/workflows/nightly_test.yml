--- conflicted
+++ resolved
@@ -2,13 +2,8 @@
 
 on:
 
-<<<<<<< HEAD
   pull_request:
-    branchs: [ main, dev ]
-=======
-  #pull_request:
-    #branchs: [ main ]
->>>>>>> e5bd9ea3
+    branchs: [ main ]
 
   schedule:
     - cron: '0 15 * * *' # GMT time, 15:00 GMT == 23:00 China
