name: Nightly Test

on:

  #pull_request:
    #branchs: [ main ]

  schedule:
    - cron: '0 13 * * *' # GMT time, 13:00 GMT == 21:00 China
  workflow_dispatch:
    inputs:
      artifact:
        description: 'select which job to run("all" will make all jobs run)'
        required: true
        default: 'all'
        type: choice
        options:
        - all
        - Orca-Python-Ray-Py37-Spark3
        - Orca-Python-Py37-Spark3
        - Orca-Ray-Ctx-Example
        - Orca-Python-Horovod-Tf2-Py37-Spark3
        - Orca-Python-Horovod-Pytorch-Py37-Spark3
        - Orca-Jep-Python-Py37-Spark2
        - Orca-Python-Rayonspark-Tf2-Py37
        - Orca-Jep-ExampleTest-Py37-Spark2
        - Orca-Python-ExampleTest-Py37-Spark3
        - Orca-Python-ExampleTest-Ray-Py37-Spark3
        - Orca-Python-ExampleTest-Horovod-Pytorch-Py37-Spark3
        - Orca-Python-ExampleTest-Horovod-Tf-Py37-Spark3
        - Dllib-Scala-UT
        - Friesian-Scala-UT
        - Friesian-Python-Py37-Spark3
        - Friesian-Python-Py37-Spark3-Pip
        - Friesian-Python-ExampleTest-Feature-Tf1-Py37-Spark3
        - Friesian-Python-ExampleTest-Feature-Tf1-Pip-Py37-Spark3
        - PPML-Scala-UT
        - PPML-Python-UT-Spark3
        - PPML-Spark-PySpark-Local-Sql-UT-On-Gramine
        - PPML-Occlum-ExampleTests
        - PPML-spark-Local-Example-Tests-on-Gramine
        - PPML-spark-Local-SimpleQuery-Tests-on-Gramine
        - Colab-Python-Py37-Pytorch

      image:
        description: 'docker image name'
        required: true
        default: '10.239.45.10/arda/intelanalytics/bigdl-ppml-trusted-big-data-ml-python-gramine-reference'
        type: string
      tag:
        description: 'docker image tag'
        required: true
        default: 'latest'
        type: string


env:
  GIST_ID: bc8a699b455bced4a1aef138ad5df07e

permissions:
  contents: read
  packages: write

jobs:
  Orca-Python-ExampleTest-Py37-Spark3:
    if: ${{ github.event.schedule || github.event.inputs.artifact == 'Orca-Python-ExampleTest-Py37-Spark3' || github.event.inputs.artifact == 'all' }} 
    runs-on: [self-hosted, Gondolin, ubuntu-20.04-lts]

    steps:
    - uses: actions/checkout@v3
    - name: Set up JDK8
      uses: ./.github/actions/jdk-setup-action
    - name: Set up maven
      uses: ./.github/actions/maven-setup-action
    - name: Setup env
      uses: ./.github/actions/orca/setup-env/setup-orca-python-py37-spark3
    - name: Run Test
      uses: ./.github/actions/orca/orca-python-exampletest-action/nightly-test
    - name: Remove Env
      if: ${{ always() }}
      uses: ./.github/actions/remove-env
    - name: Create Job Badge
      uses: ./.github/actions/create-job-status-badge
      if: ${{ always() }}
      with:
        secret: ${{ secrets.GIST_SECRET}}
        gist-id: ${{env.GIST_ID}}
        is-self-hosted-runner: true
        file-name: Orca-Python-ExampleTest-Py37-Spark3.json
        type: job
        job-name: Orca-Python-ExampleTest-Py37-Spark3
        runner-hosted-on: 'Shanghai'


  Orca-Python-ExampleTest-Ray-Py37-Spark3:
    if: ${{ github.event.schedule || github.event.inputs.artifact == 'Orca-Python-ExampleTest-Ray-Py37-Spark3' || github.event.inputs.artifact == 'all' }} 
    runs-on: [self-hosted, Gondolin, ubuntu-20.04-lts]

    steps:
    - uses: actions/checkout@v3
    - name: Set up JDK8
      uses: ./.github/actions/jdk-setup-action
    - name: Set up maven
      uses: ./.github/actions/maven-setup-action
    - name: Setup env
      uses: ./.github/actions/orca/setup-env/setup-orca-python-py37-spark3
    - name: Run Test
      uses: ./.github/actions/orca/orca-python-exampletest-ray-action/nightly-test
    - name: Remove Env
      if: ${{ always() }}
      uses: ./.github/actions/remove-env
    - name: Create Job Badge
      uses: ./.github/actions/create-job-status-badge
      if: ${{ always() }}
      with:
        secret: ${{ secrets.GIST_SECRET}}
        gist-id: ${{env.GIST_ID}}
        is-self-hosted-runner: true
        file-name: Orca-Python-ExampleTest-Ray-Py37-Spark3.json
        type: job
        job-name: Orca-Python-ExampleTest-Ray-Py37-Spark3
        runner-hosted-on: 'Shanghai'

  Orca-Jep-ExampleTest-Py37-Spark2:
    if: ${{ github.event.schedule || github.event.inputs.artifact == 'Orca-Jep-ExampleTest-Py37-Spark2' || github.event.inputs.artifact == 'all' }} 
    runs-on: [self-hosted, Gondolin, ubuntu-20.04-lts]

    steps:
    - uses: actions/checkout@v3
    - name: Set up JDK8
      uses: ./.github/actions/jdk-setup-action
    - name: Set up maven
      uses: ./.github/actions/maven-setup-action
    - name: Setup env
      uses: ./.github/actions/orca/setup-env/setup-jep-exampletest-py37
    - name: Run Test
      uses: ./.github/actions/orca/orca-jep-exampletest-action/nightly-test
    - name: Remove Env
      if: ${{ always() }}
      uses: ./.github/actions/remove-env
    - name: Create Job Badge
      uses: ./.github/actions/create-job-status-badge
      if: ${{ always() }}
      with:
        secret: ${{ secrets.GIST_SECRET}}
        gist-id: ${{env.GIST_ID}}
        is-self-hosted-runner: true
        file-name: Orca-Jep-ExampleTest-Py37-Spark2.json
        type: job
        job-name: Orca-Jep-ExampleTest-Py37-Spark2
        runner-hosted-on: 'Shanghai'

  Orca-Python-ExampleTest-Horovod-Pytorch-Py37-Spark3:
    if: ${{ github.event.schedule || github.event.inputs.artifact == 'Orca-Python-ExampleTest-Horovod-Pytorch-Py37-Spark3' || github.event.inputs.artifact == 'all' }}
    runs-on: [self-hosted, Gondolin, ubuntu-20.04-lts]

    steps:
    - uses: actions/checkout@v3
    - name: Set up JDK8
      uses: ./.github/actions/jdk-setup-action
    - name: Set up maven
      uses: ./.github/actions/maven-setup-action 
    - name: Setup env
      uses: ./.github/actions/orca/setup-env/setup-orca-horovod-pytorch-py37
    - name: Run Test
      uses: ./.github/actions/orca/orca-python-exampletest-horovod-pytorch-py37-spark3-action/nightly-test
    - name: Remove Env
      if: ${{ always() }}
      uses: ./.github/actions/remove-env
    - name: Create Job Badge
      uses: ./.github/actions/create-job-status-badge
      if: ${{ always() }}
      with:
        secret: ${{ secrets.GIST_SECRET}}
        gist-id: ${{env.GIST_ID}}
        is-self-hosted-runner: true
        file-name: Orca-Python-ExampleTest-Horovod-Pytorch-Py37-Spark3.json
        type: job
        job-name: Orca-Python-ExampleTest-Horovod-Pytorch-Py37-Spark3
        runner-hosted-on: 'Shanghai'

  Orca-Python-ExampleTest-Horovod-Tf-Py37-Spark3:
    if: ${{ github.event.schedule || github.event.inputs.artifact == 'Orca-Python-ExampleTest-Horovod-Tf-Py37-Spark3' || github.event.inputs.artifact == 'all' }}
    runs-on: [self-hosted, Gondolin, ubuntu-20.04-lts]

    steps:
    - uses: actions/checkout@v3
    - name: Set up JDK8
      uses: ./.github/actions/jdk-setup-action
    - name: Set up maven
      uses: ./.github/actions/maven-setup-action 
    - name: Setup env
      uses: ./.github/actions/orca/setup-env/setup-horovod-tf2-py37
    - name: Run Test
      uses: ./.github/actions/orca/orca-python-exampletest-horovod-tf2-py37-spark3-action/nightly-test
    - name: Remove Env
      if: ${{ always() }}
      uses: ./.github/actions/remove-env
    - name: Create Job Badge
      uses: ./.github/actions/create-job-status-badge
      if: ${{ always() }}
      with:
        secret: ${{ secrets.GIST_SECRET}}
        gist-id: ${{env.GIST_ID}}
        is-self-hosted-runner: true
        file-name: Orca-Python-ExampleTest-Horovod-Tf-Py37-Spark3.json
        type: job
        job-name: Orca-Python-ExampleTest-Horovod-Tf-Py37-Spark3
        runner-hosted-on: 'Shanghai'

  Orca-Python-Ray-Py37-Spark3:
    if: ${{ github.event.schedule || github.event.inputs.artifact == 'Orca-Python-Ray-Py37-Spark3' || github.event.inputs.artifact == 'all' }}
    runs-on: [self-hosted, Gondolin, ubuntu-20.04-lts]

    steps:
    - uses: actions/checkout@v3
    - name: Set up JDK8
      uses: ./.github/actions/jdk-setup-action
    - name: Set up maven
      uses: ./.github/actions/maven-setup-action
    - name: Setup env
      uses: ./.github/actions/orca/setup-env/setup-orca-python-py37-spark3
    - name: Run Test
      uses: ./.github/actions/orca/orca-python-ray-py37-spark3-action/nightly-test
    - name: Remove Env
      if: ${{ always() }}
      uses: ./.github/actions/remove-env
    - name: Create Job Badge
      uses: ./.github/actions/create-job-status-badge
      if: ${{ always() }}
      with:
        secret: ${{ secrets.GIST_SECRET}}
        gist-id: ${{env.GIST_ID}}
        is-self-hosted-runner: true
        file-name: Orca-Python-Ray-Py37-Spark3.json
        type: job
        job-name: Orca-Python-Ray-Py37-Spark3
        runner-hosted-on: 'Shanghai'

  Orca-Python-Py37-Spark3:
    if: ${{ github.event.schedule || github.event.inputs.artifact == 'Orca-Python-Py37-Spark3' || github.event.inputs.artifact == 'all' }}
    runs-on: [self-hosted, Gondolin, ubuntu-20.04-lts]

    steps:
    - uses: actions/checkout@v3
    - name: Set up JDK8
      uses: ./.github/actions/jdk-setup-action
    - name: Set up maven
      uses: ./.github/actions/maven-setup-action
    - name: Setup env
      uses: ./.github/actions/orca/setup-env/setup-orca-python-py37-spark3
    - name: Run Test
      uses: ./.github/actions/orca/orca-python-py37-spark3-action/nightly-test
    - name: Remove Env
      if: ${{ always() }}
      uses: ./.github/actions/remove-env
    - name: Create Job Badge
      uses: ./.github/actions/create-job-status-badge
      if: ${{ always() }}
      with:
        secret: ${{ secrets.GIST_SECRET}}
        gist-id: ${{env.GIST_ID}}
        is-self-hosted-runner: true
        file-name: Orca-Python-Py37-Spark3.json
        type: job
        job-name: Orca-Python-Py37-Spark3
        runner-hosted-on: 'Shanghai'

  Orca-Python-Horovod-Tf2-Py37-Spark3:
    if: ${{ github.event.schedule || github.event.inputs.artifact == 'Orca-Python-Horovod-Tf2-Py37-Spark3' || github.event.inputs.artifact == 'all' }}
    runs-on: [self-hosted, Gondolin, ubuntu-20.04-lts]

    steps:
    - uses: actions/checkout@v3
    - name: Set up JDK8
      uses: ./.github/actions/jdk-setup-action
    - name: Set up maven
      uses: ./.github/actions/maven-setup-action 
    - name: Setup env
      uses: ./.github/actions/orca/setup-env/setup-horovod-tf2-py37
    - name: Run Test
      uses: ./.github/actions/orca/orca-python-horovod-tf2-py37-spark3-action/nightly-test
    - name: Remove Env
      if: ${{ always() }}
      uses: ./.github/actions/remove-env
    - name: Create Job Badge
      uses: ./.github/actions/create-job-status-badge
      if: ${{ always() }}
      with:
        secret: ${{ secrets.GIST_SECRET}}
        gist-id: ${{env.GIST_ID}}
        is-self-hosted-runner: true
        file-name: Orca-Python-Horovod-Tf2-Py37-Spark3.json
        type: job
        job-name: Orca-Python-Horovod-Tf2-Py37-Spark3
        runner-hosted-on: 'Shanghai'
  
  Orca-Python-Horovod-Pytorch-Py37-Spark3:
    if: ${{ github.event.schedule || github.event.inputs.artifact == 'Orca-Python-Horovod-Pytorch-Py37-Spark3' || github.event.inputs.artifact == 'all' }}
    runs-on: [self-hosted, Gondolin, ubuntu-20.04-lts]

    steps:
    - uses: actions/checkout@v3
    - name: Set up JDK8
      uses: ./.github/actions/jdk-setup-action
    - name: Set up maven
      uses: ./.github/actions/maven-setup-action 
    - name: Setup env
      uses: ./.github/actions/orca/setup-env/setup-orca-horovod-pytorch-py37
    - name: Run Test
      uses: ./.github/actions/orca/orca-python-horovod-pytorch-py37-spark3-action/nightly-test
    - name: Remove Env
      if: ${{ always() }}
      uses: ./.github/actions/remove-env
    - name: Create Job Badge
      uses: ./.github/actions/create-job-status-badge
      if: ${{ always() }}
      with:
        secret: ${{ secrets.GIST_SECRET}}
        gist-id: ${{env.GIST_ID}}
        is-self-hosted-runner: true
        file-name: Orca-Python-Horovod-Pytorch-Py37-Spark3.json
        type: job
        job-name: Orca-Python-Horovod-Pytorch-Py37-Spark3
        runner-hosted-on: 'Shanghai'

  Orca-Python-Rayonspark-Tf2-Py37:
    if: ${{ github.event.schedule || github.event.inputs.artifact == 'Orca-Python-Rayonspark-Tf2-Py37' || github.event.inputs.artifact == 'all' }}
    runs-on: [self-hosted, Gondolin, ubuntu-20.04-lts]

    steps:
    - uses: actions/checkout@v3
    - name: Set up JDK8
      uses: ./.github/actions/jdk-setup-action
    - name: Set up maven
      uses: ./.github/actions/maven-setup-action 
    - name: Setup env
      uses: ./.github/actions/orca/setup-env/setup-rayonspark-tf2-py37
    - name: Run Test
      uses: ./.github/actions/orca/orca-rayonspark-tf2-action/nightly-test
    - name: Remove Env
      if: ${{ always() }}
      uses: ./.github/actions/remove-env
    - name: Create Job Badge
      uses: ./.github/actions/create-job-status-badge
      if: ${{ always() }}
      with:
        secret: ${{ secrets.GIST_SECRET}}
        gist-id: ${{env.GIST_ID}}
        is-self-hosted-runner: true
        file-name: Orca-Python-Rayonspark-Tf2-Py37.json
        type: job
        job-name: Orca-Python-Rayonspark-Tf2-Py37
        runner-hosted-on: 'Shanghai'

  Orca-Jep-Python-Py37-Spark2:
    if: ${{ github.event.schedule || github.event.inputs.artifact == 'Orca-Jep-Python-Py37-Spark2' || github.event.inputs.artifact == 'all' }} 
    runs-on: [self-hosted, Gondolin, ubuntu-20.04-lts]

    steps:
    - uses: actions/checkout@v3
    - name: Set up JDK8
      uses: ./.github/actions/jdk-setup-action
    - name: Set up maven
      uses: ./.github/actions/maven-setup-action
    - name: Setup env
      uses: ./.github/actions/orca/setup-env/setup-jep-exampletest-py37
    - name: Run Test
      uses: ./.github/actions/orca/orca-jep-python-py37-spark2-action/nightly-test
    - name: Remove Env
      if: ${{ always() }}
      uses: ./.github/actions/remove-env
    - name: Create Job Badge
      uses: ./.github/actions/create-job-status-badge
      if: ${{ always() }}
      with:
        secret: ${{ secrets.GIST_SECRET}}
        gist-id: ${{env.GIST_ID}}
        is-self-hosted-runner: true
        file-name: Orca-Jep-Python-Py37-Spark2.json
        type: job
        job-name: Orca-Jep-Python-Py37-Spark2
        runner-hosted-on: 'Shanghai'
      
  Dllib-Scala-UT:
    if: ${{ github.event.schedule || github.event.inputs.artifact == 'Dllib-Scala-UT' || github.event.inputs.artifact == 'all' }} 
    runs-on: [ self-hosted, Gondolin, ubuntu-20.04-lts ]

    steps:
    - uses: actions/checkout@v3
    - name: Set up JDK8
      uses: ./.github/actions/jdk-setup-action
    - name: Set up maven
      uses: ./.github/actions/maven-setup-action
    - name: Run test
      uses: ./.github/actions/dllib-scala-ut-action
    - name: Create Job Badge
      uses: ./.github/actions/create-job-status-badge
      if: ${{ always() }}
      with:
        secret: ${{ secrets.GIST_SECRET}}
        gist-id: ${{env.GIST_ID}}
        is-self-hosted-runner: true
        file-name: Dllib-Scala-UT.json
        type: job
        job-name: Dllib-Scala-UT
        runner-hosted-on: 'Shanghai'
      
  Friesian-Scala-UT:
    if: ${{ github.event.schedule || github.event.inputs.artifact == 'Friesian-Scala-UT' || github.event.inputs.artifact == 'all' }} 
    runs-on: [ self-hosted, ubuntu-20.04-lts, CLX, AVX512, Ettenmoors ]

    steps:
    - uses: actions/checkout@v3
    - name: Set up JDK8
      uses: ./.github/actions/jdk-setup-action
    - name: Set up maven
      uses: ./.github/actions/maven-setup-action
    - name: Run test
      uses: ./.github/actions/friesian-scala-ut-action
    - name: Create Job Badge
      uses: ./.github/actions/create-job-status-badge
      if: ${{ always() }}
      with:
        secret: ${{ secrets.GIST_SECRET}}
        gist-id: ${{env.GIST_ID}}
        is-self-hosted-runner: true
        file-name: Friesian-Scala-UT.json
        type: job
        job-name: Friesian-Scala-UT
        runner-hosted-on: 'Shanghai'
      
  PPML-Scala-UT:
    if: ${{ github.event.schedule || github.event.inputs.artifact == 'PPML-Scala-UT' || github.event.inputs.artifact == 'all' }} 
    runs-on: [ self-hosted, Gondolin, ubuntu-20.04-lts ]

    steps:
    - uses: actions/checkout@v3
    - name: Set up JDK8
      uses: ./.github/actions/jdk-setup-action
    - name: Set up maven
      uses: ./.github/actions/maven-setup-action
    - name: Run test
      uses: ./.github/actions/ppml-scala-ut-action
    - name: Create Job Badge
      uses: ./.github/actions/create-job-status-badge
      if: ${{ always() }}
      with:
        secret: ${{ secrets.GIST_SECRET}}
        gist-id: ${{env.GIST_ID}}
        is-self-hosted-runner: true
        file-name: PPML-Scala-UT.json
        type: job
        job-name: PPML-Scala-UT
        runner-hosted-on: 'Shanghai'

  PPML-Python-UT-Spark3:
    if: ${{ github.event.schedule || github.event.inputs.artifact == 'PPML-Python-UT-Spark3' || github.event.inputs.artifact == 'all' }} 
    runs-on: [ self-hosted, Gondolin, ubuntu-20.04-lts ]

    steps:
    - uses: actions/checkout@v3
    - name: Set up JDK8
      uses: ./.github/actions/jdk-setup-action
    - name: Set up maven
      uses: ./.github/actions/maven-setup-action
    - name: Setup env
      uses: ./.github/actions/ppml/setup-env/setup-ppml-python-ut-spark3
    - name: Run Test
      uses: ./.github/actions/ppml/ppml-python-ut-spark3-action/nightly-test
    - name: Remove Env
      if: ${{ always() }}
      uses: ./.github/actions/remove-env
    - name: Create Job Badge
      uses: ./.github/actions/create-job-status-badge
      if: ${{ always() }}
      with:
        secret: ${{ secrets.GIST_SECRET}}
        gist-id: ${{env.GIST_ID}}
        is-self-hosted-runner: true
        file-name: PPML-Python-UT-Spark3.json
        type: job
        job-name: PPML-Python-UT-Spark3
        runner-hosted-on: 'Shanghai'

  Orca-Ray-Ctx-Example:
    if: ${{ github.event.schedule || github.event.inputs.artifact == 'Orca-Ray-Ctx-Example' || github.event.inputs.artifact == 'all' }} 
    runs-on: [self-hosted, Gondolin-resources, ubuntu-20.04-lts]

    steps:
    - uses: actions/checkout@v3
    - name: Set up JDK8
      uses: ./.github/actions/jdk-setup-action
    - name: Set up maven
      uses: ./.github/actions/maven-setup-action
    - name: Run test
      uses: ./.github/actions/orca-ray-ctx-example-action
    - name: Create Job Badge
      uses: ./.github/actions/create-job-status-badge
      if: ${{ always() }}
      with:
        secret: ${{ secrets.GIST_SECRET}}
        gist-id: ${{env.GIST_ID}}
        is-self-hosted-runner: true
        file-name: Orca-Ray-Ctx-Example.json
        type: job
        job-name: Orca-Ray-Ctx-Example
        runner-hosted-on: 'Shanghai'
        
        
  PPML-Spark-PySpark-Local-Sql-UT-On-Gramine:
    if: ${{ github.event.schedule || github.event.inputs.artifact == 'PPML-Spark-PySpark-Local-Sql-UT-On-Gramine' || github.event.inputs.artifact == 'all' }}
    runs-on: [self-hosted, SGX, Wilwarin]
    steps:
    - uses: actions/checkout@v3
    - name: Set up JDK8
      uses: ./.github/actions/jdk-setup-action
    - name: Set up maven
      uses: ./.github/actions/maven-setup-action
    - name: set env
      env:
        DEFAULT_IMAGE: '10.239.45.10/arda/intelanalytics/bigdl-ppml-trusted-big-data-ml-python-gramine-reference'
        DEFAULT_TAG: 'latest'
      run: |
        echo "IMAGE=${{ github.event.inputs.image || env.DEFAULT_IMAGE }}" >> $GITHUB_ENV
        echo "TAG=${{ github.event.inputs.tag || env.DEFAULT_TAG }}" >> $GITHUB_ENV
    - name: Run test
      uses: ./.github/actions/ppml/ppml-spark-pyspark-sql-ut-on-gramine-action
      with:
        image: ${{env.IMAGE}}
        image-tag: ${{env.TAG}}
    - name: Create Job Badge
      uses: ./.github/actions/create-job-status-badge
      if: ${{ always() }}
      with:
        secret: ${{ secrets.GIST_SECRET}}
        gist-id: ${{env.GIST_ID}}
        is-self-hosted-runner: true
        file-name: PPML-Spark-PySpark-Local-Sql-UT-On-Gramine.json
        type: job
        job-name: PPML-Spark-PySpark-Local-Sql-UT-On-Gramine
        runner-hosted-on: 'Shanghai'

  PPML-Occlum-ExampleTests:
    if: ${{ github.event.schedule || github.event.inputs.artifact == 'PPML-Occlum-ExampleTests' || github.event.inputs.artifact == 'all' }} 
    runs-on: [self-hosted, SGX, Wilwarin]

    steps:
    - uses: actions/checkout@v3
    - name: Set up JDK8
      uses: ./.github/actions/jdk-setup-action
    - name: Set up maven
      uses: ./.github/actions/maven-setup-action
    - name: Run Test
      uses: ./.github/actions/ppml-occlum-exampletests-action
    - name: Create Job Badge
      uses: ./.github/actions/create-job-status-badge
      if: ${{ always() }}
      with:
        secret: ${{ secrets.GIST_SECRET}}
        gist-id: ${{env.GIST_ID}}
        is-self-hosted-runner: true
        file-name: PPML-Occlum-ExampleTests.json
        type: job
        job-name: PPML-Occlum-ExampleTests
        runner-hosted-on: 'Shanghai'
        
  PPML-spark-Local-Example-Tests-on-Gramine:
    if: ${{ github.event.schedule || github.event.inputs.artifact == 'PPML-spark-Local-Example-Tests-on-Gramine' || github.event.inputs.artifact == 'all' }} 
    runs-on: [self-hosted, SGX, Wilwarin]

    steps:
    - uses: actions/checkout@v3
    - name: Set up JDK8
      uses: ./.github/actions/jdk-setup-action
    - name: Set up maven
      uses: ./.github/actions/maven-setup-action
    - name: set env
      env:
        DEFAULT_IMAGE: '10.239.45.10/arda/intelanalytics/bigdl-ppml-trusted-big-data-ml-python-gramine-reference'
        DEFAULT_TAG: 'latest'
      run: |
        echo "TAG=${{ github.event.inputs.tag || env.DEFAULT_TAG }}" >> $GITHUB_ENV
        echo "IMAGE=${{ github.event.inputs.image || env.DEFAULT_IMAGE }}" >> $GITHUB_ENV
    - name: Run test
      uses: ./.github/actions/ppml/ppml-spark-local-example-tests-on-gramine-action
      with:
        image: ${{env.IMAGE}}
        image-tag: ${{env.TAG}}
    - name: Create Job Badge
      uses: ./.github/actions/create-job-status-badge
      if: ${{ always() }}
      with:
        secret: ${{ secrets.GIST_SECRET}}
        gist-id: ${{env.GIST_ID}}
        is-self-hosted-runner: true
        file-name: PPML-spark-Local-Example-Tests-on-Gramine.json
        type: job
        job-name: PPML-spark-Local-Example-Tests-on-Gramine
        runner-hosted-on: 'Shanghai'


  Friesian-Python-Py37-Spark3:
    if: ${{ github.event.schedule || github.event.inputs.artifact == 'Friesian-Python-Py37-Spark3' || github.event.inputs.artifact == 'all' }}
    runs-on: [self-hosted, Gondolin, ubuntu-20.04-lts]
    
    steps:
    - uses: actions/checkout@v3
    - name: Set up JDK8
      uses: ./.github/actions/jdk-setup-action
    - name: Set up maven
      uses: ./.github/actions/maven-setup-action
    - name: Setup env
      uses: ./.github/actions/friesian/setup-env/setup-friesian-python-py37-spark3
    - name: Run Test
      uses: ./.github/actions/friesian/friesian-python-py37-spark3
    - name: Remove Env
      if: ${{ always() }}
      uses: ./.github/actions/remove-env
    - name: Create Job Badge
      uses: ./.github/actions/create-job-status-badge
      if: ${{ always() }}
      with:
        secret: ${{ secrets.GIST_SECRET}}
        gist-id: ${{env.GIST_ID}}
        is-self-hosted-runner: true
        file-name: Friesian-Python-Py37-Spark3.json
        type: job
        job-name: Friesian-Python-Py37-Spark3
        runner-hosted-on: 'Shanghai'

  Friesian-Python-Py37-Spark3-Pip:
    if: ${{ github.event.schedule || github.event.inputs.artifact == 'Friesian-Python-Py37-Spark3-Pip' || github.event.inputs.artifact == 'all' }}
    runs-on: [self-hosted, Gondolin, ubuntu-20.04-lts]
    
    steps:
    - uses: actions/checkout@v3
    - name: Set up JDK8
      uses: ./.github/actions/jdk-setup-action
    - name: Set up maven
      uses: ./.github/actions/maven-setup-action
    - name: Setup env
      uses: ./.github/actions/friesian/setup-env/setup-friesian-python-py37-spark3
    - name: Run Test
      uses: ./.github/actions/friesian/friesian-python-py37-spark3-pip
    - name: Remove Env
      if: ${{ always() }}
      uses: ./.github/actions/remove-env
    - name: Create Job Badge
      uses: ./.github/actions/create-job-status-badge
      if: ${{ always() }}
      with:
        secret: ${{ secrets.GIST_SECRET}}
        gist-id: ${{env.GIST_ID}}
        is-self-hosted-runner: true
        file-name: Friesian-Python-Py37-Spark3-Pip.json
        type: job
        job-name: Friesian-Python-Py37-Spark3-Pip
        runner-hosted-on: 'Shanghai'

  Friesian-Python-ExampleTest-Feature-Tf1-Py37-Spark3:
    if: ${{ github.event.schedule || github.event.inputs.artifact == 'Friesian-Python-ExampleTest-Feature-Tf1-Py37-Spark3' || github.event.inputs.artifact == 'all' }}
    runs-on: [self-hosted, Gondolin, ubuntu-20.04-lts]
    
    steps:
    - uses: actions/checkout@v3
    - name: Set up JDK8
      uses: ./.github/actions/jdk-setup-action
    - name: Set up maven
      uses: ./.github/actions/maven-setup-action
    - name: Setup env
      uses: ./.github/actions/friesian/setup-env/setup-friesian-python-py37-spark3
    - name: Run Test
      uses: ./.github/actions/friesian/friesian-python-exampletest-feature-tf1-py37-spark3
    - name: Remove Env
      if: ${{ always() }}
      uses: ./.github/actions/remove-env
    - name: Create Job Badge
      uses: ./.github/actions/create-job-status-badge
      if: ${{ always() }}
      with:
        secret: ${{ secrets.GIST_SECRET}}
        gist-id: ${{env.GIST_ID}}
        is-self-hosted-runner: true
        file-name: Friesian-Python-ExampleTest-Feature-Tf1-Py37-Spark3.json
        type: job
        job-name: Friesian-Python-ExampleTest-Feature-Tf1-Py37-Spark3
        runner-hosted-on: 'Shanghai'

  Friesian-Python-ExampleTest-Feature-Tf1-Pip-Py37-Spark3:
    if: ${{ github.event.schedule || github.event.inputs.artifact == 'Friesian-Python-ExampleTest-Feature-Tf1-Pip-Py37-Spark3' || github.event.inputs.artifact == 'all' }}
    runs-on: [self-hosted, Gondolin, ubuntu-20.04-lts]
    
    steps:
    - uses: actions/checkout@v3
    - name: Set up JDK8
      uses: ./.github/actions/jdk-setup-action
    - name: Set up maven
      uses: ./.github/actions/maven-setup-action
    - name: Setup env
      uses: ./.github/actions/friesian/setup-env/setup-friesian-python-py37-spark3
    - name: Run Test
      uses: ./.github/actions/friesian/friesian-python-exampletest-feature-tf1-pip-py37-spark3
    - name: Remove Env
      if: ${{ always() }}
      uses: ./.github/actions/remove-env
    - name: Create Job Badge
      uses: ./.github/actions/create-job-status-badge
      if: ${{ always() }}
      with:
        secret: ${{ secrets.GIST_SECRET}}
        gist-id: ${{env.GIST_ID}}
        is-self-hosted-runner: true
        file-name: Friesian-Python-ExampleTest-Feature-Tf1-Pip-Py37-Spark3.json
        type: job
        job-name: Friesian-Python-ExampleTest-Feature-Tf1-Pip-Py37-Spark3
        runner-hosted-on: 'Shanghai'

  Friesian-Python-ExampleTest-Tf2-Py37-Spark3:
    if: ${{ github.event.schedule || github.event.inputs.artifact == 'Friesian-Python-ExampleTest-Tf2-Py37-Spark3' || github.event.inputs.artifact == 'all' }}
    runs-on: [self-hosted, Gondolin, ubuntu-20.04-lts]
    
    steps:
    - uses: actions/checkout@v3
    - name: Set up JDK8
      uses: ./.github/actions/jdk-setup-action
    - name: Set up maven
      uses: ./.github/actions/maven-setup-action
    - name: Setup env
      uses: ./.github/actions/friesian/setup-env/setup-friesian-python-tf2-py37-spark3
    - name: Run Test
      uses: ./.github/actions/friesian/friesian-python-exampletest-tf2-py37-spark3
    - name: Remove Env
      if: ${{ always() }}
      uses: ./.github/actions/remove-env
    - name: Create Job Badge
      uses: ./.github/actions/create-job-status-badge
      if: ${{ always() }}
      with:
        secret: ${{ secrets.GIST_SECRET}}
        gist-id: ${{env.GIST_ID}}
        is-self-hosted-runner: true
        file-name: Friesian-Python-ExampleTest-Tf2-Py37-Spark3.json
        type: job
        job-name: Friesian-Python-ExampleTest-Tf2-Py37-Spark3
        runner-hosted-on: 'Shanghai'

  Friesian-Python-ExampleTest-Tf2-Pip-Py37-Spark3:
    if: ${{ github.event.schedule || github.event.inputs.artifact == 'Friesian-Python-ExampleTest-Tf2-Pip-Py37-Spark3' || github.event.inputs.artifact == 'all' }}
    runs-on: [self-hosted, Gondolin, ubuntu-20.04-lts]
    
    steps:
    - uses: actions/checkout@v3
    - name: Set up JDK8
      uses: ./.github/actions/jdk-setup-action
    - name: Set up maven
      uses: ./.github/actions/maven-setup-action
    - name: Setup env
      uses: ./.github/actions/friesian/setup-env/setup-friesian-python-tf2-py37-spark3
    - name: Run Test
      uses: ./.github/actions/friesian/friesian-python-exampletest-tf2-pip-py37-spark3
    - name: Remove Env
      if: ${{ always() }}
      uses: ./.github/actions/remove-env
    - name: Create Job Badge
      uses: ./.github/actions/create-job-status-badge
      if: ${{ always() }}
      with:
        secret: ${{ secrets.GIST_SECRET}}
        gist-id: ${{env.GIST_ID}}
        is-self-hosted-runner: true
        file-name: Friesian-Python-ExampleTest-Tf2-Pip-Py37-Spark3.json
        type: job
        job-name: Friesian-Python-ExampleTest-Tf2-Pip-Py37-Spark3
        runner-hosted-on: 'Shanghai'

  PPML-spark-Local-SimpleQuery-Tests-on-Gramine:
    if: ${{ github.event.schedule || github.event.inputs.artifact == 'PPML-spark-Local-SimpleQuery-Tests-on-Gramine' || github.event.inputs.artifact == 'all' }}
    runs-on: [self-hosted, SGX, Wilwarin]

    steps:
    - uses: actions/checkout@v3
    - name: Set up JDK8
      uses: ./.github/actions/jdk-setup-action
    - name: Set up maven
      uses: ./.github/actions/maven-setup-action
    - name: set env
      env:
        DEFAULT_IMAGE: '10.239.45.10/arda/intelanalytics/bigdl-ppml-trusted-big-data-ml-python-gramine-reference'
        DEFAULT_TAG: 'latest'
      run: |
        echo "TAG=${{ github.event.inputs.tag || env.DEFAULT_TAG }}" >> $GITHUB_ENV
        echo "IMAGE=${{ github.event.inputs.image || env.DEFAULT_IMAGE }}" >> $GITHUB_ENV
    - name: Run test
      uses: ./.github/actions/ppml/ppml-spark-local-simplequery-tests-on-gramine-action
      with:
        image: ${{env.IMAGE}}
        image-tag: ${{env.TAG}}
    - name: Create Job Badge
      uses: ./.github/actions/create-job-status-badge
      if: ${{ always() }}
      with:
        secret: ${{ secrets.GIST_SECRET}}
        gist-id: ${{env.GIST_ID}}
        is-self-hosted-runner: true
        file-name: PPML-spark-Local-SimpleQuery-Tests-on-Gramine.json
        type: job
        job-name: PPML-spark-Local-SimpleQuery-Tests-on-Gramine
        runner-hosted-on: 'Shanghai'
  Colab-Python-Py37-Pytorch:
    if: ${{ github.event.schedule || github.event.inputs.artifact == 'Colab-Python-Py37-Pytorch' || github.event.inputs.artifact == 'all' }}
    runs-on: [ self-hosted, Gondolin, ubuntu-20.04-lts ]

    steps:
    - uses: actions/checkout@v3
    - name: Set up Python 
      uses: actions/setup-python@v2
      with:
        python-version: '3.7.10'
    - name: Install dependencies
      shell: bash
      run: |
        apt-get update
        apt-get install wget
        apt-get install -y zip
        python -m pip install --upgrade pip
        python -m pip install --upgrade setuptools==58.0.4
    - name: Setup env
      shell: bash
      run: |
        conda create -n py37 -y python==3.7.10 setuptools==58.0.4
        conda info --env
        source activate py37
        pip uninstall -y bigdl-friesian bigdl-friesian-spark3 bigdl-dllib bigdl-dllib-spark3 bigdl-orca pyspark bigdl-orca-spark3 bigdl-chronos bigdl-chronos-spark3 bigdl-friesian bigdl-friesian-spark3
        pip uninstall -r python/orca/dev/example/requirements-ray.txt -y
        pip install pytest
        #pip install -i https://pypi.org/simple --pre --upgrade bigdl-orca-spark3
        pip install -i https://pypi.tuna.tsinghua.edu.cn/simple -r python/orca/dev/example/requirements-ray.txt 
        pip uninstall -y opencv-python-headless
        pip install opencv-python-headless
        
      env:
        BIGDL_ROOT: ${{ github.workspace }}
        ANALYTICS_ZOO_ROOT: ${{ github.workspace }}
    - name: Run Test
      shell: bash
      run: |
<<<<<<< HEAD
        chmod a+x python/orca/dev/colab-notebook/ipynb2py.sh
        conda install intel-openmp
=======
>>>>>>> 2eeb74b2
        conda remove -c anaconda -y intel-openmp || true
        chmod a+x python/orca/dev/colab-notebook/ipynb2py.sh
        chmod a+x python/chronos/dev/app/ipynb2py.sh
        chmod a+x python/chronos/dev/colab-notebook/run-notebook-pytorch.sh
        chmod a+x python/orca/dev/colab-notebook/run-notebook-pytorch.sh
        export LD_LIBRARY_PATH=/opt/work/conda/envs/py37-jep/lib:$LD_LIBRARY_PATH
        export PYTHONHOME=/opt/work/conda/envs/py37-jep 
        pip uninstall -y bigdl-dllib bigdl-orca bigdl-chronos
        pip install --pre --upgrade bigdl-chronos
        if [ -f python/chronos/dev/colab-notebook/run-notebook-pytorch.sh ]
        then
          bash python/chronos/dev/colab-notebook/run-notebook-pytorch.sh
        fi

        if [ -f python/orca/dev/colab-notebook/run-notebook-pytorch.sh ]
        then
          bash python/orca/dev/colab-notebook/run-notebook-pytorch.sh
        fi
        pip uninstall -y bigdl-dllib bigdl-orca bigdl-chronos
        unset PYTHONHOME
        source deactivate
    
  # please put your test before the create-workflow-badge to make sure the badge can be displayed on the github page.
  create-workflow-badge:
    runs-on: ubuntu-latest
    steps:
    - uses: actions/checkout@v3
    - name: create workflow badge
      if: ${{ always() }}
      uses: ./.github/actions/create-job-status-badge
      with:
        secret: ${{ secrets.GIST_SECRET }}
        gist-id: ${{env.GIST_ID}}
        file-name: nightly-test.json
        type: workflow
  
<|MERGE_RESOLUTION|>--- conflicted
+++ resolved
@@ -845,11 +845,8 @@
     - name: Run Test
       shell: bash
       run: |
-<<<<<<< HEAD
         chmod a+x python/orca/dev/colab-notebook/ipynb2py.sh
         conda install intel-openmp
-=======
->>>>>>> 2eeb74b2
         conda remove -c anaconda -y intel-openmp || true
         chmod a+x python/orca/dev/colab-notebook/ipynb2py.sh
         chmod a+x python/chronos/dev/app/ipynb2py.sh
