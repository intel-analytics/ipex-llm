name: Nightly Test

on:
  #pull_request:
  schedule:
    - cron: '0 13 * * *' # GMT time, 13:00 GMT == 21:00 China
  pull_request:
    branch: [main]
  workflow_dispatch:
    inputs:
      artifact:
        description: 'select which job to run("all" will make all jobs run)'
        required: true
        default: 'all'
        type: choice
        options:
        - all
        - Orca-Python-Ray-Py37-Spark3
        - Orca-Python-Py37-Spark3
        - Orca-Ray-Ctx-Example
        - Orca-Python-Horovod-Tf2-Py37-Spark3
        - Orca-Python-Horovod-Pytorch-Py37-Spark3
        - Orca-Jep-ExampleTest-Py37-Spark2
        - Orca-Python-ExampleTest-Py37-Spark3
        - Orca-Python-ExampleTest-Ray-Py37-Spark3
        - Orca-Python-ExampleTest-Horovod-Pytorch-Py37-Spark3
        - Dllib-Scala-UT
        - Friesian-Scala-UT
        - PPML-Scala-UT
<<<<<<< HEAD
        - PPML-Spark-PySpark-Sql-UT
        - PPML-Occlum-ExampleTests        
=======
        - PPML-PySpark-K8S-EXAMPLE
        - PPML-Occlum-ExampleTests
        - PPML-spark-Local-Example-Tests-on-Gramine
>>>>>>> cd52febb

permissions:
  contents: read
  packages: write

jobs:
  Orca-Python-ExampleTest-Py37-Spark3:
    if: ${{ github.event.schedule || github.event.inputs.artifact == 'Orca-Python-ExampleTest-Py37-Spark3' || github.event.inputs.artifact == 'all' }} 
    runs-on: [self-hosted, Gondolin, ubuntu-20.04-lts]

    steps:
    - uses: actions/checkout@v3
    - name: Set up JDK8
      uses: ./.github/actions/jdk-setup-action
    - name: Set up maven
      uses: ./.github/actions/maven-setup-action
    - name: Setup env
      uses: ./.github/actions/orca/setup-env/setup-orca-python-py37-spark3
    - name: Run Test
      uses: ./.github/actions/orca/orca-python-exampletest-action/nightly-test
    - name: Remove Env
      if: ${{ always() }}
      uses: ./.github/actions/remove-env
    - name: Create Job Badge
      uses: ./.github/actions/create-job-status-badge
      if: ${{ always() }}
      with:
        secret: ${{ secrets.GIST_SECRET}}
        gist-id: 746dcada5746912c8d6808d71bd6c35b
        is-self-hosted-runner: true
        file-name: Orca-Python-ExampleTest-Py37-Spark3.json
        type: job
        job-name: Orca-Python-ExampleTest-Py37-Spark3
        runner-hosted-on: 'Shanghai'


  Orca-Python-ExampleTest-Ray-Py37-Spark3:
    if: ${{ github.event.schedule || github.event.inputs.artifact == 'Orca-Python-ExampleTest-Ray-Py37-Spark3' || github.event.inputs.artifact == 'all' }} 
    runs-on: [self-hosted, Gondolin, ubuntu-20.04-lts]

    steps:
    - uses: actions/checkout@v3
    - name: Set up JDK8
      uses: ./.github/actions/jdk-setup-action
    - name: Set up maven
      uses: ./.github/actions/maven-setup-action
    - name: Setup env
      uses: ./.github/actions/orca/setup-env/setup-orca-python-py37-spark3
    - name: Run Test
      uses: ./.github/actions/orca/orca-python-exampletest-ray-action/nightly-test
    - name: Remove Env
      if: ${{ always() }}
      uses: ./.github/actions/remove-env
    - name: Create Job Badge
      uses: ./.github/actions/create-job-status-badge
      if: ${{ always() }}
      with:
        secret: ${{ secrets.GIST_SECRET}}
        gist-id: 93d483f54b60396d8bbe7ab7a9317c4e
        is-self-hosted-runner: true
        file-name: Orca-Python-ExampleTest-Ray-Py37-Spark3.json
        type: job
        job-name: Orca-Python-ExampleTest-Ray-Py37-Spark3
        runner-hosted-on: 'Shanghai'

  Orca-Jep-ExampleTest-Py37-Spark2:
    if: ${{ github.event.schedule || github.event.inputs.artifact == 'Orca-Jep-ExampleTest-Py37-Spark2' || github.event.inputs.artifact == 'all' }} 
    runs-on: [self-hosted, Gondolin, ubuntu-20.04-lts]

    steps:
    - uses: actions/checkout@v3
    - name: Set up JDK8
      uses: ./.github/actions/jdk-setup-action
    - name: Set up maven
      uses: ./.github/actions/maven-setup-action
    - name: Setup env
      uses: ./.github/actions/orca/setup-env/setup-jep-exampletest-py37
    - name: Run Test
      uses: ./.github/actions/orca/orca-jep-exampletest-action/nightly-test
    - name: Remove Env
      if: ${{ always() }}
      uses: ./.github/actions/remove-env
    - name: Create Job Badge
      uses: ./.github/actions/create-job-status-badge
      if: ${{ always() }}
      with:
        secret: ${{ secrets.GIST_SECRET}}
        gist-id: 89232c5854a99a723765c3d5593f3bfe
        is-self-hosted-runner: true
        file-name: Orca-Jep-ExampleTest-Py37-Spark2.json
        type: job
        job-name: Orca-Jep-ExampleTest-Py37-Spark2
        runner-hosted-on: 'Shanghai'

  Orca-Python-ExampleTest-Horovod-Pytorch-Py37-Spark3:
    if: ${{ github.event.schedule || github.event.inputs.artifact == 'Orca-Python-ExampleTest-Horovod-Pytorch-Py37-Spark3' || github.event.inputs.artifact == 'all' }}
    runs-on: [self-hosted, Gondolin, ubuntu-20.04-lts]

    steps:
    - uses: actions/checkout@v3
    - name: Set up JDK8
      uses: ./.github/actions/jdk-setup-action
    - name: Set up maven
      uses: ./.github/actions/maven-setup-action 
    - name: Setup env
      uses: ./.github/actions/orca/setup-env/setup-orca-horovod-pytorch-py37
    - name: Run Test
      uses: ./.github/actions/orca/orca-python-exampletest-horovod-pytorch-py37-spark3-action/nightly-test
    - name: Remove Env
      if: ${{ always() }}
      uses: ./.github/actions/remove-env
    - name: Create Job Badge
      uses: ./.github/actions/create-job-status-badge
      if: ${{ always() }}
      with:
        secret: ${{ secrets.GIST_SECRET}}
        gist-id: 2345324d7d79e955c378e627f265d20f
        is-self-hosted-runner: true
        file-name: Orca-Python-ExampleTest-Horovod-Pytorch-Py37-Spark3.json
        type: job
        job-name: Orca-Python-ExampleTest-Horovod-Pytorch-Py37-Spark3
        runner-hosted-on: 'Shanghai'

  Orca-Python-Ray-Py37-Spark3:
    if: ${{ github.event.schedule || github.event.inputs.artifact == 'Orca-Python-Ray-Py37-Spark3' || github.event.inputs.artifact == 'all' }}
    runs-on: [self-hosted, Gondolin, ubuntu-20.04-lts]

    steps:
    - uses: actions/checkout@v3
    - name: Set up JDK8
      uses: ./.github/actions/jdk-setup-action
    - name: Set up maven
      uses: ./.github/actions/maven-setup-action
    - name: Setup env
      uses: ./.github/actions/orca/setup-env/setup-orca-python-py37-spark3
    - name: Run Test
      uses: ./.github/actions/orca/orca-python-ray-py37-spark3-action/nightly-test
    - name: Remove Env
      if: ${{ always() }}
      uses: ./.github/actions/remove-env
    - name: Create Job Badge
      uses: ./.github/actions/create-job-status-badge
      if: ${{ always() }}
      with:
        secret: ${{ secrets.GIST_SECRET}}
        gist-id: b9d4492a7eeaf4c2564ce4ef295d36f5
        is-self-hosted-runner: true
        file-name: Orca-Python-Ray-Py37-Spark3.json
        type: job
        job-name: Orca-Python-Ray-Py37-Spark3
        runner-hosted-on: 'Shanghai'

  Orca-Python-Py37-Spark3:
    if: ${{ github.event.schedule || github.event.inputs.artifact == 'Orca-Python-Py37-Spark3' || github.event.inputs.artifact == 'all' }}
    runs-on: [self-hosted, Gondolin, ubuntu-20.04-lts]

    steps:
    - uses: actions/checkout@v3
    - name: Set up JDK8
      uses: ./.github/actions/jdk-setup-action
    - name: Set up maven
      uses: ./.github/actions/maven-setup-action
    - name: Setup env
      uses: ./.github/actions/orca/setup-env/setup-orca-python-py37-spark3
    - name: Run Test
      uses: ./.github/actions/orca/orca-python-py37-spark3-action/nightly-test
    - name: Remove Env
      if: ${{ always() }}
      uses: ./.github/actions/remove-env
    - name: Create Job Badge
      uses: ./.github/actions/create-job-status-badge
      if: ${{ always() }}
      with:
        secret: ${{ secrets.GIST_SECRET}}
        gist-id: 10a49ea64c5e1d06eea5518dc24712cd
        is-self-hosted-runner: true
        file-name: Orca-Python-Py37-Spark3.json
        type: job
        job-name: Orca-Python-Py37-Spark3
        runner-hosted-on: 'Shanghai'

  Orca-Python-Horovod-Tf2-Py37-Spark3:
    if: ${{ github.event.schedule || github.event.inputs.artifact == 'Orca-Python-Horovod-Tf2-Py37-Spark3' || github.event.inputs.artifact == 'all' }}
    runs-on: [self-hosted, Gondolin, ubuntu-20.04-lts]

    steps:
    - uses: actions/checkout@v3
    - name: Set up JDK8
      uses: ./.github/actions/jdk-setup-action
    - name: Set up maven
      uses: ./.github/actions/maven-setup-action 
    - name: Setup env
      uses: ./.github/actions/orca/setup-env/setup-horovod-tf2-py37
    - name: Run Test
      uses: ./.github/actions/orca/orca-python-horovod-tf2-py37-spark3-action/nightly-test
    - name: Remove Env
      if: ${{ always() }}
      uses: ./.github/actions/remove-env
    - name: Create Job Badge
      uses: ./.github/actions/create-job-status-badge
      if: ${{ always() }}
      with:
        secret: ${{ secrets.GIST_SECRET}}
        gist-id: 2778d46ee325dfcf27262bb5587c08fa
        is-self-hosted-runner: true
        file-name: Orca-Python-Horovod-Tf2-Py37-Spark3.json
        type: job
        job-name: Orca-Python-Horovod-Tf2-Py37-Spark3
        runner-hosted-on: 'Shanghai'
  
  Orca-Python-Horovod-Pytorch-Py37-Spark3:
    if: ${{ github.event.schedule || github.event.inputs.artifact == 'Orca-Python-Horovod-Pytorch-Py37-Spark3' || github.event.inputs.artifact == 'all' }}
    runs-on: [self-hosted, Gondolin, ubuntu-20.04-lts]

    steps:
    - uses: actions/checkout@v3
    - name: Set up JDK8
      uses: ./.github/actions/jdk-setup-action
    - name: Set up maven
      uses: ./.github/actions/maven-setup-action 
    - name: Setup env
      uses: ./.github/actions/orca/setup-env/setup-orca-horovod-pytorch-py37
    - name: Run Test
      uses: ./.github/actions/orca/orca-python-horovod-pytorch-py37-spark3-action/nightly-test
    - name: Remove Env
      if: ${{ always() }}
      uses: ./.github/actions/remove-env
    - name: Create Job Badge
      uses: ./.github/actions/create-job-status-badge
      if: ${{ always() }}
      with:
        secret: ${{ secrets.GIST_SECRET}}
        gist-id: 2a5a6ec35dc080f612db9d3fd78a00f7
        is-self-hosted-runner: true
        file-name: Orca-Python-Horovod-Pytorch-Py37-Spark3.json
        type: job
        job-name: Orca-Python-Horovod-Pytorch-Py37-Spark3
        runner-hosted-on: 'Shanghai'
      
  Dllib-Scala-UT:
    if: ${{ github.event.schedule || github.event.inputs.artifact == 'Dllib-Scala-UT' || github.event.inputs.artifact == 'all' }} 
    runs-on: [ self-hosted, Gondolin, ubuntu-20.04-lts ]

    steps:
    - uses: actions/checkout@v3
    - name: Set up JDK8
      uses: ./.github/actions/jdk-setup-action
    - name: Set up maven
      uses: ./.github/actions/maven-setup-action
    - name: Run test
      uses: ./.github/actions/dllib-scala-ut-action
    - name: Create Job Badge
      uses: ./.github/actions/create-job-status-badge
      if: ${{ always() }}
      with:
        secret: ${{ secrets.GIST_SECRET}}
        gist-id: c52229602fb85cc8b6d757c04d565da8
        is-self-hosted-runner: true
        file-name: Dllib-Scala-UT.json
        type: job
        job-name: Dllib-Scala-UT
        runner-hosted-on: 'Shanghai'
      
  Friesian-Scala-UT:
    if: ${{ github.event.schedule || github.event.inputs.artifact == 'Friesian-Scala-UT' || github.event.inputs.artifact == 'all' }} 
    runs-on: [ self-hosted, ubuntu-20.04-lts, CLX, AVX512, Ettenmoors ]

    steps:
    - uses: actions/checkout@v3
    - name: Set up JDK8
      uses: ./.github/actions/jdk-setup-action
    - name: Set up maven
      uses: ./.github/actions/maven-setup-action
    - name: Run test
      uses: ./.github/actions/friesian-scala-ut-action
    - name: Create Job Badge
      uses: ./.github/actions/create-job-status-badge
      if: ${{ always() }}
      with:
        secret: ${{ secrets.GIST_SECRET}}
        gist-id: 9fa4633899a08528f35ed51a11963a1e
        is-self-hosted-runner: true
        file-name: Friesian-Scala-UT.json
        type: job
        job-name: Friesian-Scala-UT
        runner-hosted-on: 'Shanghai'
      
  PPML-Scala-UT:
    if: ${{ github.event.schedule || github.event.inputs.artifact == 'PPML-Scala-UT' || github.event.inputs.artifact == 'all' }} 
    runs-on: [ self-hosted, Gondolin, ubuntu-20.04-lts ]

    steps:
    - uses: actions/checkout@v3
    - name: Set up JDK8
      uses: ./.github/actions/jdk-setup-action
    - name: Set up maven
      uses: ./.github/actions/maven-setup-action
    - name: Run test
      uses: ./.github/actions/ppml-scala-ut-action
    - name: Create Job Badge
      uses: ./.github/actions/create-job-status-badge
      if: ${{ always() }}
      with:
        secret: ${{ secrets.GIST_SECRET}}
        gist-id: 6bcf97ad277d77344b88ddbefa2dd4ad
        is-self-hosted-runner: true
        file-name: PPML-Scala-UT.json
        type: job
        job-name: PPML-Scala-UT
        runner-hosted-on: 'Shanghai'

  Orca-Ray-Ctx-Example:
    if: ${{ github.event.schedule || github.event.inputs.artifact == 'Orca-Ray-Ctx-Example' || github.event.inputs.artifact == 'all' }} 
    runs-on: [self-hosted, Gondolin-resources, ubuntu-20.04-lts]

    steps:
    - uses: actions/checkout@v3
    - name: Set up JDK8
      uses: ./.github/actions/jdk-setup-action
    - name: Set up maven
      uses: ./.github/actions/maven-setup-action
    - name: Run test
      uses: ./.github/actions/orca-ray-ctx-example-action
    - name: Create Job Badge
      uses: ./.github/actions/create-job-status-badge
      if: ${{ always() }}
      with:
        secret: ${{ secrets.GIST_SECRET}}
        gist-id: 98707847d2ca0e2aff40547673e9f7ab
        is-self-hosted-runner: true
        file-name: Orca-Ray-Ctx-Example.json
        type: job
        job-name: Orca-Ray-Ctx-Example
        runner-hosted-on: 'Shanghai'
    
<<<<<<< HEAD
  PPML-Spark-PySpark-Sql-UT:
    # if: ${{ github.event.schedule || github.event.inputs.artifact == 'PPML-Spark-PySpark-Sql-UT' || github.event.inputs.artifact == 'all' }} 
    runs-on: [self-hosted, SGX, Wilwarin]
=======
  PPML-PySpark-K8S-EXAMPLE:
    if: ${{ github.event.schedule || github.event.inputs.artifact == 'PPML-PySpark-K8S-EXAMPLE' || github.event.inputs.artifact == 'all' }} 
    runs-on: [self-hosted, Vilvarin]
>>>>>>> cd52febb

    steps:
    - uses: actions/checkout@v3
    - name: Set up JDK8
      uses: ./.github/actions/jdk-setup-action
    - name: Set up maven
      uses: ./.github/actions/maven-setup-action
    - name: Run test
<<<<<<< HEAD
      uses: ./.github/actions/ppml/ppml-spark-pyspark-sql-ut-on-gramine-action
=======
      uses: ./.github/actions/ppml/ppml-pyspark-k8s-example-on-gramine-action
>>>>>>> cd52febb

  create-workflow-badge:
    runs-on: ubuntu-latest
    steps:
    - uses: actions/checkout@v3
    - name: create workflow badge
      if: ${{ always() }}
      uses: ./.github/actions/create-job-status-badge
      with:
        secret: ${{ secrets.GIST_SECRET }}
        gist-id: bc8a699b455bced4a1aef138ad5df07e
        file-name: nightly-test.json
        type: workflow
  
  PPML-Occlum-ExampleTests:
    if: ${{ github.event.schedule || github.event.inputs.artifact == 'PPML-Occlum-ExampleTests' || github.event.inputs.artifact == 'all' }} 
    runs-on: [self-hosted, Wilwarin, ubuntu-20.04-lts]

    steps:
    - uses: actions/checkout@v3
    - name: Set up JDK8
      uses: ./.github/actions/jdk-setup-action
    - name: Set up maven
      uses: ./.github/actions/maven-setup-action
    - name: Run Test
      uses: ./.github/actions/ppml-occlum-exampletests-action
    - name: Create Job Badge
      uses: ./.github/actions/create-job-status-badge
      if: ${{ always() }}
      with:
        secret: ${{ secrets.GIST_SECRET}}
        gist-id: e065c0f7987e9d1c9d85dab9a014cf0a
        is-self-hosted-runner: true
        file-name: PPML-Occlum-ExampleTests.json
        type: job
        job-name: PPML-Occlum-ExampleTests
        runner-hosted-on: 'Shanghai'
        
  PPML-spark-Local-Example-Tests-on-Gramine:
    if: ${{ github.event.schedule || github.event.inputs.artifact == 'PPML-spark-Local-Example-Tests-on-Gramine' || github.event.inputs.artifact == 'all' }} 
    runs-on: [self-hosted, SGX, Wilwarin]

    steps:
    - uses: actions/checkout@v3
    - name: Set up JDK8
      uses: ./.github/actions/jdk-setup-action
    - name: Set up maven
      uses: ./.github/actions/maven-setup-action
    - name: Run test
      uses: ./.github/actions/ppml-spark-local-example-tests-on-gramine-action
    - name: Create Job Badge
      uses: ./.github/actions/create-job-status-badge
      if: ${{ always() }}
      with:
        secret: ${{ secrets.GIST_SECRET}}
        gist-id: 69ba2fad5b631e287dcedb4c51f338a2
        is-self-hosted-runner: true
        file-name: PPML-spark-Local-Example-Tests-on-Gramine.json
        type: job
        job-name: PPML-spark-Local-Example-Tests-on-Gramine
        runner-hosted-on: 'Shanghai'
      <|MERGE_RESOLUTION|>--- conflicted
+++ resolved
@@ -27,14 +27,10 @@
         - Dllib-Scala-UT
         - Friesian-Scala-UT
         - PPML-Scala-UT
-<<<<<<< HEAD
         - PPML-Spark-PySpark-Sql-UT
-        - PPML-Occlum-ExampleTests        
-=======
         - PPML-PySpark-K8S-EXAMPLE
         - PPML-Occlum-ExampleTests
         - PPML-spark-Local-Example-Tests-on-Gramine
->>>>>>> cd52febb
 
 permissions:
   contents: read
@@ -369,29 +365,32 @@
         type: job
         job-name: Orca-Ray-Ctx-Example
         runner-hosted-on: 'Shanghai'
-    
-<<<<<<< HEAD
+        
   PPML-Spark-PySpark-Sql-UT:
     # if: ${{ github.event.schedule || github.event.inputs.artifact == 'PPML-Spark-PySpark-Sql-UT' || github.event.inputs.artifact == 'all' }} 
     runs-on: [self-hosted, SGX, Wilwarin]
-=======
+    steps:
+    - uses: actions/checkout@v3
+    - name: Set up JDK8
+      uses: ./.github/actions/jdk-setup-action
+    - name: Set up maven
+      uses: ./.github/actions/maven-setup-action
+    - name: Run test
+      uses: ./.github/actions/ppml/ppml-spark-pyspark-sql-ut-on-gramine-action
+
+
   PPML-PySpark-K8S-EXAMPLE:
     if: ${{ github.event.schedule || github.event.inputs.artifact == 'PPML-PySpark-K8S-EXAMPLE' || github.event.inputs.artifact == 'all' }} 
     runs-on: [self-hosted, Vilvarin]
->>>>>>> cd52febb
-
-    steps:
-    - uses: actions/checkout@v3
-    - name: Set up JDK8
-      uses: ./.github/actions/jdk-setup-action
-    - name: Set up maven
-      uses: ./.github/actions/maven-setup-action
-    - name: Run test
-<<<<<<< HEAD
-      uses: ./.github/actions/ppml/ppml-spark-pyspark-sql-ut-on-gramine-action
-=======
+
+    steps:
+    - uses: actions/checkout@v3
+    - name: Set up JDK8
+      uses: ./.github/actions/jdk-setup-action
+    - name: Set up maven
+      uses: ./.github/actions/maven-setup-action
+    - name: Run test
       uses: ./.github/actions/ppml/ppml-pyspark-k8s-example-on-gramine-action
->>>>>>> cd52febb
 
   create-workflow-badge:
     runs-on: ubuntu-latest
