name: Nightly Test

on:
<<<<<<< HEAD
  pull_request:
    branches: [ "main" ]
    paths:
      - 'python/orca/**'
      - '.github/workflows/nightly_test.yml'
=======
>>>>>>> 8f6a7587
  schedule:
    - cron: '0 13 * * *' # GMT time, 13:00 GMT == 21:00 China
  workflow_dispatch:
    inputs:
      artifact:
        description: 'select which job to run("all" will make all jobs run)'
        required: true
        default: 'all'
        type: choice
        options:
        - all
        - Orca-Python-ExampleTest-Py37-Spark3
        - Orca-Python-ExampleTest-Ray-Py37-Spark3
        - Orca-Jep-ExampleTest-Py37-Spark2
        - Orca-Python-Ray-Py37-Spark3
        - Scala-App
        - Dllib-Scala-UT
        - Friesian-Scala-UT
        - PPML-Scala-UT
<<<<<<< HEAD
        - Orca-Ray-Ctx
=======
        - Orca-Ray-Ctx-Example
>>>>>>> 8f6a7587

permissions:
  contents: read
  packages: write

jobs:
  Orca-Python-ExampleTest-Py37-Spark3:
    if: ${{ github.event.schedule || github.event.inputs.artifact == 'Orca-Python-ExampleTest-Py37-Spark3' || github.event.inputs.artifact == 'all' }} 
    runs-on: [self-hosted, Gondolin, ubuntu-20.04-lts]

    steps:
    - uses: actions/checkout@v3
    - name: Set up JDK8
      uses: ./.github/actions/jdk-setup-action
    - name: Set up maven
      uses: ./.github/actions/maven-setup-action
    - name: Run test
      uses: ./.github/actions/orca-python-exampletest-action


  Orca-Python-ExampleTest-Ray-Py37-Spark3:
    if: ${{ github.event.schedule || github.event.inputs.artifact == 'Orca-Python-ExampleTest-Ray-Py37-Spark3' || github.event.inputs.artifact == 'all' }} 
    runs-on: [self-hosted, Gondolin, ubuntu-20.04-lts]

    steps:
    - uses: actions/checkout@v3
    - name: Set up JDK8
      uses: ./.github/actions/jdk-setup-action
    - name: Set up maven
      uses: ./.github/actions/maven-setup-action
    - name: Run test
      uses: ./.github/actions/orca-python-exampletest-ray-action

  Orca-Jep-ExampleTest-Py37-Spark2:
    if: ${{ github.event.schedule || github.event.inputs.artifact == 'Orca-Jep-ExampleTest-Py37-Spark2' || github.event.inputs.artifact == 'all' }} 
    runs-on: [self-hosted, Gondolin, ubuntu-20.04-lts]

    steps:
    - uses: actions/checkout@v3
    - name: Set up JDK8
      uses: ./.github/actions/jdk-setup-action
    - name: Set up maven
      uses: ./.github/actions/maven-setup-action
    - name: Run test
      uses: ./.github/actions/orca-jep-exampletest-action

  Orca-Python-Ray-Py37-Spark3:
    if: ${{ github.event.schedule || github.event.inputs.artifact == 'Orca-Python-Ray-Py37-Spark3' || github.event.inputs.artifact == 'all' }}
    runs-on: [self-hosted, Gondolin, ubuntu-20.04-lts]

    steps:
    - uses: actions/checkout@v3
    - name: Set up JDK8
      uses: ./.github/actions/jdk-setup-action
    - name: Set up maven
      uses: ./.github/actions/maven-setup-action
    - name: Run test
      uses: ./.github/actions/orca-python-ray-py37-spark3-action

  Scala-App:
    if: ${{ github.event.schedule || github.event.inputs.artifact == 'Scala-App' || github.event.inputs.artifact == 'all' }} 
    runs-on: [self-hosted, Gondolin, ubuntu-20.04-lts]

    steps:
    - uses: actions/checkout@v3
    - name: Set up JDK8
      uses: ./.github/actions/jdk-setup-action
    - name: Set up maven
      uses: ./.github/actions/maven-setup-action
    - name: Set up Python 
      uses: actions/setup-python@v2
      with:
        python-version: '3.7'
    - name: Install dependencies
      run: |
        python -m pip install --upgrade pip
        pip install numpy
        pip install tensorflow==1.15.0
        pip install jupyter
        apt-get update
        apt-get install wget 

        wget https://downloads.lightbend.com/scala/2.11.8/scala-2.11.8.tgz
        gunzip scala-2.11.8.tgz
        tar -xf scala-2.11.8.tar -C /opt
        rm scala-2.11.8.tar
        ln -s /opt/scala-2.11.8 /opt/scala
    - name: Run Test
      run: |
          export SCALA_HOME=/opt/scala
          chmod a+x apps/run-scala-app-test.sh
          apps/run-scala-app-test.sh

  Dllib-Scala-UT:
    if: ${{ github.event.schedule || github.event.inputs.artifact == 'Dllib-Scala-UT' || github.event.inputs.artifact == 'all' }} 
    runs-on: [ self-hosted, Gondolin, ubuntu-20.04-lts ]

    steps:
      - uses: actions/checkout@v3
      - name: Set up JDK8
        uses: ./.github/actions/jdk-setup-action
      - name: Set up maven
        uses: ./.github/actions/maven-setup-action
      - name: Run test
        uses: ./.github/actions/dllib-scala-ut-action
      
  Friesian-Scala-UT:
    if: ${{ github.event.schedule || github.event.inputs.artifact == 'Friesian-Scala-UT' || github.event.inputs.artifact == 'all' }} 
    runs-on: [ self-hosted, ubuntu-20.04-lts, CLX, AVX512, Ettenmoors ]

    steps:
      - uses: actions/checkout@v3
      - name: Set up JDK8
        uses: ./.github/actions/jdk-setup-action
      - name: Set up maven
        uses: ./.github/actions/maven-setup-action
      - name: Run test
        uses: ./.github/actions/friesian-scala-ut-action
      
  PPML-Scala-UT:
    if: ${{ github.event.schedule || github.event.inputs.artifact == 'PPML-Scala-UT' || github.event.inputs.artifact == 'all' }} 
    runs-on: [ self-hosted, Gondolin, ubuntu-20.04-lts ]

    steps:
      - uses: actions/checkout@v3
      - name: Set up JDK8
        uses: ./.github/actions/jdk-setup-action
      - name: Set up maven
        uses: ./.github/actions/maven-setup-action
      - name: Run test
        uses: ./.github/actions/ppml-scala-ut-action
<<<<<<< HEAD
      
  Orca-Ray-Ctx:
    # if: ${{ github.event.schedule || github.event.inputs.artifact == 'Orca-Ray-Ctx' || github.event.inputs.artifact == 'all' }} 
=======

  Orca-Ray-Ctx-Example:
    if: ${{ github.event.schedule || github.event.inputs.artifact == 'Orca-Ray-Ctx-Example' || github.event.inputs.artifact == 'all' }} 
>>>>>>> 8f6a7587
    runs-on: [self-hosted, Gondolin-resources, ubuntu-20.04-lts]

    steps:
    - uses: actions/checkout@v3
    - name: Set up JDK8
      uses: ./.github/actions/jdk-setup-action
    - name: Set up maven
      uses: ./.github/actions/maven-setup-action
    - name: Run test
<<<<<<< HEAD
      uses: ./.github/actions/orca-ray-ctx-action
=======
      uses: ./.github/actions/orca-ray-ctx-example-action
>>>>>>> 8f6a7587
<|MERGE_RESOLUTION|>--- conflicted
+++ resolved
@@ -1,14 +1,6 @@
 name: Nightly Test
 
 on:
-<<<<<<< HEAD
-  pull_request:
-    branches: [ "main" ]
-    paths:
-      - 'python/orca/**'
-      - '.github/workflows/nightly_test.yml'
-=======
->>>>>>> 8f6a7587
   schedule:
     - cron: '0 13 * * *' # GMT time, 13:00 GMT == 21:00 China
   workflow_dispatch:
@@ -28,11 +20,7 @@
         - Dllib-Scala-UT
         - Friesian-Scala-UT
         - PPML-Scala-UT
-<<<<<<< HEAD
-        - Orca-Ray-Ctx
-=======
         - Orca-Ray-Ctx-Example
->>>>>>> 8f6a7587
 
 permissions:
   contents: read
@@ -164,15 +152,9 @@
         uses: ./.github/actions/maven-setup-action
       - name: Run test
         uses: ./.github/actions/ppml-scala-ut-action
-<<<<<<< HEAD
-      
-  Orca-Ray-Ctx:
-    # if: ${{ github.event.schedule || github.event.inputs.artifact == 'Orca-Ray-Ctx' || github.event.inputs.artifact == 'all' }} 
-=======
 
   Orca-Ray-Ctx-Example:
     if: ${{ github.event.schedule || github.event.inputs.artifact == 'Orca-Ray-Ctx-Example' || github.event.inputs.artifact == 'all' }} 
->>>>>>> 8f6a7587
     runs-on: [self-hosted, Gondolin-resources, ubuntu-20.04-lts]
 
     steps:
@@ -182,8 +164,4 @@
     - name: Set up maven
       uses: ./.github/actions/maven-setup-action
     - name: Run test
-<<<<<<< HEAD
-      uses: ./.github/actions/orca-ray-ctx-action
-=======
-      uses: ./.github/actions/orca-ray-ctx-example-action
->>>>>>> 8f6a7587
+      uses: ./.github/actions/orca-ray-ctx-example-action