--- conflicted
+++ resolved
@@ -34,11 +34,8 @@
         - PPML-Spark-PySpark-Local-Sql-UT-On-Gramine
         - PPML-Occlum-ExampleTests
         - PPML-spark-Local-Example-Tests-on-Gramine
-<<<<<<< HEAD
-        
-=======
         - PPML-spark-Local-SimpleQuery-Tests-on-Gramine
->>>>>>> e2b45e6d
+
       image:
         description: 'docker image name'
         required: true
@@ -596,31 +593,44 @@
         job-name: PPML-spark-Local-Example-Tests-on-Gramine
         runner-hosted-on: 'Shanghai'
 
-<<<<<<< HEAD
+
   Friesian-Python-Py37-Spark3:
     #if: ${{ github.event.schedule || github.event.inputs.artifact == 'Friesian-Python-Py37-Spark3' || github.event.inputs.artifact == 'all' }}
     runs-on: [self-hosted, Gondolin, ubuntu-20.04-lts]
-=======
+    steps:
+    - uses: actions/checkout@v3
+    - name: Set up JDK8
+      uses: ./.github/actions/jdk-setup-action
+    - name: Set up maven
+      uses: ./.github/actions/maven-setup-action
+    - name: Setup env
+      uses: ./.github/actions/friesian/setup-env/setup-friesian-python-py37-spark3
+    - name: Run Test
+      uses: ./.github/actions/friesian/friesian-python-py37-spark3/nightly-test
+    - name: Remove Env
+      if: ${{ always() }}
+      uses: ./.github/actions/remove-env
+    - name: Create Job Badge
+      uses: ./.github/actions/create-job-status-badge
+      if: ${{ always() }}
+      with:
+        secret: ${{ secrets.GIST_SECRET}}
+        gist-id: ${{env.GIST_ID}}
+        is-self-hosted-runner: true
+        file-name: Friesian-Python-Py37-Spark3.json
+        type: job
+        job-name: Friesian-Python-Py37-Spark3
+        runner-hosted-on: 'Shanghai'
+
   PPML-spark-Local-SimpleQuery-Tests-on-Gramine:
     if: ${{ github.event.schedule || github.event.inputs.artifact == 'PPML-spark-Local-SimpleQuery-Tests-on-Gramine' || github.event.inputs.artifact == 'all' }}
     runs-on: [self-hosted, SGX, Wilwarin]
->>>>>>> e2b45e6d
-
-    steps:
-    - uses: actions/checkout@v3
-    - name: Set up JDK8
-      uses: ./.github/actions/jdk-setup-action
-    - name: Set up maven
-      uses: ./.github/actions/maven-setup-action
-<<<<<<< HEAD
-    - name: Setup env
-      uses: ./.github/actions/friesian/setup-env/setup-friesian-python-py37-spark3
-    - name: Run Test
-      uses: ./.github/actions/friesian/friesian-python-py37-spark3/nightly-test
-    - name: Remove Env
-      if: ${{ always() }}
-      uses: ./.github/actions/remove-env
-=======
+    steps:
+    - uses: actions/checkout@v3
+    - name: Set up JDK8
+      uses: ./.github/actions/jdk-setup-action
+    - name: Set up maven
+      uses: ./.github/actions/maven-setup-action
     - name: set env
       env:
         DEFAULT_IMAGE: '10.239.45.10/arda/intelanalytics/bigdl-ppml-trusted-big-data-ml-python-gramine'
@@ -633,23 +643,16 @@
       with:
         image: ${{env.IMAGE}}
         image-tag: ${{env.TAG}}
->>>>>>> e2b45e6d
-    - name: Create Job Badge
-      uses: ./.github/actions/create-job-status-badge
-      if: ${{ always() }}
-      with:
-        secret: ${{ secrets.GIST_SECRET}}
-        gist-id: ${{env.GIST_ID}}
-        is-self-hosted-runner: true
-<<<<<<< HEAD
-        file-name: Friesian-Python-Py37-Spark3.json
-        type: job
-        job-name: Friesian-Python-Py37-Spark3
-=======
+    - name: Create Job Badge
+      uses: ./.github/actions/create-job-status-badge
+      if: ${{ always() }}
+      with:
+        secret: ${{ secrets.GIST_SECRET}}
+        gist-id: ${{env.GIST_ID}}
+        is-self-hosted-runner: true
         file-name: PPML-spark-Local-SimpleQuery-Tests-on-Gramine.json
         type: job
         job-name: PPML-spark-Local-SimpleQuery-Tests-on-Gramine
->>>>>>> e2b45e6d
         runner-hosted-on: 'Shanghai'
 
   # please put your test before the create-workflow-badge to make sure the badge can be displayed on the github page.
