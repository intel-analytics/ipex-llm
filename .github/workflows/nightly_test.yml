--- conflicted
+++ resolved
@@ -1,13 +1,10 @@
 name: Nightly Test
 
 on:
-<<<<<<< HEAD
+
   pull_request:
-     branchs: [ main ]
-=======
-  # pull_request:
-    #  branchs: [ main ]
->>>>>>> e7359f92
+    branchs: [ main ]
+
   schedule:
     - cron: '0 13 * * *' # GMT time, 13:00 GMT == 21:00 China
   workflow_dispatch:
