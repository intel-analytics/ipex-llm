name: Nightly Test

on:
<<<<<<< HEAD
  pull_request:
    branches: [ "main" ]
    paths:
      - 'python/orca/**'
      - '.github/workflows/nightly_test.yml'
=======
  #pull_request:
>>>>>>> f67b15a6
  schedule:
    - cron: '0 13 * * *' # GMT time, 13:00 GMT == 21:00 China
  workflow_dispatch:
    inputs:
      artifact:
        description: 'select which job to run("all" will make all jobs run)'
        required: true
        default: 'all'
        type: choice
        options:
        - all
        - Orca-Python-ExampleTest-Py37-Spark3
        - Orca-Python-ExampleTest-Ray-Py37-Spark3
        - Orca-Jep-ExampleTest-Py37-Spark2
        - Orca-Python-Ray-Py37-Spark3
        - Scala-App
        - Dllib-Scala-UT
        - Friesian-Scala-UT
        - PPML-Scala-UT
        - Orca-Ray-Ctx

permissions:
  contents: read
  packages: write

jobs:
  Orca-Python-ExampleTest-Py37-Spark3:
    if: ${{ github.event.schedule || github.event.inputs.artifact == 'Orca-Python-ExampleTest-Py37-Spark3' || github.event.inputs.artifact == 'all' }} 
    runs-on: [self-hosted, Gondolin, ubuntu-20.04-lts]

    steps:
    - uses: actions/checkout@v3
    - name: Set up JDK8
      uses: ./.github/actions/jdk-setup-action
    - name: Set up maven
      uses: ./.github/actions/maven-setup-action
    - name: Run test
      uses: ./.github/actions/orca-python-exampletest-action


  Orca-Python-ExampleTest-Ray-Py37-Spark3:
    if: ${{ github.event.schedule || github.event.inputs.artifact == 'Orca-Python-ExampleTest-Ray-Py37-Spark3' || github.event.inputs.artifact == 'all' }} 
    runs-on: [self-hosted, Gondolin, ubuntu-20.04-lts]

    steps:
    - uses: actions/checkout@v3
    - name: Set up JDK8
      uses: ./.github/actions/jdk-setup-action
    - name: Set up maven
      uses: ./.github/actions/maven-setup-action
    - name: Run test
      uses: ./.github/actions/orca-python-exampletest-ray-action

  Orca-Jep-ExampleTest-Py37-Spark2:
    if: ${{ github.event.schedule || github.event.inputs.artifact == 'Orca-Jep-ExampleTest-Py37-Spark2' || github.event.inputs.artifact == 'all' }} 
    runs-on: [self-hosted, Gondolin, ubuntu-20.04-lts]

    steps:
    - uses: actions/checkout@v3
    - name: Set up JDK8
      uses: ./.github/actions/jdk-setup-action
    - name: Set up maven
      uses: ./.github/actions/maven-setup-action
    - name: Run test
      uses: ./.github/actions/orca-jep-exampletest-action

  Orca-Python-Ray-Py37-Spark3:
    if: ${{ github.event.schedule || github.event.inputs.artifact == 'Orca-Python-Ray-Py37-Spark3' || github.event.inputs.artifact == 'all' }}
    runs-on: [self-hosted, Gondolin, ubuntu-20.04-lts]

    steps:
    - uses: actions/checkout@v3
    - name: Set up JDK8
      uses: ./.github/actions/jdk-setup-action
    - name: Set up maven
      uses: ./.github/actions/maven-setup-action
    - name: Run test
      uses: ./.github/actions/orca-python-ray-py37-spark3-action

  Scala-App:
    if: ${{ github.event.schedule || github.event.inputs.artifact == 'Scala-App' || github.event.inputs.artifact == 'all' }} 
    runs-on: [self-hosted, Gondolin, ubuntu-20.04-lts]

    steps:
    - uses: actions/checkout@v3
    - name: Set up JDK8
      uses: ./.github/actions/jdk-setup-action
    - name: Set up maven
      uses: ./.github/actions/maven-setup-action
    - name: Set up Python 
      uses: actions/setup-python@v2
      with:
        python-version: '3.7'
    - name: Install dependencies
      run: |
        python -m pip install --upgrade pip
        pip install numpy
        pip install tensorflow==1.15.0
        pip install jupyter
        apt-get update
        apt-get install wget 

        wget https://downloads.lightbend.com/scala/2.11.8/scala-2.11.8.tgz
        gunzip scala-2.11.8.tgz
        tar -xf scala-2.11.8.tar -C /opt
        rm scala-2.11.8.tar
        ln -s /opt/scala-2.11.8 /opt/scala
    - name: Run Test
      run: |
          export SCALA_HOME=/opt/scala
          chmod a+x apps/run-scala-app-test.sh
          apps/run-scala-app-test.sh

  Dllib-Scala-UT:
    if: ${{ github.event.schedule || github.event.inputs.artifact == 'Dllib-Scala-UT' || github.event.inputs.artifact == 'all' }} 
    runs-on: [ self-hosted, Gondolin, ubuntu-20.04-lts ]

    steps:
      - uses: actions/checkout@v3
      - name: Set up JDK8
        uses: ./.github/actions/jdk-setup-action
      - name: Set up maven
        uses: ./.github/actions/maven-setup-action
      - name: Run test
        uses: ./.github/actions/dllib-scala-ut-action
      
  Friesian-Scala-UT:
    if: ${{ github.event.schedule || github.event.inputs.artifact == 'Friesian-Scala-UT' || github.event.inputs.artifact == 'all' }} 
    runs-on: [ self-hosted, ubuntu-20.04-lts, CLX, AVX512, Ettenmoors ]

    steps:
      - uses: actions/checkout@v3
      - name: Set up JDK8
        uses: ./.github/actions/jdk-setup-action
      - name: Set up maven
        uses: ./.github/actions/maven-setup-action
      - name: Run test
        uses: ./.github/actions/friesian-scala-ut-action
      
  PPML-Scala-UT:
    if: ${{ github.event.schedule || github.event.inputs.artifact == 'PPML-Scala-UT' || github.event.inputs.artifact == 'all' }} 
    runs-on: [ self-hosted, Gondolin, ubuntu-20.04-lts ]

    steps:
      - uses: actions/checkout@v3
      - name: Set up JDK8
        uses: ./.github/actions/jdk-setup-action
      - name: Set up maven
        uses: ./.github/actions/maven-setup-action
      - name: Run test
        uses: ./.github/actions/ppml-scala-ut-action
      
  Orca-Ray-Ctx:
    if: ${{ github.event.schedule || github.event.inputs.artifact == 'Orca-Ray-Ctx' || github.event.inputs.artifact == 'all' }} 
    runs-on: [self-hosted, Gondolin-resources, ubuntu-20.04-lts]

    steps:
    - uses: actions/checkout@v3
    - name: Set up JDK8
      uses: ./.github/actions/jdk-setup-action
    - name: Set up maven
      uses: ./.github/actions/maven-setup-action
    - name: Run test
      uses: ./.github/actions/orca-ray-ctx-action<|MERGE_RESOLUTION|>--- conflicted
+++ resolved
@@ -1,15 +1,11 @@
 name: Nightly Test
 
 on:
-<<<<<<< HEAD
   pull_request:
     branches: [ "main" ]
     paths:
       - 'python/orca/**'
       - '.github/workflows/nightly_test.yml'
-=======
-  #pull_request:
->>>>>>> f67b15a6
   schedule:
     - cron: '0 13 * * *' # GMT time, 13:00 GMT == 21:00 China
   workflow_dispatch:
