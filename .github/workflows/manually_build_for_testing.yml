--- conflicted
+++ resolved
@@ -630,10 +630,7 @@
           --build-arg https_proxy=${HTTPS_PROXY} \
           --build-arg BASE_IMAGE_NAME=${base_image} \
           --build-arg SGX_MEM_SIZE=64G \
-<<<<<<< HEAD
           --build-arg SGX_LEVEL_LOG=error \
-=======
->>>>>>> 0f96931a
           --build-arg BASE_IMAGE_TAG=${TAG} \
           -t ${image}:${TAG} -f ./Dockerfile .
         sudo docker push ${image}:${TAG}
