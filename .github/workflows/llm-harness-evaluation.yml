--- conflicted
+++ resolved
@@ -104,16 +104,11 @@
         #   task: "arc"
         #   precision: "sym_int4" #options: sym_int4, fp4, mixed_fp4, sym_int8, fp8, mixed_fp8
         python-version: ["3.9"]
-<<<<<<< HEAD
-        model_name: [stablelm-3b-4e1t,Mistral-7B-v0.1]
-        task: [truthfulqa, arc]
-        precision: [mixed_fp4, fp8] 
-        
-=======
+
         model_name: ${{ fromJson(needs.set-matrix.outputs.model_name) }}
         task: ${{ fromJson(needs.set-matrix.outputs.task) }}
         precision: ${{ fromJson(needs.set-matrix.outputs.precision) }}
->>>>>>> e2067f07
+
         device: [xpu]
         
     runs-on: ${{ fromJson(needs.set-matrix.outputs.runner) }}
