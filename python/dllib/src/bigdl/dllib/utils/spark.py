--- conflicted
+++ resolved
@@ -338,35 +338,7 @@
                 penv_archive = pack_penv(conda_name, executor_python_env)
                 pack_env = True
 
-<<<<<<< HEAD
             archive = "{}#{}".format(penv_archive, executor_python_env)
-=======
-        conf = enrich_conf_for_spark(conf, driver_cores, driver_memory, num_executors,
-                                     executor_cores, executor_memory, extra_executor_memory_for_ray)
-        py_version = ".".join(platform.python_version().split(".")[0:2])
-        preload_so = python_env + "/lib/libpython" + py_version + "m.so"
-        ld_path = python_env + "/lib:" + python_env + "/lib/python" + py_version + "/lib-dynload"
-        if "spark.executor.extraLibraryPath" in conf:
-            ld_path = "{}:{}".format(ld_path, conf["spark.executor.extraLibraryPath"])
-        conf.update({"spark.cores.max": num_executors * executor_cores,
-                     "spark.executorEnv.PYTHONHOME": python_env,
-                     "spark.executor.extraLibraryPath": ld_path,
-                     "spark.executorEnv.LD_PRELOAD": preload_so,
-                     "spark.kubernetes.container.image": container_image})
-        if "spark.driver.host" not in conf:
-            conf["spark.driver.host"] = get_node_ip()
-        if "spark.driver.port" not in conf:
-            conf["spark.driver.port"] = random.randint(10000, 65535)
-        if "BIGDL_CLASSPATH" in os.environ:
-            zoo_bigdl_jar_path = os.environ["BIGDL_CLASSPATH"]
-        else:
-            zoo_bigdl_jar_path = get_zoo_bigdl_classpath_on_driver()
-        if "spark.executor.extraClassPath" in conf:
-            conf["spark.executor.extraClassPath"] = "{}:{}".format(
-                zoo_bigdl_jar_path, conf["spark.executor.extraClassPath"])
-        else:
-            conf["spark.executor.extraClassPath"] = zoo_bigdl_jar_path
->>>>>>> c3d7d00d
 
             submit_args = "--master " + master + " --deploy-mode client"
             submit_args = submit_args + " --archives {}".format(archive)
