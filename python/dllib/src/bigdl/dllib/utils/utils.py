--- conflicted
+++ resolved
@@ -198,16 +198,13 @@
         for name in cols:
             feature_type = schema[name].dataType
             if _is_scalar_type(feature_type, accept_str_col):
-<<<<<<< HEAD
                 result.append(np.array(row[name]).astype(np.float32))
-=======
                 if isinstance(feature_type, df_types.FloatType):
                     result.append(np.array(row[name]).astype(np.float32))
                 elif isinstance(feature_type, df_types.IntegerType):
                     result.append(np.array(row[name]).astype(np.int32))
                 else:
                     result.append(np.array(row[name]))
->>>>>>> 6e022fa5
             elif isinstance(feature_type, df_types.ArrayType):
                 if accept_str_col and isinstance(feature_type.elementType, df_types.StringType):
                     result.append(np.array(row[name]).astype(np.str))
