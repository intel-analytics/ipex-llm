#
# Copyright 2016 The BigDL Authors.
#
# Licensed under the Apache License, Version 2.0 (the "License");
# you may not use this file except in compliance with the License.
# You may obtain a copy of the License at
#
#     http://www.apache.org/licenses/LICENSE-2.0
#
# Unless required by applicable law or agreed to in writing, software
# distributed under the License is distributed on an "AS IS" BASIS,
# WITHOUT WARRANTIES OR CONDITIONS OF ANY KIND, either express or implied.
# See the License for the specific language governing permissions and
# limitations under the License.
#

from concurrent import futures
import grpc
from bigdl.ppml.fl import *
from bigdl.ppml.fl.nn.generated.nn_service_pb2_grpc import *
from bigdl.ppml.fl.nn.nn_service import NNServiceImpl
import yaml
import logging


class FLServer(object):
    def __init__(self, client_num=None):
        self.server = grpc.server(futures.ThreadPoolExecutor(max_workers=5))
<<<<<<< HEAD
        self.port = 8980 # TODO: set from config file
=======
        self.port = 8980
        self.client_num = client_num
>>>>>>> dc44a2dc
        self.secure = False
        self.load_config()
        # a chance to overwrite client num
        if client_num is not None:
            self.conf['clientNum'] = client_num

    def set_port(self, port):
        self.port = port
        
    def build(self):
        add_NNServiceServicer_to_server(
            NNServiceImpl(conf=self.conf),            
            self.server)
        if self.secure:
            self.server.add_secure_port(f'[::]:{self.port}', self.server_credentials)
        else:
            self.server.add_insecure_port(f'[::]:{self.port}')
        logging.info(f'gRPC server starts listening port: {self.port}')

    def start(self):
        self.server.start()
        # self.server.wait_for_termination()

    def stop(self):
        self.server.stop(None)

    def load_config(self):        
        try:
            with open('ppml-conf.yaml', 'r') as stream:
                conf = yaml.safe_load(stream)
                if 'privateKeyFilePath' in conf:
                    self.secure = True
                    with open(conf['privateKeyFilePath'], 'rb') as f:
                        private_key = f.read()
                    with open(conf['certChainFilePath'], 'rb') as f:
                        certificate_chain = f.read()
                    self.server_credentials = grpc.ssl_server_credentials(
                         ( (private_key, certificate_chain), ) )
                if 'serverPort' in conf:
                    self.port = conf['serverPort']
                self.generate_conf(conf)

        except Exception as e:
            logging.warn('Failed to load config file "ppml-conf.yaml", using default config')
            self.generate_conf({})

    def generate_conf(self, conf: dict):
        self.conf = conf
        # set default parameters if not specified in config
        if 'clientNum' not in conf.keys():
            self.conf['clientNum'] = 1

    def wait_for_termination(self):
        self.server.wait_for_termination()

    
if __name__ == '__main__':
    fl_server = FLServer(2)
    fl_server.build()
    fl_server.start()
    fl_server.wait_for_termination()<|MERGE_RESOLUTION|>--- conflicted
+++ resolved
@@ -26,12 +26,8 @@
 class FLServer(object):
     def __init__(self, client_num=None):
         self.server = grpc.server(futures.ThreadPoolExecutor(max_workers=5))
-<<<<<<< HEAD
-        self.port = 8980 # TODO: set from config file
-=======
         self.port = 8980
         self.client_num = client_num
->>>>>>> dc44a2dc
         self.secure = False
         self.load_config()
         # a chance to overwrite client num
