#
# Copyright 2016 The BigDL Authors.
#
# Licensed under the Apache License, Version 2.0 (the "License");
# you may not use this file except in compliance with the License.
# You may obtain a copy of the License at
#
#     http://www.apache.org/licenses/LICENSE-2.0
#
# Unless required by applicable law or agreed to in writing, software
# distributed under the License is distributed on an "AS IS" BASIS,
# WITHOUT WARRANTIES OR CONDITIONS OF ANY KIND, either express or implied.
# See the License for the specific language governing permissions and
# limitations under the License.
#
import shutil
import tempfile
from unittest import TestCase
import time

import time
import numpy as np
import pytest
import tensorflow as tf

from bigdl.orca.learn.tf2 import Estimator
from bigdl.orca import OrcaContext

import os

resource_path = os.path.join(
    os.path.realpath(os.path.dirname(__file__)), "../../../../resources")


def simple_model(config):
    model = tf.keras.models.Sequential([tf.keras.layers.Dense(10, input_shape=(1,)),
                                        tf.keras.layers.Dense(1)])
    return model


def compile_args(config):
    import tensorflow as tf
    if "lr" in config:
        lr = config["lr"]
    else:
        lr = 1e-3
    args = {
        "optimizer": tf.keras.optimizers.SGD(lr),
        "loss": "mean_squared_error",
        "metrics": ["mean_squared_error"]
    }
    return args


def model_creator(config):
    model = simple_model(config)
    model.compile(**compile_args(config))
    return model


class TestTFEstimator(TestCase):
    # todo need more test cases
    def test_dataframe(self):
        sc = OrcaContext.get_spark_context()
        rdd = sc.range(0, 100)
        spark = OrcaContext.get_spark_session()

        from pyspark.ml.linalg import DenseVector
        df = rdd.map(lambda x: (DenseVector(np.random.randn(1, ).astype(np.float)),
                                int(np.random.randint(0, 2, size=())))).toDF(["feature", "label"])

        config = {
            "lr": 0.2
        }

        try:
            temp_dir = tempfile.mkdtemp()

            trainer = Estimator.from_keras(
                model_creator=model_creator,
                verbose=True,
                config=config,
                workers_per_node=2,
                backend="spark",
                model_dir=temp_dir)

            res = trainer.fit(df, epochs=5, batch_size=4, steps_per_epoch=25,
                              feature_cols=["feature"],
                              label_cols=["label"],
                              validation_data=df,
                              validation_steps=1)

            print("start saving")
            trainer.save_weights(os.path.join(temp_dir, "cifar10_keras.h5"))
            trainer.load_weights(os.path.join(temp_dir, "cifar10_keras.h5"))
            res = trainer.evaluate(df, batch_size=4, num_steps=25, feature_cols=["feature"],
                                   label_cols=["label"])
            print("validation result: ", res)

            res = trainer.predict(df, feature_cols=["feature"]).collect()
            print("predict result: ", res)
        finally:
            shutil.rmtree(temp_dir)

    def test_dataframe_with_empty_partition(self):
        sc = OrcaContext.get_spark_context()
        rdd = sc.range(0, 100)

        rdd_with_empty = rdd.repartition(4). \
            mapPartitionsWithIndex(lambda idx, part: [] if idx == 0 else part)

        spark = OrcaContext.get_spark_session()
        from pyspark.ml.linalg import DenseVector
        df = rdd_with_empty.map(lambda x: (DenseVector(np.random.randn(1, ).astype(np.float)),
                                           int(np.random.randint(0, 2, size=())))) \
            .toDF(["feature", "label"])

        config = {
            "lr": 0.2
        }

        try:
            temp_dir = tempfile.mkdtemp()

            trainer = Estimator.from_keras(
                model_creator=model_creator,
                verbose=True,
                config=config,
                workers_per_node=2,
                backend="spark",
                model_dir=temp_dir)

            res = trainer.fit(df, epochs=5, batch_size=4, steps_per_epoch=25,
                              feature_cols=["feature"],
                              label_cols=["label"]
                              )

            print("start saving")
            trainer.save_weights(os.path.join(temp_dir, "cifar10_keras.h5"))
            trainer.load_weights(os.path.join(temp_dir, "cifar10_keras.h5"))
            res = trainer.evaluate(df, batch_size=4, num_steps=25, feature_cols=["feature"],
                                   label_cols=["label"])
            print("validation result: ", res)

            res = trainer.predict(df, feature_cols=["feature"]).collect()
            print("predict result: ", res)
        finally:
            shutil.rmtree(temp_dir)

    def test_checkpoint_weights(self):
        sc = OrcaContext.get_spark_context()
        rdd = sc.range(0, 100)
        spark = OrcaContext.get_spark_session()

        from pyspark.ml.linalg import DenseVector
        df = rdd.map(lambda x: (DenseVector(np.random.randn(1, ).astype(np.float)),
                                int(np.random.randint(0, 2, size=())))).toDF(["feature", "label"])

        config = {
            "lr": 0.2
        }

        try:
            temp_dir = tempfile.mkdtemp()

            trainer = Estimator.from_keras(
                model_creator=model_creator,
                verbose=True,
                config=config,
                workers_per_node=2,
                backend="spark",
                model_dir=temp_dir)

            callbacks = [
                tf.keras.callbacks.ModelCheckpoint(filepath=os.path.join(temp_dir, "ckpt_{epoch}"),
                                                   save_weights_only=True)
            ]

            res = trainer.fit(df, epochs=3, batch_size=4, steps_per_epoch=25,
                              callbacks=callbacks,
                              feature_cols=["feature"],
                              label_cols=["label"],
                              validation_data=df,
                              validation_steps=1)
            latest_checkpoint = Estimator.latest_checkpoint(temp_dir)
            trainer.load_weights(latest_checkpoint)
            res = trainer.evaluate(df, batch_size=4, num_steps=25, feature_cols=["feature"],
                                   label_cols=["label"])
            print("validation result: ", res)

            res = trainer.predict(df, feature_cols=["feature"]).collect()
            print("predict result: ", res)
        finally:
            shutil.rmtree(temp_dir)

    def test_dataframe_shard_size(self):
        sc = OrcaContext.get_spark_context()
        OrcaContext._shard_size = 3
        rdd = sc.range(0, 100, numSlices=10)
        spark = OrcaContext.get_spark_session()

        from pyspark.ml.linalg import DenseVector
        df = rdd.map(lambda x: (DenseVector(np.random.randn(1, ).astype(np.float)),
                                int(np.random.randint(0, 2, size=())))).toDF(["feature", "label"])

        val_rdd = sc.range(0, 20, numSlices=6)
        val_df = val_rdd.map(lambda x: (DenseVector(np.random.randn(1, ).astype(np.float)),
                                int(np.random.randint(0, 2, size=())))).toDF(["feature", "label"])

        config = {
            "lr": 0.2
        }

        try:
            temp_dir = tempfile.mkdtemp()

            trainer = Estimator.from_keras(
                model_creator=model_creator,
                verbose=True,
                config=config,
                workers_per_node=2,
                backend="spark",
                model_dir=temp_dir)

            res = trainer.fit(df, epochs=5, batch_size=4, steps_per_epoch=25,
                              validation_data=val_df,
                              validation_steps=2,
                              feature_cols=["feature"],
                              label_cols=["label"])

            res = trainer.fit(df, epochs=5, batch_size=4, steps_per_epoch=25,
                              feature_cols=["feature"],
                              label_cols=["label"])

            res = trainer.evaluate(val_df, batch_size=4, num_steps=25, feature_cols=["feature"],
                                   label_cols=["label"])
            print("validation result: ", res)

            res = trainer.predict(df, feature_cols=["feature"]).collect()
            print("predict result: ", res)
        finally:
            shutil.rmtree(temp_dir)
        OrcaContext._shard_size = None

    def test_dataframe_different_train_val(self):
        sc = OrcaContext.get_spark_context()
        rdd = sc.range(0, 100, numSlices=10)
        spark = OrcaContext.get_spark_session()

        from pyspark.ml.linalg import DenseVector
        df = rdd.map(lambda x: (DenseVector(np.random.randn(1, ).astype(np.float)),
                                int(np.random.randint(0, 2, size=())))).toDF(["feature", "label"])

        val_rdd = sc.range(0, 20, numSlices=6)
        val_df = val_rdd.map(lambda x: (DenseVector(np.random.randn(1, ).astype(np.float)),
                                int(np.random.randint(0, 2, size=())))).toDF(["feature", "label"])

        config = {
            "lr": 0.2
        }

        try:
            temp_dir = tempfile.mkdtemp()

            trainer = Estimator.from_keras(
                model_creator=model_creator,
                verbose=True,
                config=config,
                workers_per_node=2,
                backend="spark",
                model_dir=temp_dir)

            res = trainer.fit(df, epochs=5, batch_size=4, steps_per_epoch=25,
                              validation_data=val_df,
                              validation_steps=2,
                              feature_cols=["feature"],
                              label_cols=["label"])

            res = trainer.evaluate(val_df, batch_size=4, num_steps=25, feature_cols=["feature"],
                                   label_cols=["label"])
            print("validation result: ", res)

            res = trainer.predict(df, feature_cols=["feature"]).collect()
            print("predict result: ", res)
        finally:
            shutil.rmtree(temp_dir)

    def test_tensorboard(self):
        sc = OrcaContext.get_spark_context()
        rdd = sc.range(0, 100)
        spark = OrcaContext.get_spark_session()

        from pyspark.ml.linalg import DenseVector
        df = rdd.map(lambda x: (DenseVector(np.random.randn(1, ).astype(np.float)),
                                int(np.random.randint(0, 2, size=())))).toDF(["feature", "label"])

        config = {
            "lr": 0.2
        }

        try:
            temp_dir = tempfile.mkdtemp()

            trainer = Estimator.from_keras(
                model_creator=model_creator,
                verbose=True,
                config=config,
                workers_per_node=2,
                backend="spark",
                model_dir=temp_dir)

            callbacks = [
                tf.keras.callbacks.TensorBoard(log_dir=os.path.join(temp_dir, "train_log"),
                                               update_freq='epoch')
            ]
            res = trainer.fit(df, epochs=3, batch_size=4, steps_per_epoch=25,
                              callbacks=callbacks,
                              feature_cols=["feature"],
                              label_cols=["label"],
                              validation_data=df,
                              validation_steps=1)
            assert len(os.listdir(os.path.join(temp_dir, "train_log"))) > 0

            callbacks = [
                tf.keras.callbacks.TensorBoard(log_dir=os.path.join(temp_dir, "train_log_2"),
                                               update_freq='batch')
            ]
            res = trainer.fit(df, epochs=3, batch_size=4, steps_per_epoch=25,
                              callbacks=callbacks,
                              feature_cols=["feature"],
                              label_cols=["label"],
                              validation_data=df,
                              validation_steps=11)
            assert len(os.listdir(os.path.join(temp_dir, "train_log_2"))) > 0

            callbacks = [
                tf.keras.callbacks.TensorBoard(log_dir=os.path.join(temp_dir, "val_log"),
                                               update_freq='batch')
            ]
            res = trainer.evaluate(df, batch_size=4, num_steps=25,
                                   callbacks=callbacks,
                                   feature_cols=["feature"],
                                   label_cols=["label"])
            assert len(os.listdir(os.path.join(temp_dir, "val_log"))) > 0

        finally:
            shutil.rmtree(temp_dir)

    def test_checkpoint_model(self):
        sc = OrcaContext.get_spark_context()
        rdd = sc.range(0, 100)
        spark = OrcaContext.get_spark_session()

        from pyspark.ml.linalg import DenseVector
        df = rdd.map(lambda x: (DenseVector(np.random.randn(1, ).astype(np.float)),
                                int(np.random.randint(0, 2, size=())))).toDF(["feature", "label"])

        config = {
            "lr": 0.2
        }

        try:
            temp_dir = tempfile.mkdtemp()

            trainer = Estimator.from_keras(
                model_creator=model_creator,
                verbose=True,
                config=config,
                workers_per_node=2,
                backend="spark",
                model_dir=temp_dir)

            callbacks = [
                tf.keras.callbacks.ModelCheckpoint(filepath=os.path.join(temp_dir, "ckpt_{epoch}"),
                                                   save_weights_only=False
                                                   )
            ]

            res = trainer.fit(df, epochs=3, batch_size=4, steps_per_epoch=25,
                              callbacks=callbacks,
                              feature_cols=["feature"],
                              label_cols=["label"],
                              validation_data=df,
                              validation_steps=1
                              )
            assert len(os.listdir(os.path.join(temp_dir, "ckpt_3"))) > 0

            callbacks = [
                tf.keras.callbacks.ModelCheckpoint(filepath=os.path.join(temp_dir, "best"),
                                                   save_weights_only=False,
                                                   save_best_only=True
                                                   )
            ]

            res = trainer.fit(df, epochs=3, batch_size=4, steps_per_epoch=25,
                              callbacks=callbacks,
                              feature_cols=["feature"],
                              label_cols=["label"],
                              validation_data=df,
                              validation_steps=1
                              )
            assert len(os.listdir(os.path.join(temp_dir, "best"))) > 0
        finally:
            shutil.rmtree(temp_dir)

<<<<<<< HEAD
=======
    def test_save_load_model(self):
        sc = OrcaContext.get_spark_context()
        rdd = sc.range(0, 100)
        spark = OrcaContext.get_spark_session()

        from pyspark.ml.linalg import DenseVector
        df = rdd.map(lambda x: (DenseVector(np.random.randn(1, ).astype(np.float)),
                                int(np.random.randint(0, 2, size=())))).toDF(["feature", "label"])

        config = {
            "lr": 0.2
        }

        try:
            temp_dir = tempfile.mkdtemp()

            trainer = Estimator.from_keras(
                model_creator=model_creator,
                verbose=True,
                config=config,
                workers_per_node=2,
                backend="spark",
                model_dir=temp_dir)

            res = trainer.fit(df, epochs=5, batch_size=4, steps_per_epoch=25,
                              feature_cols=["feature"],
                              label_cols=["label"],
                              validation_data=df,
                              validation_steps=1)

            print("start saving")
            trainer.save(os.path.join(temp_dir, "a.h5"))
            trainer.load(os.path.join(temp_dir, "a.h5"))
            trainer.save(os.path.join(temp_dir, "saved_model"))
            trainer.load(os.path.join(temp_dir, "saved_model"))
            # continous training
            res = trainer.fit(df, epochs=10, batch_size=4, steps_per_epoch=25,
                              feature_cols=["feature"],
                              label_cols=["label"],
                              validation_data=df,
                              validation_steps=1,
                              initial_epoch=5)
            res = trainer.evaluate(df, batch_size=4, num_steps=25, feature_cols=["feature"],
                                   label_cols=["label"])
            print("validation result: ", res)

            res = trainer.predict(df, feature_cols=["feature"]).collect()
            print("predict result: ", res)
        finally:
            shutil.rmtree(temp_dir)


>>>>>>> 318e6237


if __name__ == "__main__":
    pytest.main([__file__])<|MERGE_RESOLUTION|>--- conflicted
+++ resolved
@@ -193,6 +193,52 @@
         finally:
             shutil.rmtree(temp_dir)
 
+    def test_checkpoint_weights_h5(self):
+        sc = OrcaContext.get_spark_context()
+        rdd = sc.range(0, 100)
+        spark = OrcaContext.get_spark_session()
+
+        from pyspark.ml.linalg import DenseVector
+        df = rdd.map(lambda x: (DenseVector(np.random.randn(1, ).astype(np.float)),
+                                int(np.random.randint(0, 2, size=())))).toDF(["feature", "label"])
+
+        config = {
+            "lr": 0.2
+        }
+
+        try:
+            temp_dir = tempfile.mkdtemp()
+
+            trainer = Estimator.from_keras(
+                model_creator=model_creator,
+                verbose=True,
+                config=config,
+                workers_per_node=2,
+                backend="spark",
+                model_dir=temp_dir)
+
+            callbacks = [
+                tf.keras.callbacks.ModelCheckpoint(filepath=os.path.join(temp_dir, "ckpt_weights.h5"),
+                                                   save_weights_only=True)
+            ]
+
+            res = trainer.fit(df, epochs=3, batch_size=4, steps_per_epoch=25,
+                              callbacks=callbacks,
+                              feature_cols=["feature"],
+                              label_cols=["label"],
+                              validation_data=df,
+                              validation_steps=1)
+            trainer.load_weights(os.path.join(temp_dir, "ckpt_weights.h5"))
+            res = trainer.evaluate(df, batch_size=4, num_steps=25, feature_cols=["feature"],
+                                   label_cols=["label"])
+            print("validation result: ", res)
+
+            res = trainer.predict(df, feature_cols=["feature"]).collect()
+            print("predict result: ", res)
+        finally:
+            shutil.rmtree(temp_dir)
+
+
     def test_dataframe_shard_size(self):
         sc = OrcaContext.get_spark_context()
         OrcaContext._shard_size = 3
@@ -403,8 +449,6 @@
         finally:
             shutil.rmtree(temp_dir)
 
-<<<<<<< HEAD
-=======
     def test_save_load_model(self):
         sc = OrcaContext.get_spark_context()
         rdd = sc.range(0, 100)
@@ -457,8 +501,5 @@
             shutil.rmtree(temp_dir)
 
 
->>>>>>> 318e6237
-
-
 if __name__ == "__main__":
     pytest.main([__file__])