--- conflicted
+++ resolved
@@ -22,10 +22,6 @@
 import argparse
 import os
 
-<<<<<<< HEAD
-#from python.orca.example.ray_on_spark.parameter_server import model
-=======
->>>>>>> 3035bf2c
 import numpy as np
 import ray
 import model
