--- conflicted
+++ resolved
@@ -14,15 +14,12 @@
                                                      $ORCA_HOME/src/bigdl/orca/inference/ \
                                                      $ORCA_HOME/src/bigdl/orca/learn/trigger.py \
                                                      $ORCA_HOME/src/bigdl/orca/learn/metrics.py \
-<<<<<<< HEAD
                                                      $ORCA_HOME/src/bigdl/orca/learn/tf2/estimator.py \
                                                      $ORCA_HOME/src/bigdl/orca/learn/tf2/pyspark_estimator.py \
                                                      $ORCA_HOME/src/bigdl/orca/learn/tf2/ray_estimator.py
-=======
                                                      $ORCA_HOME/src/bigdl/orca/learn/openvino \
                                                      $ORCA_HOME/src/bigdl/orca/learn/optimizers \
                                                      $ORCA_HOME/src/bigdl/orca/learn/pytorch/pytorch_pyspark_estimator.py \
                                                      $ORCA_HOME/src/bigdl/orca/learn/pytorch/pytorch_ray_estimator.py \
                                                      $ORCA_HOME/src/bigdl/orca/learn/pytorch/estimator.py \
-                                                     $ORCA_HOME/src/bigdl/orca/learn/pytorch/core/base_ray_estimator.py
->>>>>>> c49cd420
+                                                     $ORCA_HOME/src/bigdl/orca/learn/pytorch/core/base_ray_estimator.py