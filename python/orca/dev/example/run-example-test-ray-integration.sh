#!/usr/bin/env bash

clear_up () {
    echo "Clearing up environment. Uninstalling BigDL"
    pip uninstall -y bigdl-orca
    pip uninstall -y bigdl-dllib
    pip uninstall -y pyspark
}

set -e

# echo "#start orca ray example tests"
# echo "#1 Start autoestimator example"
# start=$(date "+%s")
# python ${BIGDL_ROOT}/python/orca/example/automl/autoestimator/autoestimator_pytorch.py --trials 5 --epochs 2 --cluster_mode yarn
# now=$(date "+%s")
# time1=$((now-start))

# echo "#2 Start autoxgboost example"
# if [ -f ${BIGDL_ROOT}/data/airline_14col.data ]
# then
#     echo "airline_14col.data already exists"
# else
#     wget -nv $FTP_URI/analytics-zoo-data/airline_14col.data -P ${BIGDL_ROOT}/data/
# fi

# start=$(date "+%s")
# python ${BIGDL_ROOT}/python/orca/example/automl/autoxgboost/AutoXGBoostClassifier.py -p ${BIGDL_ROOT}/data/airline_14col.data --cluster_mode yarn
# now=$(date "+%s")
# time2=$((now-start))

# echo "#3 Start autoxgboost example"
# if [ -f ${BIGDL_ROOT}/data/incd.csv ]
# then
#     echo "incd.csv already exists"
# else
#     wget -nv $FTP_URI/analytics-zoo-data/incd.csv -P ${BIGDL_ROOT}/data/
# fi

# start=$(date "+%s")
# python ${BIGDL_ROOT}/python/orca/example/automl/autoxgboost/AutoXGBoostRegressor.py -p ${BIGDL_ROOT}/data/incd.csv --cluster_mode yarn
# now=$(date "+%s")
# time3=$((now-start))

# echo "#4 start test for orca bigdl transformer"
# #timer
# start=$(date "+%s")
# #run the example
# python ${BIGDL_ROOT}/python/orca/example/learn/bigdl/attention/transformer.py \
#   --cluster_mode yarn_client
# exit_status=$?
# if [ $exit_status -ne 0 ]; then
#   clear_up
#   echo "orca transformer failed"
#   exit $exit_status
# fi
# now=$(date "+%s")
# time=$((now - start))
# echo "#4 Total time cost ${time} seconds"

# echo "#5 start test for orca bigdl imageInference"
# #timer
# start=$(date "+%s")
# if [ -f models/bigdl_inception-v1_imagenet_0.4.0.model ]; then
#   echo "analytics-zoo-models/bigdl_inception-v1_imagenet_0.4.0.model already exists."
# else
#   wget -nv $FTP_URI/analytics-zoo-models/image-classification/bigdl_inception-v1_imagenet_0.4.0.model \
#     -P models
# fi
# #run the example
# python ${BIGDL_ROOT}/python/orca/example/learn/bigdl/imageInference/imageInference.py \
#   -m models/bigdl_inception-v1_imagenet_0.4.0.model \
#   -f ${HDFS_URI}/kaggle/train_100 --cluster_mode yarn-client
# exit_status=$?
# if [ $exit_status -ne 0 ]; then
#   clear_up
#   echo "orca imageInference failed"
#   exit $exit_status
# fi
# now=$(date "+%s")
# time=$((now - start))
# echo "#5 Total time cost ${time} seconds"

# echo "#6 start test for orca pytorch_estimator"
# #timer
# start=$(date "+%s")
# #run the example
# python ${BIGDL_ROOT}/python/orca/example/learn/horovod/pytorch_estimator.py --cluster_mode yarn-client
# exit_status=$?
# if [ $exit_status -ne 0 ]; then
#   clear_up
#   echo "orca pytorch_estimator failed"
#   exit $exit_status
# fi
# now=$(date "+%s")
# time=$((now - start))
# echo "#6 Total time cost ${time} seconds"

# echo "#7 start test for orca simple_pytorch"
# #timer
# start=$(date "+%s")
# #run the example
# python ${BIGDL_ROOT}/python/orca/example/learn/horovod/simple_horovod_pytorch.py --cluster_mode yarn-client
# exit_status=$?
# if [ $exit_status -ne 0 ]; then
#   clear_up
#   echo "orca simple_pytorch failed"
#   exit $exit_status
# fi
# now=$(date "+%s")
# time=$((now - start))
# echo "#7 Total time cost ${time} seconds"

# echo "#8 start test for orca mxnet"
# #timer
# start=$(date "+%s")

# # if [ -f ${BIGDL_ROOT}/data/mnist.zip ]
# # then
# #     echo "mnist.zip already exists"
# # else
# #     wget -nv $FTP_URI/analytics-zoo-data/mnist.zip -P ${BIGDL_ROOT}/data
# # fi
# # unzip -q ${BIGDL_ROOT}/data/mnist.zip -d ${BIGDL_ROOT}/data

# #run the example
# python ${BIGDL_ROOT}/python/orca/example/learn/mxnet/lenet_mnist.py #--cluster_mode yarn-client
# exit_status=$?
# if [ $exit_status -ne 0 ]; then
#   clear_up
#   echo "orca mxnet failed"
#   exit $exit_status
# fi
# now=$(date "+%s")
# time=$((now - start))
# echo "#8 Total time cost ${time} seconds"

echo "#prepare dataset for ray_on_spark"
wget -nv $FTP_URI/analytics-zoo-data/mnist/train-labels-idx1-ubyte.gz
wget -nv $FTP_URI/analytics-zoo-data/mnist/train-images-idx3-ubyte.gz
wget -nv $FTP_URI/analytics-zoo-data/mnist/t10k-labels-idx1-ubyte.gz
wget -nv $FTP_URI/analytics-zoo-data/mnist/t10k-images-idx3-ubyte.gz
zip ${BIGDL_ROOT}/python/orca/example/ray_on_spark/parameter_server/MNIST_data.zip train-images-idx3-ubyte.gz train-labels-idx1-ubyte.gz t10k-images-idx3-ubyte.gz t10k-labels-idx1-ubyte.gz

echo "#9 start test for orca ros async"
#timer
start=$(date "+%s")
#run the example
python ${BIGDL_ROOT}/python/orca/example/ray_on_spark/parameter_server/async_parameter_server.py \
  --iterations 20 --num_workers 2 --cluster_mode yarn
exit_status=$?
if [ $exit_status -ne 0 ]; then
  clear_up
  echo "orca ros async failed"
  exit $exit_status
fi
now=$(date "+%s")
time=$((now - start))
echo "#9 Total time cost ${time} seconds"

echo "#10 start test for orca ros sync"
#timer
start=$(date "+%s")
#run the example
python ${BIGDL_ROOT}/python/orca/example/ray_on_spark/parameter_server/sync_parameter_server.py \
  --iterations 20 --num_workers 2 --cluster_mode yarn
exit_status=$?
if [ $exit_status -ne 0 ]; then
  clear_up
  echo "orca ros sync failed"
  exit $exit_status
fi
now=$(date "+%s")
time=$((now - start))
echo "#10 Total time cost ${time} seconds"

echo "#11 start test for orca rllib"
#timer
start=$(date "+%s")
#run the example
python ${BIGDL_ROOT}/python/orca/example/ray_on_spark/rllib/multiagent_two_trainers.py \
  --iterations 5 \
  --cluster_mode yarn-client
exit_status=$?
if [ $exit_status -ne 0 ]; then
  clear_up
  echo "orca ros rllib failed"
  exit $exit_status
fi
now=$(date "+%s")
time=$((now - start))
echo "#11 Total time cost ${time} seconds"

echo "#12 start test for orca rl_pong"
#timer
start=$(date "+%s")
#run the example
python ${BIGDL_ROOT}/python/orca/example/ray_on_spark/rl_pong/rl_pong.py \
  --iterations 5 \
  --cluster_mode yarn-client
exit_status=$?
if [ $exit_status -ne 0 ]; then
  clear_up
  echo "orca ros rl_pong failed"
  exit $exit_status
fi
now=$(date "+%s")
time=$((now - start))
echo "#12 Total time cost ${time} seconds"

echo "#13 start test for orca tfpark keras_dataset"
#timer
start=$(date "+%s")
#run the example
python ${BIGDL_ROOT}/python/orca/example/tfpark/keras/keras_dataset.py \
  --data_path ${HDFS_URI}/mnist \
  --max_epoch 5 \
  --cluster_mode yarn-client
exit_status=$?
if [ $exit_status -ne 0 ]; then
  clear_up
  echo "orca ros rl_pong failed"
  exit $exit_status
fi
now=$(date "+%s")
time=$((now - start))
echo "#13 Total time cost ${time} seconds"

echo "#14 start test for orca tfpark keras_dataset"
#timer
start=$(date "+%s")
#run the example
python ${BIGDL_ROOT}/python/orca/example/tfpark/keras/keras_ndarray.py \
  --max_epoch 5 \
  --cluster_mode yarn-client
exit_status=$?
if [ $exit_status -ne 0 ]; then
  clear_up
  echo "orca ros rl_pong failed"
  exit $exit_status
fi
now=$(date "+%s")
time=$((now - start))
echo "#14 Total time cost ${time} seconds"

# echo "#15 start test for orca tfpark gan"
# #timer
# start=$(date "+%s")
# #run the example
# python ${BIGDL_ROOT}/python/orca/example/tfpark/gan/gan_train_and_evaluate.py \
#   --cluster_mode yarn-client
# exit_status=$?
# if [ $exit_status -ne 0 ]; then
#   clear_up
#   echo "orca tfpark gan failed"
#   exit $exit_status
# fi
# now=$(date "+%s")
# time=$((now - start))
# echo "#15 Total time cost ${time} seconds"

echo "#16 start test for orca tfpark estimator_dataset"
#timer 
start=$(date "+%s")
#run the example
python ${BIGDL_ROOT}/python/orca/example/tfpark/estimator/estimator_dataset.py \
  --cluster_mode yarn-client
exit_status=$?
if [ $exit_status -ne 0 ]; then
  clear_up
  echo "orca tfpark estimator_dataset"
  exit $exit_status
fi
now=$(date "+%s")
time=$((now - start))
echo "#16 Total time cost ${time} seconds"

echo "#17 start test for orca tfpark estimator_inception"
#timer
start=$(date "+%s")
#run the example
python ${BIGDL_ROOT}/python/orca/example/tfpark/estimator/estimator_inception.py \
  --image-path ${HDFS_URI}/dogs_cats \
  --num-classes 2 \
  --cluster_mode yarn-client
exit_status=$?
if [ $exit_status -ne 0 ]; then
  clear_up
  echo "orca tfpark estimator_inception failed"
  exit $exit_status
fi
now=$(date "+%s")
time=$((now - start))
echo "#17 Total time cost ${time} seconds"

echo "#18 start test for orca tfpark optimizer train"
#timer
start=$(date "+%s")
#run the example
python ${BIGDL_ROOT}/python/orca/example/tfpark/tf_optimizer/train.py \
  --max_epoch 1 \
  --data_num 1000 \
  --cluster_mode yarn-client
exit_status=$?
if [ $exit_status -ne 0 ]; then
  clear_up
  echo "orca tfpark optimizer train failed"
  exit $exit_status
fi
now=$(date "+%s")
time=$((now - start))
echo "#18 Total time cost ${time} seconds"

echo "#19 start test for orca tfpark optimizer evaluate"
#timer
start=$(date "+%s")
#run the example
python ${BIGDL_ROOT}/python/orca/example/tfpark/tf_optimizer/evaluate.py \
  --data_num 1000 \
  --cluster_mode yarn-client
exit_status=$?
if [ $exit_status -ne 0 ]; then
  clear_up
  echo "orca tfpark optimizer evaluate failed"
  exit $exit_status
fi
now=$(date "+%s")
<<<<<<< HEAD
=======
time3=$((now-start))

echo "#4 start test for orca bigdl transformer"
#timer
start=$(date "+%s")
#run the example
python ${BIGDL_ROOT}/python/orca/example/learn/bigdl/attention/transformer.py \
  --cluster_mode yarn_client
exit_status=$?
if [ $exit_status -ne 0 ]; then
  clear_up
  echo "orca transformer failed"
  exit $exit_status
fi
now=$(date "+%s")
time=$((now - start))
echo "#4 Total time cost ${time} seconds"

echo "#5 start test for orca bigdl imageInference"
#timer
start=$(date "+%s")
if [ -f models/bigdl_inception-v1_imagenet_0.4.0.model ]; then
  echo "analytics-zoo-models/bigdl_inception-v1_imagenet_0.4.0.model already exists."
else
  wget -nv $FTP_URI/analytics-zoo-models/image-classification/bigdl_inception-v1_imagenet_0.4.0.model \
    -P models
fi
#run the example
python ${BIGDL_ROOT}/python/orca/example/learn/bigdl/imageInference/imageInference.py \
  -m models/bigdl_inception-v1_imagenet_0.4.0.model \
  -f ${HDFS_URI}/kaggle/train_100 --cluster_mode yarn-client
exit_status=$?
if [ $exit_status -ne 0 ]; then
  clear_up
  echo "orca imageInference failed"
  exit $exit_status
fi
now=$(date "+%s")
time=$((now - start))
echo "#5 Total time cost ${time} seconds"

echo "#6 start test for orca pytorch_estimator"
#timer
start=$(date "+%s")
#run the example
python ${BIGDL_ROOT}/python/orca/example/learn/horovod/pytorch_estimator.py --cluster_mode yarn-client
exit_status=$?
if [ $exit_status -ne 0 ]; then
  clear_up
  echo "orca pytorch_estimator failed"
  exit $exit_status
fi
now=$(date "+%s")
time=$((now - start))
echo "#6 Total time cost ${time} seconds"

# echo "#7 start test for orca simple_pytorch"
# #timer
# start=$(date "+%s")
# #run the example
# python ${BIGDL_ROOT}/python/orca/example/learn/horovod/simple_horovod_pytorch.py --cluster_mode yarn-client
# exit_status=$?
# if [ $exit_status -ne 0 ]; then
#   clear_up
#   echo "orca simple_pytorch failed"
#   exit $exit_status
# fi
# now=$(date "+%s")
# time=$((now - start))
# echo "#7 Total time cost ${time} seconds"

# echo "#8 start test for orca mxnet"
# #timer
# start=$(date "+%s")

# # if [ -f ${BIGDL_ROOT}/data/mnist.zip ]
# # then
# #     echo "mnist.zip already exists"
# # else
# #     wget -nv $FTP_URI/analytics-zoo-data/mnist.zip -P ${BIGDL_ROOT}/data
# # fi
# # unzip -q ${BIGDL_ROOT}/data/mnist.zip -d ${BIGDL_ROOT}/data

# #run the example
# python ${BIGDL_ROOT}/python/orca/example/learn/mxnet/lenet_mnist.py #--cluster_mode yarn-client
# exit_status=$?
# if [ $exit_status -ne 0 ]; then
#   clear_up
#   echo "orca mxnet failed"
#   exit $exit_status
# fi
# now=$(date "+%s")
# time=$((now - start))
# echo "#8 Total time cost ${time} seconds"

echo "#prepare dataset for ray_on_spark"
wget -nv $FTP_URI/analytics-zoo-data/mnist/train-labels-idx1-ubyte.gz
wget -nv $FTP_URI/analytics-zoo-data/mnist/train-images-idx3-ubyte.gz
wget -nv $FTP_URI/analytics-zoo-data/mnist/t10k-labels-idx1-ubyte.gz
wget -nv $FTP_URI/analytics-zoo-data/mnist/t10k-images-idx3-ubyte.gz
zip ${BIGDL_ROOT}/python/orca/example/ray_on_spark/parameter_server/MNIST_data.zip train-images-idx3-ubyte.gz train-labels-idx1-ubyte.gz t10k-images-idx3-ubyte.gz t10k-labels-idx1-ubyte.gz

echo "#9 start test for orca ros async"
#timer
start=$(date "+%s")
#run the example
python ${BIGDL_ROOT}/python/orca/example/ray_on_spark/parameter_server/async_parameter_server.py \
  --iterations 20 --num_workers 2 --cluster_mode yarn
exit_status=$?
if [ $exit_status -ne 0 ]; then
  clear_up
  echo "orca ros async failed"
  exit $exit_status
fi
now=$(date "+%s")
time=$((now - start))
echo "#9 Total time cost ${time} seconds"

echo "#10 start test for orca ros sync"
#timer
start=$(date "+%s")
#run the example
python ${BIGDL_ROOT}/python/orca/example/ray_on_spark/parameter_server/sync_parameter_server.py \
  --iterations 20 --num_workers 2 --cluster_mode yarn
exit_status=$?
if [ $exit_status -ne 0 ]; then
  clear_up
  echo "orca ros sync failed"
  exit $exit_status
fi
now=$(date "+%s")
time=$((now - start))
echo "#10 Total time cost ${time} seconds"

echo "#11 start test for orca rllib"
#timer
start=$(date "+%s")
#run the example
python ${BIGDL_ROOT}/python/orca/example/ray_on_spark/rllib/multiagent_two_trainers.py \
  --iterations 5 \
  --cluster_mode yarn-client
exit_status=$?
if [ $exit_status -ne 0 ]; then
  clear_up
  echo "orca ros rllib failed"
  exit $exit_status
fi
now=$(date "+%s")
time=$((now - start))
echo "#11 Total time cost ${time} seconds"

echo "#12 start test for orca rl_pong"
#timer
start=$(date "+%s")
#run the example
python ${BIGDL_ROOT}/python/orca/example/ray_on_spark/rl_pong/rl_pong.py \
  --iterations 5 \
  --cluster_mode yarn-client
exit_status=$?
if [ $exit_status -ne 0 ]; then
  clear_up
  echo "orca ros rl_pong failed"
  exit $exit_status
fi
now=$(date "+%s")
time=$((now - start))
echo "#12 Total time cost ${time} seconds"

echo "#13 start test for orca tfpark keras_dataset"
#timer
start=$(date "+%s")
#run the example
python ${BIGDL_ROOT}/python/orca/example/tfpark/keras/keras_dataset.py \
  --data_path ${HDFS_URI}/mnist \
  --max_epoch 5 \
  --cluster_mode yarn-client
exit_status=$?
if [ $exit_status -ne 0 ]; then
  clear_up
  echo "orca ros rl_pong failed"
  exit $exit_status
fi
now=$(date "+%s")
time=$((now - start))
echo "#13 Total time cost ${time} seconds"

echo "#14 start test for orca tfpark keras_dataset"
#timer
start=$(date "+%s")
#run the example
python ${BIGDL_ROOT}/python/orca/example/tfpark/keras/keras_ndarray.py \
  --max_epoch 5 \
  --cluster_mode yarn-client
exit_status=$?
if [ $exit_status -ne 0 ]; then
  clear_up
  echo "orca ros rl_pong failed"
  exit $exit_status
fi
now=$(date "+%s")
time=$((now - start))
echo "#14 Total time cost ${time} seconds"

# echo "#15 start test for orca tfpark gan"
# #timer
# start=$(date "+%s")
# #run the example
# python ${BIGDL_ROOT}/python/orca/example/tfpark/gan/gan_train_and_evaluate.py \
#   --cluster_mode yarn-client
# exit_status=$?
# if [ $exit_status -ne 0 ]; then
#   clear_up
#   echo "orca tfpark gan failed"
#   exit $exit_status
# fi
# now=$(date "+%s")
# time=$((now - start))
# echo "#15 Total time cost ${time} seconds"

echo "#16 start test for orca tfpark estimator_dataset"
#timer 
start=$(date "+%s")
#run the example
python ${BIGDL_ROOT}/python/orca/example/tfpark/estimator/estimator_dataset.py \
  --cluster_mode yarn-client
exit_status=$?
if [ $exit_status -ne 0 ]; then
  clear_up
  echo "orca tfpark estimator_dataset"
  exit $exit_status
fi
now=$(date "+%s")
time=$((now - start))
echo "#16 Total time cost ${time} seconds"

echo "#17 start test for orca tfpark estimator_inception"
#timer
start=$(date "+%s")
#run the example
python ${BIGDL_ROOT}/python/orca/example/tfpark/estimator/estimator_inception.py \
  --image-path ${HDFS_URI}/dogs_cats \
  --num-classes 2 \
  --cluster_mode yarn-client
exit_status=$?
if [ $exit_status -ne 0 ]; then
  clear_up
  echo "orca tfpark estimator_inception failed"
  exit $exit_status
fi
now=$(date "+%s")
time=$((now - start))
echo "#17 Total time cost ${time} seconds"

echo "#18 start test for orca tfpark optimizer train"
#timer
start=$(date "+%s")
#run the example
python ${BIGDL_ROOT}/python/orca/example/tfpark/tf_optimizer/train.py \
  --max_epoch 1 \
  --data_num 1000 \
  --cluster_mode yarn-client
exit_status=$?
if [ $exit_status -ne 0 ]; then
  clear_up
  echo "orca tfpark optimizer train failed"
  exit $exit_status
fi
now=$(date "+%s")
time=$((now - start))
echo "#18 Total time cost ${time} seconds"

echo "#19 start test for orca tfpark optimizer evaluate"
#timer
start=$(date "+%s")
#run the example
python ${BIGDL_ROOT}/python/orca/example/tfpark/tf_optimizer/evaluate.py \
  --data_num 1000 \
  --cluster_mode yarn-client
exit_status=$?
if [ $exit_status -ne 0 ]; then
  clear_up
  echo "orca tfpark optimizer evaluate failed"
  exit $exit_status
fi
now=$(date "+%s")
>>>>>>> 0e995707
time=$((now - start))
echo "#19 Total time cost ${time} seconds"

echo "Ray example tests finished"

echo "#1 auto-estimator-pytorch time used:$time1 seconds"
echo "#2 auto-xgboost-classifier time used:$time2 seconds"
echo "#3 auto-xgboost-regressor time used:$time3 seconds"
echo "#4 bigdl transformer time used:$time4 seconds"
echo "#5 bigdl imageInference time used:$time5 seconds"
echo "#6 horovod pytorch_estimator time used:$time6 seconds"
#echo "#7 orca multiagent_two_trainers time used:$time7 seconds"
#echo "#8 mxnet_lenet time used:$time8 seconds"
echo "#9 paramerter_server async time used:$time9 seconds"
echo "#10 paramerter_server sync example time used:$time10 seconds"
echo "#11 paramerter_server rllib example time used:$time11 seconds"
echo "#12 paramerter_server rl_pong example time used:$time12 seconds"
echo "#13 tfaprk keras_dataset example time used:$time13 seconds"
echo "#14 tfaprk keras_ndarray example time used:$time14 seconds"
#echo "#15 tfaprk gan_train_and_evaluate example time used:$time15 seconds"
echo "#16 tfaprk estimator_dataset example time used:$time16 seconds"
echo "#17 tfaprk estimator_inception example time used:$time17 seconds"
echo "#18 tfaprk opt_train example time used:$time18 seconds"
echo "#19 tfaprk opt_evaluate example time used:$time19 seconds"<|MERGE_RESOLUTION|>--- conflicted
+++ resolved
@@ -325,294 +325,6 @@
   exit $exit_status
 fi
 now=$(date "+%s")
-<<<<<<< HEAD
-=======
-time3=$((now-start))
-
-echo "#4 start test for orca bigdl transformer"
-#timer
-start=$(date "+%s")
-#run the example
-python ${BIGDL_ROOT}/python/orca/example/learn/bigdl/attention/transformer.py \
-  --cluster_mode yarn_client
-exit_status=$?
-if [ $exit_status -ne 0 ]; then
-  clear_up
-  echo "orca transformer failed"
-  exit $exit_status
-fi
-now=$(date "+%s")
-time=$((now - start))
-echo "#4 Total time cost ${time} seconds"
-
-echo "#5 start test for orca bigdl imageInference"
-#timer
-start=$(date "+%s")
-if [ -f models/bigdl_inception-v1_imagenet_0.4.0.model ]; then
-  echo "analytics-zoo-models/bigdl_inception-v1_imagenet_0.4.0.model already exists."
-else
-  wget -nv $FTP_URI/analytics-zoo-models/image-classification/bigdl_inception-v1_imagenet_0.4.0.model \
-    -P models
-fi
-#run the example
-python ${BIGDL_ROOT}/python/orca/example/learn/bigdl/imageInference/imageInference.py \
-  -m models/bigdl_inception-v1_imagenet_0.4.0.model \
-  -f ${HDFS_URI}/kaggle/train_100 --cluster_mode yarn-client
-exit_status=$?
-if [ $exit_status -ne 0 ]; then
-  clear_up
-  echo "orca imageInference failed"
-  exit $exit_status
-fi
-now=$(date "+%s")
-time=$((now - start))
-echo "#5 Total time cost ${time} seconds"
-
-echo "#6 start test for orca pytorch_estimator"
-#timer
-start=$(date "+%s")
-#run the example
-python ${BIGDL_ROOT}/python/orca/example/learn/horovod/pytorch_estimator.py --cluster_mode yarn-client
-exit_status=$?
-if [ $exit_status -ne 0 ]; then
-  clear_up
-  echo "orca pytorch_estimator failed"
-  exit $exit_status
-fi
-now=$(date "+%s")
-time=$((now - start))
-echo "#6 Total time cost ${time} seconds"
-
-# echo "#7 start test for orca simple_pytorch"
-# #timer
-# start=$(date "+%s")
-# #run the example
-# python ${BIGDL_ROOT}/python/orca/example/learn/horovod/simple_horovod_pytorch.py --cluster_mode yarn-client
-# exit_status=$?
-# if [ $exit_status -ne 0 ]; then
-#   clear_up
-#   echo "orca simple_pytorch failed"
-#   exit $exit_status
-# fi
-# now=$(date "+%s")
-# time=$((now - start))
-# echo "#7 Total time cost ${time} seconds"
-
-# echo "#8 start test for orca mxnet"
-# #timer
-# start=$(date "+%s")
-
-# # if [ -f ${BIGDL_ROOT}/data/mnist.zip ]
-# # then
-# #     echo "mnist.zip already exists"
-# # else
-# #     wget -nv $FTP_URI/analytics-zoo-data/mnist.zip -P ${BIGDL_ROOT}/data
-# # fi
-# # unzip -q ${BIGDL_ROOT}/data/mnist.zip -d ${BIGDL_ROOT}/data
-
-# #run the example
-# python ${BIGDL_ROOT}/python/orca/example/learn/mxnet/lenet_mnist.py #--cluster_mode yarn-client
-# exit_status=$?
-# if [ $exit_status -ne 0 ]; then
-#   clear_up
-#   echo "orca mxnet failed"
-#   exit $exit_status
-# fi
-# now=$(date "+%s")
-# time=$((now - start))
-# echo "#8 Total time cost ${time} seconds"
-
-echo "#prepare dataset for ray_on_spark"
-wget -nv $FTP_URI/analytics-zoo-data/mnist/train-labels-idx1-ubyte.gz
-wget -nv $FTP_URI/analytics-zoo-data/mnist/train-images-idx3-ubyte.gz
-wget -nv $FTP_URI/analytics-zoo-data/mnist/t10k-labels-idx1-ubyte.gz
-wget -nv $FTP_URI/analytics-zoo-data/mnist/t10k-images-idx3-ubyte.gz
-zip ${BIGDL_ROOT}/python/orca/example/ray_on_spark/parameter_server/MNIST_data.zip train-images-idx3-ubyte.gz train-labels-idx1-ubyte.gz t10k-images-idx3-ubyte.gz t10k-labels-idx1-ubyte.gz
-
-echo "#9 start test for orca ros async"
-#timer
-start=$(date "+%s")
-#run the example
-python ${BIGDL_ROOT}/python/orca/example/ray_on_spark/parameter_server/async_parameter_server.py \
-  --iterations 20 --num_workers 2 --cluster_mode yarn
-exit_status=$?
-if [ $exit_status -ne 0 ]; then
-  clear_up
-  echo "orca ros async failed"
-  exit $exit_status
-fi
-now=$(date "+%s")
-time=$((now - start))
-echo "#9 Total time cost ${time} seconds"
-
-echo "#10 start test for orca ros sync"
-#timer
-start=$(date "+%s")
-#run the example
-python ${BIGDL_ROOT}/python/orca/example/ray_on_spark/parameter_server/sync_parameter_server.py \
-  --iterations 20 --num_workers 2 --cluster_mode yarn
-exit_status=$?
-if [ $exit_status -ne 0 ]; then
-  clear_up
-  echo "orca ros sync failed"
-  exit $exit_status
-fi
-now=$(date "+%s")
-time=$((now - start))
-echo "#10 Total time cost ${time} seconds"
-
-echo "#11 start test for orca rllib"
-#timer
-start=$(date "+%s")
-#run the example
-python ${BIGDL_ROOT}/python/orca/example/ray_on_spark/rllib/multiagent_two_trainers.py \
-  --iterations 5 \
-  --cluster_mode yarn-client
-exit_status=$?
-if [ $exit_status -ne 0 ]; then
-  clear_up
-  echo "orca ros rllib failed"
-  exit $exit_status
-fi
-now=$(date "+%s")
-time=$((now - start))
-echo "#11 Total time cost ${time} seconds"
-
-echo "#12 start test for orca rl_pong"
-#timer
-start=$(date "+%s")
-#run the example
-python ${BIGDL_ROOT}/python/orca/example/ray_on_spark/rl_pong/rl_pong.py \
-  --iterations 5 \
-  --cluster_mode yarn-client
-exit_status=$?
-if [ $exit_status -ne 0 ]; then
-  clear_up
-  echo "orca ros rl_pong failed"
-  exit $exit_status
-fi
-now=$(date "+%s")
-time=$((now - start))
-echo "#12 Total time cost ${time} seconds"
-
-echo "#13 start test for orca tfpark keras_dataset"
-#timer
-start=$(date "+%s")
-#run the example
-python ${BIGDL_ROOT}/python/orca/example/tfpark/keras/keras_dataset.py \
-  --data_path ${HDFS_URI}/mnist \
-  --max_epoch 5 \
-  --cluster_mode yarn-client
-exit_status=$?
-if [ $exit_status -ne 0 ]; then
-  clear_up
-  echo "orca ros rl_pong failed"
-  exit $exit_status
-fi
-now=$(date "+%s")
-time=$((now - start))
-echo "#13 Total time cost ${time} seconds"
-
-echo "#14 start test for orca tfpark keras_dataset"
-#timer
-start=$(date "+%s")
-#run the example
-python ${BIGDL_ROOT}/python/orca/example/tfpark/keras/keras_ndarray.py \
-  --max_epoch 5 \
-  --cluster_mode yarn-client
-exit_status=$?
-if [ $exit_status -ne 0 ]; then
-  clear_up
-  echo "orca ros rl_pong failed"
-  exit $exit_status
-fi
-now=$(date "+%s")
-time=$((now - start))
-echo "#14 Total time cost ${time} seconds"
-
-# echo "#15 start test for orca tfpark gan"
-# #timer
-# start=$(date "+%s")
-# #run the example
-# python ${BIGDL_ROOT}/python/orca/example/tfpark/gan/gan_train_and_evaluate.py \
-#   --cluster_mode yarn-client
-# exit_status=$?
-# if [ $exit_status -ne 0 ]; then
-#   clear_up
-#   echo "orca tfpark gan failed"
-#   exit $exit_status
-# fi
-# now=$(date "+%s")
-# time=$((now - start))
-# echo "#15 Total time cost ${time} seconds"
-
-echo "#16 start test for orca tfpark estimator_dataset"
-#timer 
-start=$(date "+%s")
-#run the example
-python ${BIGDL_ROOT}/python/orca/example/tfpark/estimator/estimator_dataset.py \
-  --cluster_mode yarn-client
-exit_status=$?
-if [ $exit_status -ne 0 ]; then
-  clear_up
-  echo "orca tfpark estimator_dataset"
-  exit $exit_status
-fi
-now=$(date "+%s")
-time=$((now - start))
-echo "#16 Total time cost ${time} seconds"
-
-echo "#17 start test for orca tfpark estimator_inception"
-#timer
-start=$(date "+%s")
-#run the example
-python ${BIGDL_ROOT}/python/orca/example/tfpark/estimator/estimator_inception.py \
-  --image-path ${HDFS_URI}/dogs_cats \
-  --num-classes 2 \
-  --cluster_mode yarn-client
-exit_status=$?
-if [ $exit_status -ne 0 ]; then
-  clear_up
-  echo "orca tfpark estimator_inception failed"
-  exit $exit_status
-fi
-now=$(date "+%s")
-time=$((now - start))
-echo "#17 Total time cost ${time} seconds"
-
-echo "#18 start test for orca tfpark optimizer train"
-#timer
-start=$(date "+%s")
-#run the example
-python ${BIGDL_ROOT}/python/orca/example/tfpark/tf_optimizer/train.py \
-  --max_epoch 1 \
-  --data_num 1000 \
-  --cluster_mode yarn-client
-exit_status=$?
-if [ $exit_status -ne 0 ]; then
-  clear_up
-  echo "orca tfpark optimizer train failed"
-  exit $exit_status
-fi
-now=$(date "+%s")
-time=$((now - start))
-echo "#18 Total time cost ${time} seconds"
-
-echo "#19 start test for orca tfpark optimizer evaluate"
-#timer
-start=$(date "+%s")
-#run the example
-python ${BIGDL_ROOT}/python/orca/example/tfpark/tf_optimizer/evaluate.py \
-  --data_num 1000 \
-  --cluster_mode yarn-client
-exit_status=$?
-if [ $exit_status -ne 0 ]; then
-  clear_up
-  echo "orca tfpark optimizer evaluate failed"
-  exit $exit_status
-fi
-now=$(date "+%s")
->>>>>>> 0e995707
 time=$((now - start))
 echo "#19 Total time cost ${time} seconds"
 
@@ -636,4 +348,4 @@
 echo "#16 tfaprk estimator_dataset example time used:$time16 seconds"
 echo "#17 tfaprk estimator_inception example time used:$time17 seconds"
 echo "#18 tfaprk opt_train example time used:$time18 seconds"
-echo "#19 tfaprk opt_evaluate example time used:$time19 seconds"+echo "#19 tfaprk opt_evaluate example time used:$time19 seconds"
