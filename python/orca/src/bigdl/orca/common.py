#
# Copyright 2016 The BigDL Authors.
#
# Licensed under the Apache License, Version 2.0 (the "License");
# you may not use this file except in compliance with the License.
# You may obtain a copy of the License at
#
#     http://www.apache.org/licenses/LICENSE-2.0
#
# Unless required by applicable law or agreed to in writing, software
# distributed under the License is distributed on an "AS IS" BASIS,
# WITHOUT WARRANTIES OR CONDITIONS OF ANY KIND, either express or implied.
# See the License for the specific language governing permissions and
# limitations under the License.
#

import os
from bigdl.dllib.nncontext import ZooContext


class OrcaContextMeta(type):

    _pandas_read_backend = "spark"
    __eager_mode = True
    _serialize_data_creator = False
    _train_data_store = "DRAM"
    __shard_size = None

    @property
    def log_output(cls):
        """
        Whether to redirect Spark driver JVM's stdout and stderr to the current
        python process. This is useful when running Analytics Zoo in jupyter notebook.
        Default to be False. Needs to be set before initializing SparkContext.
        """
        return ZooContext.log_output

    @log_output.setter
    def log_output(cls, value):
        ZooContext.log_output = value

    @property
    def pandas_read_backend(cls):
        """
        The backend for reading csv/json files. Either "spark" or "pandas".
        spark backend would call spark.read and pandas backend would call pandas.read.
        Default to be "spark".
        """
        return cls._pandas_read_backend

    @pandas_read_backend.setter
    def pandas_read_backend(cls, value):
        value = value.lower()
        assert value == "spark" or value == "pandas", \
            "pandas_read_backend must be either spark or pandas"
        cls._pandas_read_backend = value

    @property
    def _eager_mode(cls):
        """
        Whether to compute eagerly for SparkXShards.
        Default to be True.
        """
        return cls.__eager_mode

    @_eager_mode.setter
    def _eager_mode(cls, value):
        assert isinstance(value, bool), "_eager_mode should either be True or False"
        cls.__eager_mode = value

    @property
    def serialize_data_creator(cls):
        """
        Whether add a file lock to the data loading process for PyTorch Horovod training.
        This would be useful when you run multiple workers on a single node to download data
        to the same destination.
        Default to be False.
        """
        return cls._serialize_data_creator

    @serialize_data_creator.setter
    def serialize_data_creator(cls, value):
        assert isinstance(value, bool), "serialize_data_creator should either be True or False"
        cls._serialize_data_creator = value

    @property
    def train_data_store(cls):
        """
        The memory type for train data storage. Either 'DRAM', 'PMEM', or 'DISK_n'.
        The default value is 'DRAM', you can change it to 'PMEM' if have AEP hardware.
        If you give 'DISK_n', in which 'n' is an integer, we will cache the data into disk,
        and hold only `1/n` of the data in memory. After going through the `1/n`,
        we will release the current cache, and load another `1/n` into memory.
        """
        return cls._train_data_store

    @train_data_store.setter
    def train_data_store(cls, value):
        value = value.upper()
        import re
        assert value == "DRAM" or value == "PMEM" or re.match("DISK_\d+", value), \
            "train_data_store must be either DRAM or PMEM or DIRECT or DISK_n"
        cls._train_data_store = value

    @property
    def _shard_size(cls):
        """
        The number of Rows in Spark DataFrame to transform as one shard of SparkXShards. We convert
        Spark DataFrame input to SparkXShards internally in fit/predict/evaluate of
        PyTorchRayEstimator and TensorFlow2Estimator. This parameter may affect the performance in
        transferring an SparkXShards to an RayXShards.
        Default to be None, in which case Rows in one partition will be transformed as one shard.
        """
        return cls.__shard_size

    @_shard_size.setter
    def _shard_size(cls, value):
        if value is not None:
            assert isinstance(value, int) and value > 0, \
                "shard size should be either None or a positive integer."
        cls.__shard_size = value

    @property
    def barrier_mode(cls):
        """
        Whether to use Spark barrier mode to launch Ray, which is supported in Spark 2.4+ and when
        dynamic allocation is disabled.
        Default to be True.
        """
        return ZooContext.barrier_mode

    @barrier_mode.setter
    def barrier_mode(cls, value):
        ZooContext.barrier_mode = value


class OrcaContext(metaclass=OrcaContextMeta):
    @staticmethod
    def get_spark_context():
        from pyspark import SparkContext
        if SparkContext._active_spark_context is not None:
            return SparkContext.getOrCreate()
        else:
            raise Exception("No active SparkContext. Please create a SparkContext first")

    @staticmethod
    def get_sql_context():
        from pyspark.sql import SQLContext
        return SQLContext.getOrCreate(OrcaContext.get_spark_context())

    @staticmethod
    def get_spark_session():
        return OrcaContext.get_sql_context().sparkSession

    @staticmethod
    def get_ray_context():
        from bigdl.orca.ray import RayContext
        return RayContext.get()


def _check_python_micro_version():
    # with ray >=1.8.0, python small micro version will cause pickle error in ray.init()
    # (https://github.com/ray-project/ray/issues/19938)
    import sys
    if sys.version_info[2] < 3:
        raise RuntimeError(f"Found python version {sys.version[:5]}. We only support python"
                           f"with micro version >= 10 (e.g. 3.{sys.version_info[1]}.10)")


def init_orca_context(cluster_mode=None, runtime="spark", cores=2, memory="2g", num_nodes=1,
                      init_ray_on_spark=False, **kwargs):
    """
    Creates or gets a SparkContext for different Spark cluster modes (and launch Ray services
    across the cluster if necessary) or a RayContext when the runtime is ray.

    :param runtime: The runtime for backend. One of "ray" and "spark". Default to be "spark".
    :param cluster_mode: The mode for the Spark cluster. One of "local", "yarn-client",
           "yarn-cluster", "k8s-client" and "standalone". Default to be None and in this case
           there is supposed to be an existing SparkContext in your application.

           For "yarn-client" and "yarn-cluster", you are supposed to use conda environment
           and set the environment variable HADOOP_CONF_DIR.

           For "k8s-client", you are supposed to additionally specify the arguments master
           and container_image.
           For "k8s-cluster", you are supposed to use spark-submit to submit the application
           and use the default cluster_mode instead.
           In this case, please set the Spark configurations through command line options or
           the properties file.
           To make things easier, you are recommended to use the launch scripts we provide:
           https://github.com/intel-analytics/BigDL/tree/branch-2.0/scripts.

           For other cluster modes, you are recommended to install and run bigdl through
           pip, which is more convenient.
    :param runtime: The runtime for backend. One of "ray" and "spark". Default to be "spark".
    :param cores: The number of cores to be used on each node. Default to be 2.
    :param memory: The memory allocated for each node. Default to be '2g'.
    :param num_nodes: The number of nodes to be used in the cluster. Default to be 1.
           For Spark local, num_nodes should always be 1 and you don't need to change it.
    :param init_ray_on_spark: Whether to launch Ray services across the cluster.
           Default to be False and in this case the Ray cluster would be launched lazily when
           Ray is involved in Project Orca.
    :param kwargs: The extra keyword arguments used for creating SparkContext and
           launching Ray if any.

    :return: An instance of SparkContext or RayContext.
    """
    print("Initializing orca context")
    import atexit
    atexit.register(stop_orca_context)
    if runtime == "ray":
<<<<<<< HEAD
        assert cluster_mode is None, "Currently, cluster_mode is not supported for ray runtime " \
                                     "and you must connect to an exiting ray cluster."
        from bigdl.orca.ray import RayContext
        ray_ctx = RayContext(runtime="ray", cores=cores, num_nodes=num_nodes,
                             **kwargs)
        assert "address" in kwargs, "ray_address must be specified if the runtime is ray."
=======
        assert cluster_mode is None, "cluster mode should be None"
        from bigdl.orca.ray import RayContext
        ray_ctx = RayContext(runtime="ray", cores=cores, num_nodes=num_nodes,
                             **kwargs)
        assert "address" in kwargs, "ray_address must be specified if runtime is ray"
>>>>>>> 9762dde3
        ray_ctx.init()
        return ray_ctx
    elif runtime == "spark":
        from pyspark import SparkContext
        import warnings
        spark_args = {}
        for key in ["conf", "spark_log_level", "redirect_spark_log"]:
            if key in kwargs:
                spark_args[key] = kwargs[key]
        if cluster_mode is not None:
            cluster_mode = cluster_mode.lower()
        activate_sc = SparkContext._active_spark_context is not None
        if activate_sc:
            if cluster_mode is not None and cluster_mode != "spark-submit":
                warnings.warn("Use an existing SparkContext, " +
                              "cluster_mode is determined by the existing SparkContext", Warning)
            from bigdl.dllib.nncontext import init_nncontext
            sc = init_nncontext(conf=None, spark_log_level="WARN", redirect_spark_log=True)
        else:
            cluster_mode = "local" if cluster_mode is None else cluster_mode
            if cluster_mode == "local":
                if num_nodes > 1:
                    warnings.warn("For Spark local mode, num_nodes should be 1, but got "
                                  + repr(num_nodes) + ", ignored", Warning)
                os.environ["SPARK_DRIVER_MEMORY"] = memory
                if "python_location" in kwargs:
                    spark_args["python_location"] = kwargs["python_location"]
                from bigdl.dllib.nncontext import init_spark_on_local
                sc = init_spark_on_local(cores, **spark_args)
            elif cluster_mode == "spark-submit":
                from bigdl.dllib.nncontext import init_nncontext
                sc = init_nncontext(**spark_args)
            elif cluster_mode.startswith("yarn"):  # yarn, yarn-client or yarn-cluster
                hadoop_conf = os.environ.get("HADOOP_CONF_DIR")
                if not hadoop_conf:
                    assert "hadoop_conf" in kwargs, (
                           "Directory path to hadoop conf not found for yarn-client mode. "
                           "Please either specify argument hadoop_conf or set the environment"
                           " variable HADOOP_CONF_DIR")
                    hadoop_conf = kwargs["hadoop_conf"]
                from bigdl.dllib.utils.utils import detect_conda_env_name
                conda_env_name = detect_conda_env_name()
                for key in ["driver_cores", "driver_memory", "extra_executor_memory_for_ray",
                            "extra_python_lib", "penv_archive", "additional_archive",
                            "hadoop_user_name", "spark_yarn_archive", "jars"]:
                    if key in kwargs:
                        spark_args[key] = kwargs[key]
                from bigdl.dllib.nncontext import init_spark_on_yarn, init_spark_on_yarn_cluster
                if cluster_mode == "yarn-cluster":
                    sc = init_spark_on_yarn_cluster(hadoop_conf=hadoop_conf,
                                                    conda_name=conda_env_name,
                                                    num_executors=num_nodes,
                                                    executor_cores=cores,
                                                    executor_memory=memory,
                                                    **spark_args)
                else:
                    sc = init_spark_on_yarn(hadoop_conf=hadoop_conf,
                                            conda_name=conda_env_name,
                                            num_executors=num_nodes, executor_cores=cores,
                                            executor_memory=memory, **spark_args)
            elif cluster_mode.startswith("k8s"):  # k8s or k8s-client
                if cluster_mode == "k8s-cluster":
                    raise ValueError('For k8s-cluster mode, '
                                     'please submit the application via spark-submit'
                                     'and use the default cluster_mode instead')
                assert "master" in kwargs, "Please specify master for k8s-client mode"
                assert "container_image" in kwargs, ("Please specify container_image "
                                                     "for k8s-client mode")
                for key in ["driver_cores", "driver_memory", "extra_executor_memory_for_ray",
                            "extra_python_lib", "jars", "python_location"]:
                    if key in kwargs:
                        spark_args[key] = kwargs[key]
                from bigdl.dllib.nncontext import init_spark_on_k8s
                sc = init_spark_on_k8s(master=kwargs["master"],
                                       container_image=kwargs["container_image"],
                                       num_executors=num_nodes, executor_cores=cores,
                                       executor_memory=memory, **spark_args)
            elif cluster_mode == "standalone":
                for key in ["driver_cores", "driver_memory", "extra_executor_memory_for_ray",
                            "extra_python_lib", "jars", "master", "python_location",
                            "enable_numa_binding"]:
                    if key in kwargs:
                        spark_args[key] = kwargs[key]
                from bigdl.dllib.nncontext import init_spark_standalone
                sc = init_spark_standalone(num_executors=num_nodes, executor_cores=cores,
                                           executor_memory=memory, **spark_args)
            else:
                raise ValueError("cluster_mode can only be local, yarn-client, yarn-cluster,"
                                 "k8s-client or standalone, "
                                 "but got: %s".format(cluster_mode))
            ray_args = {}
            for key in ["redis_port", "password", "object_store_memory", "verbose", "env",
<<<<<<< HEAD
                        "extra_params", "num_ray_nodes", "ray_node_cpu_cores", "include_webui",
                        "system_config"]:
                if key in kwargs:
                    ray_args[key] = kwargs[key]
            from bigdl.orca.ray import RayContext
            ray_ctx = RayContext(runtime="spark", cores=cores, num_nodes=num_nodes,
=======
                        "extra_params", "num_ray_nodes", "ray_node_cpu_cores", "include_webui"]:
                if key in kwargs:
                    ray_args[key] = kwargs[key]
            from bigdl.orca.ray import RayContext
            ray_ctx = RayContext(runtime="ray_on_spark", cores=cores, num_nodes=num_nodes,
>>>>>>> 9762dde3
                                 sc=sc, **ray_args)
            if init_ray_on_spark:
                driver_cores = 0  # This is the default value.
                ray_ctx.init(driver_cores=driver_cores)
<<<<<<< HEAD
        return sc
    else:
        raise ValueError("runtime can only be spark or ray, but got %s".format(runtime))
=======
    else:
        raise ValueError("runtime can only be ray and spark, "
                         "but got %s".format(runtime))
    return sc
>>>>>>> 9762dde3


def stop_orca_context():
    """
    Stop the SparkContext (and stop Ray services across the cluster if necessary) or
    stop the RayContext.
    """
    from pyspark import SparkContext
    from bigdl.orca.ray import RayContext
    # If users successfully call stop_orca_context after the program finishes,
    # namely when there is no active SparkContext, the registered exit function
    # should do nothing.
    if SparkContext._active_spark_context is not None:
        print("Stopping orca context")
        ray_ctx = RayContext.get(initialize=False)
        if ray_ctx.initialized:
            ray_ctx.stop()
        sc = SparkContext.getOrCreate()
        if sc.getConf().get("spark.master").startswith("spark://"):
            from bigdl.dllib.nncontext import stop_spark_standalone
            stop_spark_standalone()
        sc.stop()
    else:
        if RayContext._active_ray_context is not None:
            print("Stopping ray_orca context")
<<<<<<< HEAD
            ray_ctx = RayContext.get(initialize=False)
=======
            ray_ctx = RayContext.get(init_orca_context)
>>>>>>> 9762dde3
            if ray_ctx.initialized:
                ray_ctx.stop()<|MERGE_RESOLUTION|>--- conflicted
+++ resolved
@@ -209,20 +209,12 @@
     import atexit
     atexit.register(stop_orca_context)
     if runtime == "ray":
-<<<<<<< HEAD
         assert cluster_mode is None, "Currently, cluster_mode is not supported for ray runtime " \
                                      "and you must connect to an exiting ray cluster."
         from bigdl.orca.ray import RayContext
         ray_ctx = RayContext(runtime="ray", cores=cores, num_nodes=num_nodes,
                              **kwargs)
         assert "address" in kwargs, "ray_address must be specified if the runtime is ray."
-=======
-        assert cluster_mode is None, "cluster mode should be None"
-        from bigdl.orca.ray import RayContext
-        ray_ctx = RayContext(runtime="ray", cores=cores, num_nodes=num_nodes,
-                             **kwargs)
-        assert "address" in kwargs, "ray_address must be specified if runtime is ray"
->>>>>>> 9762dde3
         ray_ctx.init()
         return ray_ctx
     elif runtime == "spark":
@@ -315,34 +307,19 @@
                                  "but got: %s".format(cluster_mode))
             ray_args = {}
             for key in ["redis_port", "password", "object_store_memory", "verbose", "env",
-<<<<<<< HEAD
                         "extra_params", "num_ray_nodes", "ray_node_cpu_cores", "include_webui",
                         "system_config"]:
                 if key in kwargs:
                     ray_args[key] = kwargs[key]
             from bigdl.orca.ray import RayContext
             ray_ctx = RayContext(runtime="spark", cores=cores, num_nodes=num_nodes,
-=======
-                        "extra_params", "num_ray_nodes", "ray_node_cpu_cores", "include_webui"]:
-                if key in kwargs:
-                    ray_args[key] = kwargs[key]
-            from bigdl.orca.ray import RayContext
-            ray_ctx = RayContext(runtime="ray_on_spark", cores=cores, num_nodes=num_nodes,
->>>>>>> 9762dde3
                                  sc=sc, **ray_args)
             if init_ray_on_spark:
                 driver_cores = 0  # This is the default value.
                 ray_ctx.init(driver_cores=driver_cores)
-<<<<<<< HEAD
         return sc
     else:
         raise ValueError("runtime can only be spark or ray, but got %s".format(runtime))
-=======
-    else:
-        raise ValueError("runtime can only be ray and spark, "
-                         "but got %s".format(runtime))
-    return sc
->>>>>>> 9762dde3
 
 
 def stop_orca_context():
@@ -368,10 +345,6 @@
     else:
         if RayContext._active_ray_context is not None:
             print("Stopping ray_orca context")
-<<<<<<< HEAD
             ray_ctx = RayContext.get(initialize=False)
-=======
-            ray_ctx = RayContext.get(init_orca_context)
->>>>>>> 9762dde3
             if ray_ctx.initialized:
                 ray_ctx.stop()