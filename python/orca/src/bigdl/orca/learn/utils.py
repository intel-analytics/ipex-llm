--- conflicted
+++ resolved
@@ -22,12 +22,8 @@
 import pickle
 import os
 import subprocess
-<<<<<<< HEAD
 import tempfile
 import shutil
-=======
->>>>>>> 3cf80e65
-
 
 def find_latest_checkpoint(model_dir, model_type="bigdl"):
     import os
@@ -426,7 +422,6 @@
         if path.startswith("file://"):
             path = path[len("file://"):]
         with open(path, 'wb') as f:
-<<<<<<< HEAD
             pickle.dump(data, f)
 
 
@@ -471,8 +466,4 @@
             path = path[len("file://"):]
         with open(path, 'rb') as f:
             data = pickle.load(f)
-        return data
-
-=======
-            pickle.dump(data, f)
->>>>>>> 3cf80e65
+        return data