--- conflicted
+++ resolved
@@ -23,12 +23,8 @@
 from bigdl.dllib.utils.file_utils import get_file_list, is_local_path
 from bigdl.orca.data import SparkXShards
 from bigdl.orca.data.utils import get_size
-<<<<<<< HEAD
-from bigdl.orca.data.file import put_local_dir_tree_to_remote, get_remote_dir_to_local
-=======
 from bigdl.orca.data.file import put_local_dir_tree_to_remote, put_local_file_to_remote,\
     get_remote_file_to_local, get_remote_dir_to_local
->>>>>>> 318e6237
 from bigdl.dllib.utils.utils import convert_row_to_numpy
 import numpy as np
 import pickle
@@ -450,13 +446,13 @@
         m = getattr(m, comp)
     return m
 
+
 def replace_specific_object_from_callbacks(callbacks, original_class_type, new_class_type, rank=None):
     for c in callbacks:
         if isinstance(c, original_class_type):
             callbacks.remove(c)
             new_callback = new_class_type(c, rank)
             callbacks.append(new_callback)
-    return None
 
 
 def get_replaced_path(original_filepath):
@@ -465,49 +461,9 @@
     return os.path.join(temp_dir, base_name)
 
 
-# def process_tensorboard_in_callbacks(callbacks, mode="train", rank=None):
-#     import tensorflow as tf
-#
-#     tensorboard = get_specific_object_from_callbacks(tf.keras.callbacks.TensorBoard,
-#                                                      callbacks)
-#     if tensorboard:
-#         original_log_dir = tensorboard.log_dir
-#         replaced_log_dir = get_replaced_path(original_log_dir)
-#         tensorboard.log_dir = replaced_log_dir
-#
-#         if tensorboard.update_freq == 'epoch':
-#             # create copy callback for epoch
-#             copy_callback = EpochCopyCallback(replaced_log_dir, original_log_dir, rank)
-#         else:
-#             # to avoid frequent copy, set update freq > 10
-#             update_freq = tensorboard.update_freq if tensorboard.update_freq > 10 \
-#                 else 10
-#             if mode == "fit":
-#                 # create copy callback for batch
-#                 copy_callback = TrainBatchCopyCallback(replaced_log_dir, original_log_dir,
-#                                                        update_freq, rank)
-#             else:
-#                 copy_callback = BatchCopyCallback(replaced_log_dir, original_log_dir,
-#                                                   update_freq, rank)
-#         callbacks.append(copy_callback)
-#         return replaced_log_dir
-#     return None
-#
-
-<<<<<<< HEAD
-def get_latest_checkpoint(checkpoint_dir):
+def process_tensorboard_in_callbacks(callbacks, mode="train", rank=None):
     import tensorflow as tf
-    if is_local_path(checkpoint_dir):
-        checkpoint_path = tf.train.latest_checkpoint(checkpoint_dir)
-        return checkpoint_path
-    else:
-        try:
-            temp_dir = tempfile.mkdtemp()
-            get_remote_dir_to_local(checkpoint_dir, temp_dir)
-            checkpoint_path = tf.train.latest_checkpoint(temp_dir)
-            checkpoint_prefix = os.path.basename(checkpoint_path)
-            return os.path.join(checkpoint_dir, checkpoint_prefix)
-=======
+
     class EpochCopyCallback(tf.keras.callbacks.Callback):
         def __init__(self, local_dir, remote_dir, rank=None):
             super(EpochCopyCallback, self).__init__()
@@ -572,6 +528,47 @@
         callbacks.append(copy_callback)
         return replaced_log_dir
     return None
+
+    tensorboard = get_specific_object_from_callbacks(tf.keras.callbacks.TensorBoard,
+                                                     callbacks)
+    if tensorboard:
+        original_log_dir = tensorboard.log_dir
+        replaced_log_dir = get_replaced_path(original_log_dir)
+        tensorboard.log_dir = replaced_log_dir
+
+        if tensorboard.update_freq == 'epoch':
+            # create copy callback for epoch
+            copy_callback = EpochCopyCallback(replaced_log_dir, original_log_dir, rank)
+        else:
+            # to avoid frequent copy, set update freq > 10
+            update_freq = tensorboard.update_freq if tensorboard.update_freq > 10 \
+                else 10
+            if mode == "fit":
+                # create copy callback for batch
+                copy_callback = TrainBatchCopyCallback(replaced_log_dir, original_log_dir,
+                                                       update_freq, rank)
+            else:
+                copy_callback = BatchCopyCallback(replaced_log_dir, original_log_dir,
+                                                  update_freq, rank)
+        callbacks.append(copy_callback)
+        return replaced_log_dir
+    return None
+
+
+def get_latest_checkpoint(checkpoint_dir):
+    import tensorflow as tf
+    if is_local_path(checkpoint_dir):
+        checkpoint_path = tf.train.latest_checkpoint(checkpoint_dir)
+        return checkpoint_path
+    else:
+        try:
+            temp_dir = tempfile.mkdtemp()
+            get_remote_dir_to_local(checkpoint_dir, temp_dir)
+            checkpoint_path = tf.train.latest_checkpoint(temp_dir)
+            checkpoint_prefix = os.path.basename(checkpoint_path)
+            return os.path.join(checkpoint_dir, checkpoint_prefix)
+        finally:
+            shutil.rmtree(temp_dir)
 
 
 def load_model(filepath, custom_objects=None, compile=True):
@@ -618,6 +615,5 @@
             else:
                 # tf format
                 put_local_dir_tree_to_remote(temp_path, filepath)
->>>>>>> 318e6237
         finally:
             shutil.rmtree(temp_dir)