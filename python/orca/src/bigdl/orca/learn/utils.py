#
# Copyright 2016 The BigDL Authors.
#
# Licensed under the Apache License, Version 2.0 (the "License");
# you may not use this file except in compliance with the License.
# You may obtain a copy of the License at
#
#     http://www.apache.org/licenses/LICENSE-2.0
#
# Unless required by applicable law or agreed to in writing, software
# distributed under the License is distributed on an "AS IS" BASIS,
# WITHOUT WARRANTIES OR CONDITIONS OF ANY KIND, either express or implied.
# See the License for the specific language governing permissions and
# limitations under the License.
#

from contextlib import closing
import socket
import sys
import tempfile
import shutil

from bigdl.dllib.utils import log4Error
from bigdl.dllib.utils.common import callBigDlFunc
from bigdl.dllib.utils.file_utils import get_file_list, is_local_path
from bigdl.orca.data import SparkXShards
from bigdl.orca.data.utils import get_size
from bigdl.orca.data.file import put_local_dir_tree_to_remote, put_local_file_to_remote,\
    get_remote_file_to_local, get_remote_dir_to_local
from bigdl.dllib.utils.utils import convert_row_to_numpy
from functools import partial
import numpy as np
import pickle
import os
import subprocess
from bigdl.dllib.utils.log4Error import *


def find_latest_checkpoint(model_dir, model_type="bigdl"):
    import os
    import re
    import datetime
    ckpt_path = None
    latest_version = None
    optim_prefix = None
    optim_regex = None
    if model_type == "bigdl":
        optim_regex = ".*\.([0-9]+)$"
    elif model_type == "pytorch":
        optim_regex = "TorchModel[0-9a-z]*\.([0-9]+)$"
    elif model_type == "tf":
        optim_regex = "TFParkTraining\.([0-9]+)$"
    else:
        ValueError("Only bigdl, pytorch and tf are supported for now.")

    file_list = get_file_list(model_dir, recursive=True)
    optim_dict = {}
    pattern_re = re.compile('(.*)(\d{4}-\d{2}-\d{2}_\d{2}-\d{2}-\d{2})(.*)optimMethod-'
                            + optim_regex)
    for file_path in file_list:
        matched = pattern_re.match(file_path)
        if matched is not None:
            try:
                # check if dir name is date time
                timestamp = matched.group(2)
                datetime.datetime.strptime(timestamp, '%Y-%m-%d_%H-%M-%S')
                if timestamp in optim_dict:
                    optim_dict[timestamp].append((int(matched.group(4)),
                                                  os.path.dirname(file_path),
                                                  os.path.basename(file_path).split('.')[0]))
                else:
                    optim_dict[timestamp] = [(int(matched.group(4)),
                                              os.path.dirname(file_path),
                                              os.path.basename(file_path).split('.')[0])]
            except:
                continue
    if optim_dict:
        latest_timestamp = max(optim_dict)
        latest_version, ckpt_path, optim_prefix = max(optim_dict[latest_timestamp],
                                                      key=lambda version_path: version_path[0])

    return ckpt_path, optim_prefix, latest_version


def convert_predict_rdd_to_xshard(data, prediction_rdd):
    import numpy as np

    def group_index(iter):
        for data in iter:
            size = get_size(data["x"])
            for i in range(size):
                yield size

    def transform_predict(predictions):
        # case 1: each prediction is a list of np array
        if isinstance(predictions[0], list):
            return [np.array([prediction[i] for prediction in predictions])
                    for i in range(len(predictions[0]))]
        # case 2: each prediction is a single np array
        else:
            return np.array(predictions)

    def group(iter):
        this_index = 0
        buffer = []
        this_count = None
        for (count, pred) in iter:
            if this_index == 0:
                this_count = count
            if this_index < this_count:
                buffer.append(pred)
                this_index += 1
            if this_index == this_count:
                yield transform_predict(buffer)
                buffer.clear()
                this_index = 0

    def add_pred(shard_pred):
        shard, pred = shard_pred
        shard["prediction"] = pred
        return shard

    indexed_rdd = data.rdd.mapPartitions(group_index)
    grouped_pred = indexed_rdd.zip(prediction_rdd).mapPartitions(group)
    result_rdd = data.rdd.zip(grouped_pred).map(add_pred)
    return SparkXShards(result_rdd)


def update_predict_xshards(xshards, pred_xshards):
    def update_dict(d1_d2):
        d1, d2 = d1_d2
        d1.update(d2)
        return d1

    result = SparkXShards(xshards.rdd.zip(pred_xshards.rdd).map(update_dict),
                          class_name="builtins.dict")
    return result


def add_predict_to_pd_xshards(xshards, pred_xshards):
    def add_prediction(df_preds):
        df, preds = df_preds
        preds = preds["prediction"]
        if isinstance(preds[0], np.ndarray):
            df["prediction"] = [pred.tolist() for pred in preds]
        else:
            df["prediction"] = [pred for pred in preds]
        return df

    result = SparkXShards(xshards.rdd.zip(pred_xshards.rdd).map(add_prediction),
                          class_name="pandas.core.frame.DataFrame")
    return result


<<<<<<< HEAD
def convert_predict_xshards_to_dataframe(df, pred_shards, output_cols=None):
    def flatten(data):
        keys = [key for key in data.keys()]
        if len(keys) == 1:
            data = data["prediction"]
            sub_data = data
        else:
            data = [data[key] for key in keys]
            sub_data = data[0]

        is_list = isinstance(sub_data, list)
        is_tuple = isinstance(sub_data, tuple)

        if is_list or is_tuple:
            length = sub_data[0].shape[0]
            ls_data = data
        else:
            length = sub_data.shape[0]
            if len(keys) == 1:
                ls_data = [data]
            else:
                ls_data = []
                for i in range(len(data)):
                    ls_data.append(data[i].tolist())

        for i in range(length):
            row = [elem[i] for elem in ls_data]
            if is_list:
                yield row
            elif is_tuple:
                yield tuple(row)
            else:
                if len(keys) == 1:
                    yield row[0]
                else:
                    yield row
=======
def get_length(input):
    if isinstance(input, (list, tuple)):
        return get_length(input[0])
    elif isinstance(input, dict):
        return get_length(list(input.values())[0])
    else:
        return input.shape[0]


def filter_elem(input, i):
    if isinstance(input, (list, tuple)):
        return [filter_elem(elem, i) for elem in input]
    elif isinstance(input, dict):
        return {k: filter_elem(v, i) for k, v in input.items()}
    else:
        return input[i]


def convert_predict_xshards_to_dataframe(df, pred_shards):
    def flatten(data):
        data = data["prediction"]
        length = get_length(data)

        for i in range(length):
            yield filter_elem(data, i)
>>>>>>> 01ed80f5

    pred_rdd = pred_shards.rdd.flatMap(flatten)
    result = convert_predict_rdd_to_dataframe(df, pred_rdd, output_cols)
    return result


def convert_predict_rdd_to_dataframe(df, prediction_rdd, output_cols=None):
    from pyspark.sql import Row
    from pyspark.ml.linalg import Vectors

    def convert_elem(elem):
        # list of np array
<<<<<<< HEAD
        if isinstance(pair[1], list):
            if len(pair[1]) == 1 or output_cols is None:
                row = Row(*([pair[0][col] for col in pair[0].__fields__] +
                            [[Vectors.dense(elem) for elem in pair[1]]]))
            else:
                row_values = [pair[0][col] for col in pair[0].__fields__]
                for elem in pair[1]:
                    row_values.append([Vectors.dense(elem)])
                row = Row(*row_values)
        # scalar
        elif len(pair[1].shape) == 0:
            row = Row(*([pair[0][col] for col in pair[0].__fields__] + [float(pair[1].item(0))]))
=======
        if isinstance(elem, (list, tuple)):
            return [convert_elem(i) for i in elem]
        # dict of np array as values
        elif isinstance(elem, dict):
            return {k: convert_elem(v) for k, v in elem.items()}
        # scalar in basic type
        elif not isinstance(elem, np.ndarray) and len(elem.shape) == 0:
            return float(elem.item(0))
>>>>>>> 01ed80f5
        # np ndarray
        else:
            dim = len(elem.shape)
            if dim in [0, 1]:
                # np 1-D array
                return Vectors.dense(elem)
            else:
                # multi-dimensional array
                return elem.tolist()

    def combine(pair):
        return Row(*([pair[0][col] for col in pair[0].__fields__] +
                     [convert_elem(pair[1])]))

    combined_rdd = df.rdd.zip(prediction_rdd).map(combine)
    if output_cols is None:
        columns = df.columns + ["prediction"]
    else:
        columns = df.columns + output_cols
    # Converting to DataFrame will trigger the computation
    # to infer the schema of the prediction column.
    result_df = combined_rdd.toDF(columns)
    return result_df


def _stack_arrs(arrs):
    if isinstance(arrs, list):
        # stack arrs if arrs is a list.
        return np.stack(arrs)
    else:
        # do nothing if arrs are not a list.
        return arrs


def _merge_rows(results):
    if isinstance(results, dict):
        return results

    try:
        result_arrs = [_stack_arrs(l) for l in results]
    except ValueError:
        log4Error.invalidInputError(False, "Elements in the same column must have the same "
                                           "shape, please drop, pad or truncate the columns "
                                           "that do not meet this requirement.")
    if len(result_arrs) == 1:
        result_arrs = result_arrs[0]
    else:
        result_arrs = tuple(result_arrs)
    return result_arrs


def _generate_output_dict(feature_lists, label_lists, feature_cols=None, label_cols=None):
    feature_arrs = _merge_rows(feature_lists)
    if label_cols is not None:
        label_arrs = _merge_rows(label_lists)
        return {"x": feature_arrs, "y": label_arrs}
    else:
        return {"x": feature_arrs}


def _generate_feature_dict(feature_lists, label_lists, feature_cols=None, label_cols=None):
    cols = feature_cols
    feature_arrs = _merge_rows(feature_lists)
    if feature_cols and len(feature_cols) == 1:
        feature_arrs = tuple(feature_arrs)
    data = feature_arrs
    if label_cols is not None:
        cols = cols + label_cols
        label_arrs = _merge_rows(label_lists)
        if len(label_cols) == 1:
            label_arrs = tuple(label_arrs)
        data = data + label_arrs
    result = dict()
    for i in range(0, len(cols)):
        result[cols[i]] = data[i]
    return result


def _generate_output_pandas_df(feature_lists, label_lists, feature_cols, label_cols=None):
    import pandas as pd
    feature_arrs = _merge_rows(feature_lists)
    label_cols = [] if label_cols is None else label_cols
    df = pd.DataFrame(columns=feature_cols + label_cols)
    if isinstance(feature_arrs, np.ndarray):
        feature_arrs = feature_arrs.reshape(-1)
    else:
        feature_arrs = list(map(lambda x: x.reshape(-1), feature_arrs))
    for i, feature_col in enumerate(feature_cols):
        df[feature_col] = feature_arrs[i]
    if label_cols:
        label_arrs = _merge_rows(label_lists)
    for i, label_col in enumerate(label_cols):
        df[label_col] = label_arrs[i]
    return df


def arrays2others(iter, feature_cols, label_cols, shard_size=None, generate_func=None):
    def init_result_lists(first_row, cols):
        if shard_size:
            # pre allocate numpy array when shard_size is provided
            if isinstance(first_row, np.ndarray):
                return [np.empty((shard_size,) + first_row.shape, first_row.dtype)]
            if isinstance(first_row, dict):
                res = dict()
                for k, _ in first_row.items():
                    res[k] = np.empty((shard_size,) + first_row[k].shape, first_row[k].dtype)
                return res
            else:
                return [np.empty((shard_size,) + r.shape, r.dtype) for r in first_row]
        else:
            return [[] for r in cols]

    def add_row(data, results, current):
        if not isinstance(data, list) and not isinstance(data, dict):
            arrays = [data]
        else:
            arrays = data

        iter = arrays.items() if isinstance(arrays, dict) else enumerate(arrays)
        for i, arr in iter:
            if shard_size:
                current = current % shard_size
                results[i][current] = arr
            else:
                results[i].append(arr)

    feature_lists = None
    label_lists = None
    counter = 0

    for row in iter:
        if feature_lists is None:
            feature_lists = init_result_lists(row[0], feature_cols)
        add_row(row[0], feature_lists, counter)
        if label_cols is not None:
            if label_lists is None:
                label_lists = init_result_lists(row[1], label_cols)
            add_row(row[1], label_lists, counter)
        counter += 1

        if shard_size and counter % shard_size == 0:
            # output put a shard when current shard is full
            yield generate_func(feature_lists, label_lists, feature_cols, label_cols)
            feature_lists = None
            label_lists = None

    if feature_lists is not None:
        if shard_size:
            # remove empty part of the ndarray in the last shard
            rest_size = counter % shard_size
            if isinstance(feature_lists, dict):
                feature_lists = {k: v[0:rest_size] for k, v in feature_lists.items()}
            else:
                feature_lists = [feature[0:rest_size] for feature in feature_lists]
            if label_cols is not None:
                if isinstance(label_lists, dict):
                    label_lists = {k: v[0:rest_size] for k, v in label_lists.items()}
                else:
                    label_lists = [label[0:rest_size] for label in label_lists]
        # output last shard
        yield generate_func(feature_lists, label_lists, feature_cols, label_cols)


arrays2dict = partial(arrays2others, generate_func=_generate_output_dict)
arrays2feature_dict = partial(arrays2others, generate_func=_generate_feature_dict)
arrays2pandas = partial(arrays2others, generate_func=_generate_output_pandas_df)


def transform_to_shard_dict(data, feature_cols, label_cols=None):
    def single_col_to_numpy(col_series, dtype):
        if dtype == np.ndarray:
            # In this case, directly calling to_numpy will make the result
            # ndarray have type np.object.
            # Need to explicitly specify the dtype.
            dtype = col_series.iloc[0].dtype
            return np.array([i.tolist() for i in col_series], dtype=dtype)
        else:
            return col_series.to_numpy()

    def to_shard_dict(df):
        result = dict()
        col_types = df.dtypes
        if len(feature_cols) == 1:
            featureLists = df[feature_cols[0]].tolist()
            result["x"] = np.stack(featureLists, axis=0)
        else:
            result["x"] = [single_col_to_numpy(df[feature_col], col_types[feature_col])
                           for feature_col in feature_cols]

        if label_cols:
            y = [single_col_to_numpy(df[label_col], col_types[label_col])
                 for label_col in label_cols]
            if len(label_cols) == 1:
                y = y[0]
            result["y"] = y

        return result

    data = data.transform_shard(to_shard_dict)
    data._set_class_name("builtins.dict")
    return data


def process_xshards_of_pandas_dataframe(data, feature_cols, label_cols=None, validation_data=None,
                                        mode=None):
    data = transform_to_shard_dict(data, feature_cols, label_cols)
    if mode == "fit":
        if validation_data is not None:
            invalidInputError(validation_data._get_class_name() == 'pandas.core.frame.DataFrame',
                              "train data and validation data should be both XShards of Pandas"
                              " DataFrame")
            validation_data = transform_to_shard_dict(validation_data, feature_cols, label_cols)
        return data, validation_data
    else:
        return data


def _dataframe_to_xshards(data, feature_cols, label_cols=None,
                          accept_str_col=False, shard_size=None):
    schema = data.schema
    numpy_rdd = data.rdd.map(lambda row: convert_row_to_numpy(row,
                                                              schema,
                                                              feature_cols,
                                                              label_cols,
                                                              accept_str_col))
    shard_rdd = numpy_rdd.mapPartitions(lambda x: arrays2dict(x,
                                                              feature_cols,
                                                              label_cols,
                                                              shard_size))
    return SparkXShards.lazy(shard_rdd, class_name="builtins.dict")


def dataframe_to_xshards_of_feature_dict(data, feature_cols, label_cols=None,
                                         accept_str_col=False):
    '''
    This function transforms a spark dataframe to xshards of feature dict (all feature_cols
    and label_cols will be merged to one dictionary).
    :param data: a spark dataframe
    :param feature_cols: the col names you would like to select and transform to ndarray
    :param label_cols: the target col name you would like to select and transform to ndarray
           typically, you may leave this to None since there is no difference to use
           feature_cols directly.
    :param accept_str_col: bool, states if allow str to be a valid type.

    :return: a sparkxshards of ndarray dictionary with feature_cols+label_cols as keys.
    '''
    from bigdl.orca import OrcaContext
    schema = data.schema
    shard_size = OrcaContext._shard_size
    numpy_rdd = data.rdd.map(lambda row: convert_row_to_numpy(row,
                                                              schema,
                                                              feature_cols,
                                                              label_cols,
                                                              accept_str_col))
    shard_rdd = numpy_rdd.mapPartitions(lambda x: arrays2feature_dict(x,
                                                                      feature_cols,
                                                                      label_cols,
                                                                      shard_size))
    return SparkXShards(shard_rdd)


def dataframe_to_xshards_of_pandas_df(data, feature_cols, label_cols=None, accept_str_col=False):
    '''
    This function transform a spark dataframe to xshards of pandas dataframe.
    :param data: a spark dataframe
    :param feature_cols: the col names you would like to select and transform to pandas
    :param label_cols: the target col name you would like to select and transform to pandas
           typically, you may leave this to None since there is no difference to use
           feature_cols directly.
    :param accept_str_col: bool, states if allow str to be a valid type.

    :return: a sparkxshards of pandas dataframe with feature_cols+label_cols as header.
    '''
    from bigdl.orca import OrcaContext
    schema = data.schema
    shard_size = OrcaContext._shard_size
    numpy_rdd = data.rdd.map(lambda row: convert_row_to_numpy(row,
                                                              schema,
                                                              feature_cols,
                                                              label_cols,
                                                              accept_str_col))
    shard_rdd = numpy_rdd.mapPartitions(lambda x: arrays2pandas(x,
                                                                feature_cols,
                                                                label_cols,
                                                                shard_size))
    return SparkXShards(shard_rdd)


def dataframe_to_xshards(data, validation_data, feature_cols, label_cols, mode="fit",
                         num_workers=None, accept_str_col=False, shard_size=None):
    from pyspark.sql import DataFrame
    valid_mode = {"fit", "evaluate", "predict"}
    invalidInputError(mode in valid_mode,
                      f"invalid mode {mode} "
                      f"mode should be one of {valid_mode}")
    invalidInputError(validation_data is None or isinstance(validation_data, DataFrame),
                      "validation data must be a spark DataFrame when data is a DataFrame")
    invalidInputError(feature_cols is not None,
                      "feature_col must be provided if data is a spark dataframe")

    if mode != "predict":
        invalidInputError(label_cols is not None,
                          "label_cols must be provided if data is a spark dataframe")
        # avoid empty partition for worker
        if data.rdd.getNumPartitions() < num_workers:
            data = data.repartition(num_workers)
        if validation_data is not None:
            num_data_part = data.rdd.getNumPartitions()
            validation_data = validation_data.repartition(num_data_part)

    data = _dataframe_to_xshards(data, feature_cols, label_cols, accept_str_col, shard_size)
    if validation_data is not None:
        validation_data = _dataframe_to_xshards(validation_data, feature_cols, label_cols,
                                                accept_str_col, shard_size)

    return data, validation_data


def maybe_dataframe_to_xshards(data, validation_data, feature_cols, label_cols, mode="fit",
                               num_workers=None, accept_str_col=False, shard_size=None):
    from pyspark.sql import DataFrame
    if isinstance(data, DataFrame):
        data, validation_data = dataframe_to_xshards(data, validation_data,
                                                     feature_cols=feature_cols,
                                                     label_cols=label_cols,
                                                     mode=mode,
                                                     num_workers=num_workers,
                                                     accept_str_col=accept_str_col,
                                                     shard_size=shard_size)
    return data, validation_data


def bigdl_metric_results_to_dict(results):
    return dict([(r.method, r.result) for r in results])


def make_data_creator(refs):
    def data_creator(config, batch_size):
        return refs

    return data_creator


def openvino_output_to_sdf(df, rdd, names, shapes):
    return callBigDlFunc("float", "openVINOOutputToSDF", df, rdd, names, shapes)


def get_arrow_hex_str(batched_data, names):
    import pyarrow as pa
    sink = pa.BufferOutputStream()
    pred_arrow = pa.record_batch(batched_data, names=names)
    with pa.ipc.new_stream(sink, pred_arrow.schema) as writer:
        writer.write_batch(pred_arrow)
    pred_arrow = sink.getvalue().hex()
    pred_arrow = pred_arrow.decode("utf-8")
    sink.close()
    return pred_arrow


def make_dataloader_list_wrapper(func):
    import torch

    def make_feature_list(batch):
        if func is not None:
            batch = func(batch)
        *features, target = batch
        if len(features) == 1 and torch.is_tensor(features[0]):
            features = features[0]
        return features, target

    return make_feature_list


def reload_dataloader_creator(dataloader_func):
    def reload_dataloader(config, batch_size):
        dataloader = dataloader_func(config, batch_size)
        dataloader.collate_fn = make_dataloader_list_wrapper(dataloader.collate_fn)
        return dataloader

    return reload_dataloader if dataloader_func else None


def data_length(data):
    x = data["x"]
    if isinstance(x, np.ndarray):
        return x.shape[0]
    else:
        return x[0].shape[0]


def save_pkl(data, path):
    if path.startswith("hdfs"):  # hdfs://url:port/file_path
        import uuid
        file_name = str(uuid.uuid1()) + ".pkl"
        temp_path = os.path.join(tempfile.gettempdir(), file_name)
        with open(temp_path, 'wb') as f:
            pickle.dump(data, f)
        put_local_file_to_remote(temp_path, path)
    elif path.startswith("s3"):  # s3://bucket/file_path
        access_key_id = os.environ["AWS_ACCESS_KEY_ID"]
        secret_access_key = os.environ["AWS_SECRET_ACCESS_KEY"]
        import boto3
        s3_client = boto3.Session(
            aws_access_key_id=access_key_id,
            aws_secret_access_key=secret_access_key).client('s3', verify=False)
        path_parts = path.split("://")[1].split('/')
        bucket = path_parts.pop(0)
        key = "/".join(path_parts)
        content = pickle.dumps(data)
        s3_client.put_object(Bucket=bucket, Key=key, Body=content)
    else:
        if path.startswith("file://"):
            path = path[len("file://"):]
        with open(path, 'wb') as f:
            pickle.dump(data, f)


def find_free_port():
    with closing(socket.socket(socket.AF_INET, socket.SOCK_STREAM)) as s:
        s.bind(("", 0))
        s.setsockopt(socket.SOL_SOCKET, socket.SO_REUSEADDR, 1)
        return s.getsockname()[1]


def find_ip_and_free_port(pre_iter):
    from pyspark import BarrierTaskContext
    tc = BarrierTaskContext().get()
    infos = tc.getLocalProperty("addresses").split(",")
    address = infos[tc.partitionId()].split(":")[0]
    with closing(socket.socket(socket.AF_INET, socket.SOCK_STREAM)) as s:
        s.bind(("", 0))
        return [f"{address}:{s.getsockname()[1]}"]


def get_rank(cluster_info):
    # As task placement may not be identical between two different jobs,
    # we cannot simply index cluster_info using partitionId to get current
    # ip and port.
    # The approach here is to first get all tasks' ip in this job and compute
    # a local rank by counting how many tasks has the same ip but with lower id.
    # We then use the local rank to find the right slot in cluster_info to find
    # the right global_rank.
    from pyspark import BarrierTaskContext
    tc = BarrierTaskContext().get()
    infos = tc.getLocalProperty("addresses").split(",")
    idx = tc.partitionId()
    local_ip = infos[idx].split(":")[0]
    local_rank = 0
    for i in range(0, idx):
        if infos[i].startswith(local_ip):
            local_rank += 1
    global_rank = -1
    local_count = 0
    for node in cluster_info:
        if node.startswith(local_ip):
            local_count += 1
        global_rank += 1
        if local_count == local_rank + 1:
            break
    return global_rank


def duplicate_stdout_stderr_to_file(log_path):
    tee = subprocess.Popen(["tee", log_path], stdin=subprocess.PIPE)
    os.dup2(tee.stdin.fileno(), sys.stdout.fileno())
    os.dup2(tee.stdin.fileno(), sys.stderr.fileno())


def get_specific_object_from_callbacks(class_type, callbacks):
    for c in callbacks:
        if isinstance(c, class_type):
            return c
    return None


def replace_specific_object_from_callbacks(callbacks, original_class_type,
                                           new_class_type, rank=None):
    for c in callbacks:
        if isinstance(c, original_class_type):
            callbacks.remove(c)
            new_callback = new_class_type(c, rank)
            callbacks.append(new_callback)


def get_replaced_path(original_filepath):
    base_name = os.path.basename(original_filepath)
    temp_dir = tempfile.mkdtemp()
    return os.path.join(temp_dir, base_name)


def process_tensorboard_in_callbacks(callbacks, mode="train", rank=None):
    import tensorflow as tf

    class EpochCopyCallback(tf.keras.callbacks.Callback):
        def __init__(self, local_dir, remote_dir, rank=None):
            super(EpochCopyCallback, self).__init__()
            self.local_dir = local_dir
            self.remote_dir = remote_dir
            self.rank = rank

        def on_epoch_end(self, epoch, logs=None):
            if self.rank is not None:
                if self.rank == 0:
                    put_local_dir_tree_to_remote(self.local_dir, self.remote_dir)

    class TrainBatchCopyCallback(tf.keras.callbacks.Callback):
        def __init__(self, local_dir, remote_dir, freq, rank=None):
            super(TrainBatchCopyCallback, self).__init__()
            self.local_dir = local_dir
            self.remote_dir = remote_dir
            self.freq = freq
            self.rank = rank

        def on_train_batch_end(self, batch, logs=None):
            if self.rank is not None:
                if self.rank == 0:
                    if batch % self.freq == 0:
                        put_local_dir_tree_to_remote(self.local_dir, self.remote_dir)

    class BatchCopyCallback(tf.keras.callbacks.Callback):
        def __init__(self, local_dir, remote_dir, freq, rank=None):
            super(BatchCopyCallback, self).__init__()
            self.local_dir = local_dir
            self.remote_dir = remote_dir
            self.freq = freq
            self.rank = rank

        def on_test_batch_end(self, batch, logs=None):
            if self.rank is not None:
                if self.rank == 0:
                    if batch % self.freq == 0:
                        put_local_dir_tree_to_remote(self.local_dir, self.remote_dir)

    tensorboard = get_specific_object_from_callbacks(tf.keras.callbacks.TensorBoard,
                                                     callbacks)
    if tensorboard:
        original_log_dir = tensorboard.log_dir
        replaced_log_dir = get_replaced_path(original_log_dir)
        tensorboard.log_dir = replaced_log_dir

        if tensorboard.update_freq == 'epoch':
            # create copy callback for epoch
            copy_callback = EpochCopyCallback(replaced_log_dir, original_log_dir, rank)
        else:
            # to avoid frequent copy, set update freq > 10
            update_freq = tensorboard.update_freq if tensorboard.update_freq > 10 \
                else 10
            if mode == "fit":
                # create copy callback for batch
                copy_callback = TrainBatchCopyCallback(replaced_log_dir, original_log_dir,
                                                       update_freq, rank)
            else:
                copy_callback = BatchCopyCallback(replaced_log_dir, original_log_dir,
                                                  update_freq, rank)
        callbacks.append(copy_callback)
        return replaced_log_dir
    return None


def get_latest_checkpoint(checkpoint_dir):
    import tensorflow as tf
    if is_local_path(checkpoint_dir):
        checkpoint_path = tf.train.latest_checkpoint(checkpoint_dir)
        return checkpoint_path
    else:
        try:
            temp_dir = tempfile.mkdtemp()
            # get checkpoint file
            remote_checkpoint_file = os.path.join(checkpoint_dir, "checkpoint")
            local_checkpoint_file = os.path.join(temp_dir, "checkpoint")
            get_remote_file_to_local(remote_checkpoint_file, local_checkpoint_file)
            ckpt_name = None
            with open(local_checkpoint_file) as f:
                import re
                lines = f.readlines()
                for line in lines:
                    m = re.compile("^model_checkpoint_path: \"(.*)\"$").match(line)
                    if m:
                        ckpt_name = m.group(1)
                        break
            if ckpt_name:
                return os.path.join(checkpoint_dir, ckpt_name)
            return None
        finally:
            shutil.rmtree(temp_dir)


def load_model(filepath, custom_objects=None, compile=True):
    import tensorflow as tf
    if is_local_path(filepath):
        model = tf.keras.models.load_model(filepath,
                                           custom_objects=custom_objects,
                                           compile=compile
                                           )
    else:
        file_name = os.path.basename(filepath)
        temp_dir = tempfile.mkdtemp()
        temp_path = os.path.join(temp_dir, file_name)
        try:
            if filepath.endswith('.h5') or filepath.endswith('.keras'):
                get_remote_file_to_local(filepath, temp_path)
            else:
                get_remote_dir_to_local(filepath, temp_path)

            model = tf.keras.models.load_model(temp_path,
                                               custom_objects=custom_objects,
                                               compile=compile
                                               )
        finally:
            shutil.rmtree(temp_dir)
    return model


def save_model(model, filepath, overwrite=True, include_optimizer=True, save_format=None,
               signatures=None, options=None, filemode=None):
    if is_local_path(filepath):
        model.save(filepath, overwrite=overwrite, include_optimizer=include_optimizer,
                   save_format=save_format, signatures=signatures, options=options)
    else:
        file_name = os.path.basename(filepath)
        temp_dir = tempfile.mkdtemp()
        temp_path = os.path.join(temp_dir, file_name)
        try:
            model.save(temp_path, overwrite=overwrite, include_optimizer=include_optimizer,
                       save_format=save_format, signatures=signatures, options=options)
            if save_format == 'h5' or filepath.endswith('.h5') or filepath.endswith('.keras'):
                # hdf5 format
                put_local_file_to_remote(temp_path, filepath, filemode)
            else:
                # tf format
                put_local_dir_tree_to_remote(temp_path, filepath)
        finally:
            shutil.rmtree(temp_dir)


def get_driver_node_ip():
    """
    Returns the IP address of the current node.

    :return: the IP address of the current node.
    """
    import ray
    return ray._private.services.get_node_ip_address()<|MERGE_RESOLUTION|>--- conflicted
+++ resolved
@@ -152,7 +152,6 @@
     return result
 
 
-<<<<<<< HEAD
 def convert_predict_xshards_to_dataframe(df, pred_shards, output_cols=None):
     def flatten(data):
         keys = [key for key in data.keys()]
@@ -189,33 +188,6 @@
                     yield row[0]
                 else:
                     yield row
-=======
-def get_length(input):
-    if isinstance(input, (list, tuple)):
-        return get_length(input[0])
-    elif isinstance(input, dict):
-        return get_length(list(input.values())[0])
-    else:
-        return input.shape[0]
-
-
-def filter_elem(input, i):
-    if isinstance(input, (list, tuple)):
-        return [filter_elem(elem, i) for elem in input]
-    elif isinstance(input, dict):
-        return {k: filter_elem(v, i) for k, v in input.items()}
-    else:
-        return input[i]
-
-
-def convert_predict_xshards_to_dataframe(df, pred_shards):
-    def flatten(data):
-        data = data["prediction"]
-        length = get_length(data)
-
-        for i in range(length):
-            yield filter_elem(data, i)
->>>>>>> 01ed80f5
 
     pred_rdd = pred_shards.rdd.flatMap(flatten)
     result = convert_predict_rdd_to_dataframe(df, pred_rdd, output_cols)
@@ -226,9 +198,8 @@
     from pyspark.sql import Row
     from pyspark.ml.linalg import Vectors
 
-    def convert_elem(elem):
+    def combine(pair):
         # list of np array
-<<<<<<< HEAD
         if isinstance(pair[1], list):
             if len(pair[1]) == 1 or output_cols is None:
                 row = Row(*([pair[0][col] for col in pair[0].__fields__] +
@@ -241,29 +212,20 @@
         # scalar
         elif len(pair[1].shape) == 0:
             row = Row(*([pair[0][col] for col in pair[0].__fields__] + [float(pair[1].item(0))]))
-=======
-        if isinstance(elem, (list, tuple)):
-            return [convert_elem(i) for i in elem]
-        # dict of np array as values
-        elif isinstance(elem, dict):
-            return {k: convert_elem(v) for k, v in elem.items()}
-        # scalar in basic type
-        elif not isinstance(elem, np.ndarray) and len(elem.shape) == 0:
-            return float(elem.item(0))
->>>>>>> 01ed80f5
         # np ndarray
         else:
-            dim = len(elem.shape)
-            if dim in [0, 1]:
+            dim = len(pair[1].shape)
+            if dim == 1:
                 # np 1-D array
-                return Vectors.dense(elem)
+                row = Row(*([pair[0][col] for col in pair[0].__fields__] +
+                            [Vectors.dense(pair[1])]))
             else:
                 # multi-dimensional array
-                return elem.tolist()
-
-    def combine(pair):
-        return Row(*([pair[0][col] for col in pair[0].__fields__] +
-                     [convert_elem(pair[1])]))
+                structType = FloatType()
+                for _ in range(dim):
+                    structType = ArrayType(structType)
+                row = Row(*([pair[0][col] for col in pair[0].__fields__] + [pair[1].tolist()]))
+        return row
 
     combined_rdd = df.rdd.zip(prediction_rdd).map(combine)
     if output_cols is None:
