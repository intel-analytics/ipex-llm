#
# Copyright 2016 The BigDL Authors.
#
# Licensed under the Apache License, Version 2.0 (the "License");
# you may not use this file except in compliance with the License.
# You may obtain a copy of the License at
#
#     http://www.apache.org/licenses/LICENSE-2.0
#
# Unless required by applicable law or agreed to in writing, software
# distributed under the License is distributed on an "AS IS" BASIS,
# WITHOUT WARRANTIES OR CONDITIONS OF ANY KIND, either express or implied.
# See the License for the specific language governing permissions and
# limitations under the License.
#
import json
import os
import tempfile
import shutil
import copy
import collections

import numpy as np
import tensorflow as tf

from bigdl.orca.data.utils import partition_get_data_label
from bigdl.orca.data.file import exists
from bigdl.orca.learn.utils import save_pkl, duplicate_stdout_stderr_to_file,\
    get_rank, process_tensorboard_in_callbacks, save_model, load_model, \
    replace_specific_object_from_callbacks, _merge_rows
from bigdl.orca.learn.log_monitor import LogMonitor
from bigdl.orca.learn.tf2.callbacks import ModelCheckpoint
from bigdl.dllib.utils.log4Error import *

logger = logging.getLogger(__name__)


class DatasetHandler:

    def __init__(self, rank, size):
        self.rank = rank
        self.size = size

    def handle_datasets_train(self, data_creator,
                              validation_data_creator,
                              config, epochs, steps_per_epoch,
                              validation_steps):

        config, local_batch_size = self._handle_batch_size(config)
        config['rank'] = self.rank
        config['size'] = self.size
        # Use global batch size here for data_creator since TensorFlow
        # will shard the dataset.
        # batch_size won't be used in data_creator for SparkXShards.
        train_dataset = data_creator(config, config["batch_size"])
        if isinstance(train_dataset, collections.Iterable):
            invalidInputError(steps_per_epoch is not None,
                                  "steps_per_epoch must be provided for xshard")
            train_dataset = self._handle_xshards(train_dataset,
                                                 steps=steps_per_epoch * epochs,
                                                 local_batch_size=local_batch_size,
                                                 shuffle=True,
                                                 mode='fit')
        # if isinstance(train_dataset, list) and \
        #    all([isinstance(x, dict) for x in train_dataset]):
        #     invalidInputError(steps_per_epoch is not None,
        #                       "steps_per_epoch must be provided for xshard")
        #     train_dataset = self._handle_xshards(train_dataset,
        #                                          steps=steps_per_epoch * epochs,
        #                                          local_batch_size=local_batch_size,
        #                                          shuffle=True)
        else:
            train_dataset = self._handle_sharding(train_dataset)

        if validation_data_creator is not None:
            test_dataset = validation_data_creator(config, config["batch_size"])
            # if isinstance(test_dataset, list) and \
            #         all([isinstance(x, dict) for x in test_dataset]):
            if isinstance(test_dataset, collections.Iterable):
                invalidInputError(validation_steps is not None,
                                  "validation_steps must be provided"
                                  " when use xshards for evaluate")
                test_dataset = self._handle_xshards(test_dataset,
                                                    steps=validation_steps,
                                                    local_batch_size=local_batch_size,
                                                    shuffle=False,
                                                    mode='fit')
            else:
                test_dataset = self._handle_sharding(test_dataset)
        else:
            test_dataset = None

        return train_dataset, test_dataset

    def handle_dataset_validation(self, data_creator, config, steps):
        config, local_batch_size = self._handle_batch_size(config)
        config['rank'] = self.rank
        config['size'] = self.size
        dataset = data_creator(config, config["batch_size"])
        # if isinstance(dataset, list) and all([isinstance(x, dict) for x in dataset]):
        if isinstance(dataset, collections.Iterable):
            invalidInputError(steps is not None,
                              "steps must be provided for xshard")
            dataset = self._handle_xshards(dataset,
                                           steps=steps,
                                           local_batch_size=local_batch_size,
                                           shuffle=False,
                                           mode='evaluate')
        else:
            dataset = self._handle_sharding(dataset)

        return dataset

    def _handle_xshards(self, dataset, steps, local_batch_size, shuffle, mode):
        invalidInputError(False, "not implemented")

    def _handle_sharding(self, dataset):
        invalidInputError(False, "not implemented")

    def _handle_batch_size(self, config):
        invalidInputError(False, "not implemented")

    @staticmethod
    def get_handler(backend, rank, size):

        if backend == "tf-distributed":
            return TFDistributedDatasetHandler(rank, size)

        if backend == "tf-local":
            return LocalDatasetHandler(rank, size)

        invalidInputError(False,
                          f"invalid backend: {backend}")


class TFDistributedDatasetHandler2(DatasetHandler):

    def _handle_xshards(self, dataset, steps, local_batch_size, shuffle, mode):
        import tensorflow as tf

        # data, label = partition_get_data_label(dataset,
        #                                        allow_tuple=True,
        #                                        allow_list=False)

        generator = data_generator(dataset, local_batch_size, mode)

        # def dataset_fn(input_context):
        #     # dataset = tf.data.Dataset.from_tensor_slices((data, label))
        #     dataset = tf.data.Dataset.from_generator(generator=generator)
        #     options = tf.data.Options()
        #     options.experimental_distribute.auto_shard_policy = \
        #         tf.data.experimental.AutoShardPolicy.OFF
        #     dataset = dataset.with_options(options)
        #     # dataset = dataset.repeat()
        #     # dataset = dataset.take(steps * local_batch_size)
        #     if shuffle:
        #         dataset = dataset.shuffle(min(steps, 10))
        #     dataset = dataset.batch(local_batch_size)
        #     return dataset
        #
        #
        # from tensorflow.python.distribute import distribution_strategy_context as ds_context
        # strategy = ds_context.get_strategy()
        # dataset = strategy.experimental_distribute_datasets_from_function(dataset_fn)
        # return dataset
        return generator

    def _handle_sharding(self, dataset):
        return dataset

    def _handle_batch_size(self, config):
        invalidInputError("batch_size" in config, "batch_size must be set in config")
        local_batch_size = config["batch_size"] // self.size
        return config, local_batch_size

class TFDistributedDatasetHandler(DatasetHandler):

    def _handle_xshards(self, dataset, steps, local_batch_size, shuffle, mode):
        import tensorflow as tf

        data, label = partition_get_data_label(dataset,
                                               allow_tuple=True,
                                               allow_list=False)

        # generator = data_generator(dataset, local_batch_size, mode)

        def dataset_fn(input_context):
            dataset = tf.data.Dataset.from_tensor_slices((data, label))
            # dataset = tf.data.Dataset.from_generator(generator=generator)
            options = tf.data.Options()
            options.experimental_distribute.auto_shard_policy = \
                tf.data.experimental.AutoShardPolicy.OFF
            dataset = dataset.with_options(options)
            dataset = dataset.repeat()
            dataset = dataset.take(steps * local_batch_size)
            if shuffle:
                dataset = dataset.shuffle(min(steps * local_batch_size, 10))
            dataset = dataset.batch(local_batch_size)
            return dataset


        from tensorflow.python.distribute import distribution_strategy_context as ds_context
        strategy = ds_context.get_strategy()
        dataset = strategy.experimental_distribute_datasets_from_function(dataset_fn)
        return dataset
        # return generator

    def _handle_sharding(self, dataset):
        return dataset

    def _handle_batch_size(self, config):
        invalidInputError("batch_size" in config, "batch_size must be set in config")
        if config["batch_size"]:
            local_batch_size = config["batch_size"] // self.size
            if local_batch_size <= 0:
                local_batch_size = 1
        else:  # batch_size default to be None for predict
            local_batch_size = None
        return config, local_batch_size


class LocalDatasetHandler2(DatasetHandler):

    def _handle_xshards(self, dataset, steps, local_batch_size, shuffle, mode):
        import tensorflow as tf

        generator = data_generator(dataset, local_batch_size, mode)
        dataset = tf.data.Dataset.from_generator(generator)

        # data, label = partition_get_data_label(dataset,
        #                                        allow_tuple=True,
        #                                        allow_list=False)
        # dataset = tf.data.Dataset.from_tensor_slices((data, label))
        # dataset = dataset.repeat()
        # dataset = dataset.take(steps * local_batch_size)
        if shuffle:
            dataset = dataset.shuffle(min(steps, 10))
        # dataset = dataset.batch(local_batch_size)
        return dataset

    def _handle_sharding(self, dataset):
        return dataset

    def _handle_batch_size(self, config):
        invalidInputError("batch_size" in config, "batch_size must be set in config")
        return config, config["batch_size"]


class LocalDatasetHandler(DatasetHandler):

    def _handle_xshards(self, dataset, steps, local_batch_size, shuffle, mode):
        import tensorflow as tf

        # generator = data_generator(dataset, local_batch_size, mode)
        # dataset = tf.data.Dataset.from_generator(generator)

        data, label = partition_get_data_label(dataset,
                                               allow_tuple=True,
                                               allow_list=False)
        dataset = tf.data.Dataset.from_tensor_slices((data, label))
        dataset = dataset.repeat()
        dataset = dataset.take(steps * local_batch_size)
        if shuffle:
            dataset = dataset.shuffle(min(steps * local_batch_size, 10))
        dataset = dataset.batch(local_batch_size)
        return dataset

    def _handle_sharding(self, dataset):
        return dataset

    def _handle_batch_size(self, config):
        invalidInputError("batch_size" in config, "batch_size must be set in config")
        return config, config["batch_size"]

def data_generator(iter, batch_size=32, mode="fit"):
    from itertools import tee
    original_iter, current_iter = tee(iter)
    current_shard = next(current_iter, None)
    offset = 0
    # loop indefinitely
    while True:
        # initial batch data
        x_list = []
        y_list = []
        remain = batch_size
        if isinstance(current_shard['x'], tuple):
            # multiple columns
            x_type = 'tuple'
        else:
            x_type = 'numpy array'
        if isinstance(current_shard['y'], tuple):
            # multiple columns
            y_type = 'tuple'
        else:
            y_type = 'numpy array'
        x_list = _init_list(current_shard['x'])
        y_list = _init_list(current_shard['y'])
        while current_shard is not None:
            expected_remain = remain - (len(current_shard['x'][0]) - offset)
            if expected_remain > 0:
                # not enough in this shard, copy rest shard and go to next shard
                if x_type == 'tuple':
                    arrays = [col_arr[offset:] for col_arr in current_shard['x']]
                    for i, arr in enumerate(arrays):
                        x_list[i].append(arr)
                else:
                    x_list[0].append([current_shard['x'][offset:]])
                if mode != 'predict':
                    if y_type == 'tuple':
                        arrays = [col_arr[offset:] for col_arr in current_shard['y']]
                        for i, arr in enumerate(arrays):
                            y_list[i].append(arr)
                    else:
                        y_list[0].append([current_shard['y'][offset:]])
                remain = expected_remain
                current_shard = next(current_iter, None)
                if current_shard is None:
                    # no more data
                    if mode != 'fit':
                        # yield batch for evaluate and predict
                        x_np = _merge_rows(x_list)
                        if mode != 'predict':
                            y_np = _merge_rows(y_list)
                            yield x_np, y_np
                        else:
                            yield x_np
                    else:
                        # loop to head of iterator for train
                        current_iter = original_iter
                        current_shard = next(current_iter, None)
                        offset = 0
                        continue
                else:
                    # continue to get rest batch
                    offset = 0
            else:
                # this shard has enough data
                if x_type == 'tuple':
                    arrays = [col_arr[offset:offset+remain] for col_arr in current_shard['x']]
                    for i, arr in enumerate(arrays):
                        x_list[i].append(arr)
                else:
                    x_list[0].append([current_shard['x'][offset:offset+remain]])
                x_np = _merge_rows(x_list)
                if mode != 'predict':
                    if y_type == 'tuple':
                        arrays = [col_arr[offset:offset + remain] for col_arr in current_shard['y']]
                        for i, arr in enumerate(arrays):
                            y_list[i].append(arr)
                    else:
                        y_list[0].append([current_shard['y'][offset:offset + remain]])
                    y_np = _merge_rows(y_list)
                offset += remain
                remain = batch_size
                if mode != 'predict':
                    yield x_np, y_np
                else:
                    yield x_np
                x_list = _init_list(current_shard['x'])
                y_list = _init_list(current_shard['y'])
                if expected_remain == 0:
                    # move to next shard for next batch
                    current_shard = next(current_iter, None)
                    offset = 0
                    if current_shard is None:
                        # no more data, train from head of iterator
                        if mode == 'fit':
                            # loop to head of iterator for train
                            current_iter = original_iter
                            current_shard = next(current_iter, None)
                            continue
        break

def _init_list(features):
    if isinstance(features, tuple):
        # multiple columns
        feature_cols = len(features)
        feature_list = [[] for l in range(feature_cols)]
    else:
        feature_list = [[]]
    return feature_list


class SparkRunner:
    def __init__(self,
                 model_creator=None,
                 model_load=None,
                 compile_args_creator=None,
                 size=None,
                 cluster_info=None,
                 config=None,
                 verbose=False,
                 model_weights=None,
                 backend="tf-distributed",
                 mode="fit",
                 model_dir=None,
                 application_id=None,
                 need_to_log_to_driver=False,
                 driver_ip=None,
                 driver_port=None
                 ):
        """Initializes the runner.
                Args:
                    model_creator (dict -> Model): see tf_trainer.py.
                    data_creator (dict -> tf.Dataset, tf.Dataset): see tf_trainer.py.
                    config (dict): see tf_trainer.py.
                    verbose (bool): Outputs training data if true.
                """

        self.model_creator = model_creator
        self.model_load = model_load
        self.compile_args_creator = compile_args_creator
        self.config = {} if config is None else config
        self.inter_op_parallelism = self.config.get("inter_op_parallelism", 1)
        self.intra_op_parallelism = self.config.get("intra_op_parallelism", 1)
        self.verbose = verbose
        self.model_weights = model_weights
        self.size = size
        self.mode = mode
        self.backend = backend
        self.setup()
        self.cluster = cluster_info
        if mode == "fit" or mode == "evaluate":
            from pyspark import BarrierTaskContext
            self.partition_id = BarrierTaskContext.get().partitionId()
        else:
            from pyspark import TaskContext
            self.partition_id = TaskContext.get().partitionId()
        self.need_to_log_to_driver = need_to_log_to_driver
        if need_to_log_to_driver:
            self.log_path = os.path.join(tempfile.gettempdir(),
                                         "{}_runner.log".format(self.partition_id))
            duplicate_stdout_stderr_to_file(self.log_path)
            self.logger_thread, self.thread_stop = \
                LogMonitor.start_log_monitor(driver_ip=driver_ip,
                                             driver_port=driver_port,
                                             log_path=self.log_path,
                                             partition_id=self.partition_id)
        self.model_dir = model_dir
        self.application_id = application_id

        if self.model_creator is None:
            from pyspark import SparkFiles
            self.model_load = self.model_load.split("/")[-1]
            self.model_load = SparkFiles.get(self.model_load)
        # create model
        if mode == "fit" or mode == "evaluate":
            if self.backend == 'tf-distributed':
                self.setup_distributed(self.cluster)
                if mode == 'fit':
                    with self.strategy.scope():
                        if self.model_dir is not None and exists(self._model_saved_path):
                            # for continous training
                            self.model = load_model(self._model_saved_path)
                        else:
                            if self.model_creator is not None:
                                self.model = self.model_creator(self.config)
                                if self.model_weights:
                                    self.model.set_weights(self.model_weights.value)
                            else:
                                self.model = tf.keras.models.load_model(self.model_load)

                        if not self.model._is_compiled and self.compile_args_creator:
                            self.model.compile(**self.compile_args_creator(config))
                else:
                    with self.strategy.scope():
                        if self.model_creator is not None:
                            self.model = self.model_creator(self.config)
                        else:
                            self.model = tf.keras.models.load_model(self.model_load)
                        if self.model_weights:
                            self.model.set_weights(self.model_weights.value)
            else:
                self.setup_local()
        else:
            # create local model for predict
            self.setup_local()



    def setup(self):
        import tensorflow as tf
        tf.config.threading.set_inter_op_parallelism_threads(self.inter_op_parallelism)
        tf.config.threading.set_intra_op_parallelism_threads(self.intra_op_parallelism)
        os.environ["KMP_BLOCKING_TIME"] = self.config.get("KMP_BLOCKING_TIME",
                                                          os.environ.get("KMP_BLOCKING_TIME", "0"))

    def setup_local(self):
        self.size = 1
        self.rank = 0
        if self.model_creator is not None:
            self.model = self.model_creator(self.config)
        else:
            self.model = tf.keras.models.load_model(self.model_load)
        if self.model_weights:
            self.model.set_weights(self.model_weights.value)
        from tensorflow.python.distribute import distribution_strategy_context as ds_context
        self.strategy = ds_context.get_strategy()

    def setup_distributed(self, cluster):
        """
        Sets up TensorFLow distributed environment and initializes the model.
        """
        self.rank = get_rank(cluster)
        logger.info("cluster is: {}".format(cluster))

        os.environ["TF_CONFIG"] = json.dumps({
            'cluster': {
                'worker': cluster
            },
            'task': {'type': 'worker', 'index': self.rank}
        })
        ips = set([node.split(":")[0] for node in cluster])
        os.environ["no_proxy"] = ",".join(ips)

        self.strategy = tf.distribute.experimental.MultiWorkerMirroredStrategy()


    def distributed_train_func(self, data_creator, config, epochs=1, verbose=1,
                               callbacks=None, initial_epoch=0, validation_data_creator=None,
                               class_weight=None, steps_per_epoch=None, validation_steps=None,
                               validation_freq=1):
        """
        Sets up TensorFLow distributed environment, initializes the model,
        runs a training epoch and updates the model parameters
        """
        with self.strategy.scope():
            # if self.model_dir is not None and exists(self._model_saved_path):
            #     # for continous training
            #     model = load_model(self._model_saved_path)
            # else:
            #     if self.model_creator is not None:
            #         model = self.model_creator(self.config)
            #     else:
            #         model = tf.keras.models.load_model(self.model_load)
            #     if self.model_weights:
            #         model.set_weights(self.model_weights.value)
            #
            # if not model._is_compiled and self.compile_args_creator:
            #     model.compile(**self.compile_args_creator(config))

            dataset_handler = DatasetHandler.get_handler(self.backend, self.rank, self.size)
            train_dataset, test_dataset = dataset_handler \
                .handle_datasets_train(data_creator=data_creator,
                                       validation_data_creator=validation_data_creator,
                                       config=config, epochs=epochs,
                                       steps_per_epoch=steps_per_epoch,
                                       validation_steps=validation_steps)
        if callbacks:
            replace_specific_object_from_callbacks(callbacks,
                                                   tf.keras.callbacks.ModelCheckpoint,
                                                   ModelCheckpoint,
                                                   self.rank)

            replaced_log_dir = process_tensorboard_in_callbacks(callbacks, "fit", self.rank)

        history = self.model.fit(train_dataset,
                            epochs=epochs,
                            verbose=verbose,
                            callbacks=callbacks,
                            validation_data=test_dataset,
                            class_weight=class_weight,
                            initial_epoch=initial_epoch,
                            steps_per_epoch=steps_per_epoch,
                            validation_steps=validation_steps,
                            validation_freq=validation_freq)

        if callbacks:
            if replaced_log_dir and os.path.exists(replaced_log_dir):
                shutil.rmtree(replaced_log_dir)

        return history

    def step(self, data_creator, epochs=1, batch_size=32, verbose=1,
             callbacks=None, validation_data_creator=None, class_weight=None,
             initial_epoch=0, steps_per_epoch=None, validation_steps=None,
             validation_freq=1, data_config=None):
        """
        Get model training results and new model.
        """
        config = copy.copy(self.config)
        if data_config is not None:
            config.update(data_config)
        config["batch_size"] = batch_size
        val_data_creator = validation_data_creator

        history = self.distributed_train_func(data_creator,
                                                     config,
                                                     epochs=epochs,
                                                     verbose=verbose,
                                                     callbacks=callbacks,
                                                     steps_per_epoch=steps_per_epoch,
                                                     class_weight=class_weight,
                                                     initial_epoch=initial_epoch,
                                                     validation_data_creator=val_data_creator,
                                                     validation_steps=validation_steps,
                                                     validation_freq=validation_freq
                                                     )
        if history is None:
            stats = {}
        else:
            stats = {k: v[-1] for k, v in history.history.items()}
        if self.rank == 0:
            if self.model_dir is not None:
                save_model(self.model, self._model_saved_path, save_format="h5")
                model_state = {
                    "weights": self.model.get_weights(),
                    "optimizer_weights": self.model.optimizer.get_weights()
                }
                save_pkl(model_state, os.path.join(self.model_dir, "state.pkl"))
            else:
                weights = self.model.get_weights()
            self._stop_log_monitor()
            # if self.need_to_log_to_driver:
            #     LogMonitor.stop_log_monitor(self.log_path, self.logger_thread, self.thread_stop)
            if self.model_dir is not None:
                return [stats]
            else:
                return [stats, weights]
        else:
            temp_dir = tempfile.mkdtemp()
            try:
                save_model(self.model, os.path.join(temp_dir, "model.h5"))
            finally:
                shutil.rmtree(temp_dir)
                self._stop_log_monitor()
            # if self.need_to_log_to_driver:
            #     LogMonitor.stop_log_monitor(self.log_path, self.logger_thread, self.thread_stop)
            return []

    def validate(self, data_creator, batch_size=32, verbose=1, sample_weight=None,
                 steps=None, callbacks=None, data_config=None):
        """
        Evaluates the model on the validation data set.
        """
        config = copy.copy(self.config)
        if data_config is not None:
            config.update(data_config)
        config["batch_size"] = batch_size

        # with self.strategy.scope():
        #     if self.model_creator is not None:
        #         model = self.model_creator(self.config)
        #     else:
        #         model = tf.keras.models.load_model(self.model_load)
        #     if self.model_weights:
        #         model.set_weights(self.model_weights.value)

        with self.strategy.scope():
            dataset_handler = DatasetHandler.get_handler(self.backend,
                                                         self.rank,
                                                         self.size)

            dataset = dataset_handler.handle_dataset_validation(data_creator,
                                                                config=config,
                                                                steps=steps)
        if callbacks:
            replaced_log_dir = process_tensorboard_in_callbacks(callbacks, "evaluate", self.rank)

        params = dict(
            verbose=verbose,
            sample_weight=sample_weight,
            steps=steps,
            callbacks=callbacks,
        )
        results = self.model.evaluate(dataset, **params)

        if results is None:
            if self.model_creator is not None:
                local_model = self.model_creator(self.config)
            else:
                local_model = tf.keras.models.load_model(self.model_load)
            if self.model_weights:
                local_model = local_model.set_weights(self.model_weights.value)
            results = local_model.evaluate(dataset, **params)

        if isinstance(results, list):
            stats = {
                "validation_" + k: v
                for k, v in zip(self.model.metrics_names, results)
            }
        else:
            stats = {"validation_" + self.model.metrics_names[0]: results}

        # clean temporary dir for tensorboard
        if callbacks:
            if replaced_log_dir and os.path.exists(replaced_log_dir):
                shutil.rmtree(replaced_log_dir)

        if self.rank == 0:
            self._stop_log_monitor()
            # if self.need_to_log_to_driver:
            #     LogMonitor.stop_log_monitor(self.log_path, self.logger_thread, self.thread_stop)
            return [stats]
        else:
            self._stop_log_monitor()
            # if self.need_to_log_to_driver:
            #     LogMonitor.stop_log_monitor(self.log_path, self.logger_thread, self.thread_stop)
            return []

    def predict(self, data_creator, batch_size, verbose, steps, callbacks, data_config):
        config = copy.copy(self.config)
        if data_config is not None:
            config.update(data_config)
        config["batch_size"] = batch_size
        dataset_handler = DatasetHandler.get_handler(self.backend,
                                                     0,  # no rank for predict
                                                     self.size)
        config, local_batch_size = dataset_handler._handle_batch_size(config)

<<<<<<< HEAD
        dataset = data_creator(config, batch_size)
        # partition = dataset
=======
        dataset = data_creator(config, local_batch_size)
        partition = dataset
>>>>>>> 821d054e
        params = dict(
            batch_size=local_batch_size,
            verbose=verbose,
            steps=steps,
            callbacks=callbacks,
        )

        # if self.model_creator is not None:
        #     local_model = self.model_creator(self.config)
        # else:
        #     local_model = tf.keras.models.load_model(self.model_load)
        # if self.model_weights:
        #     local_model.set_weights(self.model_weights.value)

        def predict_fn(shard):
            y = self.model.predict(shard["x"], **params)
            return {"prediction": y}
        import collections
        if isinstance(dataset, collections.Iterable):
            for shard in dataset:
                yield predict_fn(shard)
        # new_partitions = [predict_fn(shard) for shard in partition]
        # if self.need_to_log_to_driver:
        #     LogMonitor.stop_log_monitor(self.log_path, self.logger_thread, self.thread_stop)
        self._stop_log_monitor()
        # return new_partitions


    @property
    def _model_saved_path(self):
        return os.path.join(self.model_dir, "{}_model.h5".format(self.application_id))

    def _stop_log_monitor(self):
        if self.need_to_log_to_driver:
            LogMonitor.stop_log_monitor(self.log_path, self.logger_thread, self.thread_stop)<|MERGE_RESOLUTION|>--- conflicted
+++ resolved
@@ -53,38 +53,38 @@
         # will shard the dataset.
         # batch_size won't be used in data_creator for SparkXShards.
         train_dataset = data_creator(config, config["batch_size"])
-        if isinstance(train_dataset, collections.Iterable):
+        # if isinstance(train_dataset, collections.Iterable):
+        #     invalidInputError(steps_per_epoch is not None,
+        #                           "steps_per_epoch must be provided for xshard")
+        #     train_dataset = self._handle_xshards(train_dataset,
+        #                                          steps=steps_per_epoch * epochs,
+        #                                          local_batch_size=local_batch_size,
+        #                                          shuffle=True,
+        #                                          mode='fit')
+        if isinstance(train_dataset, list) and \
+           all([isinstance(x, dict) for x in train_dataset]):
             invalidInputError(steps_per_epoch is not None,
-                                  "steps_per_epoch must be provided for xshard")
+                              "steps_per_epoch must be provided for xshard")
             train_dataset = self._handle_xshards(train_dataset,
                                                  steps=steps_per_epoch * epochs,
                                                  local_batch_size=local_batch_size,
-                                                 shuffle=True,
-                                                 mode='fit')
-        # if isinstance(train_dataset, list) and \
-        #    all([isinstance(x, dict) for x in train_dataset]):
-        #     invalidInputError(steps_per_epoch is not None,
-        #                       "steps_per_epoch must be provided for xshard")
-        #     train_dataset = self._handle_xshards(train_dataset,
-        #                                          steps=steps_per_epoch * epochs,
-        #                                          local_batch_size=local_batch_size,
-        #                                          shuffle=True)
+                                                 shuffle=True)
         else:
             train_dataset = self._handle_sharding(train_dataset)
 
         if validation_data_creator is not None:
             test_dataset = validation_data_creator(config, config["batch_size"])
-            # if isinstance(test_dataset, list) and \
-            #         all([isinstance(x, dict) for x in test_dataset]):
-            if isinstance(test_dataset, collections.Iterable):
+            if isinstance(test_dataset, list) and \
+                    all([isinstance(x, dict) for x in test_dataset]):
+            # if isinstance(test_dataset, collections.Iterable):
                 invalidInputError(validation_steps is not None,
                                   "validation_steps must be provided"
                                   " when use xshards for evaluate")
                 test_dataset = self._handle_xshards(test_dataset,
                                                     steps=validation_steps,
                                                     local_batch_size=local_batch_size,
-                                                    shuffle=False,
-                                                    mode='fit')
+                                                    shuffle=False
+                                                    )
             else:
                 test_dataset = self._handle_sharding(test_dataset)
         else:
@@ -97,21 +97,20 @@
         config['rank'] = self.rank
         config['size'] = self.size
         dataset = data_creator(config, config["batch_size"])
-        # if isinstance(dataset, list) and all([isinstance(x, dict) for x in dataset]):
-        if isinstance(dataset, collections.Iterable):
-            invalidInputError(steps is not None,
-                              "steps must be provided for xshard")
+        if isinstance(dataset, list) and all([isinstance(x, dict) for x in dataset]):
+        # if isinstance(dataset, collections.Iterable):
+        #     invalidInputError(steps is not None,
+        #                       "steps must be provided for xshard")
             dataset = self._handle_xshards(dataset,
                                            steps=steps,
                                            local_batch_size=local_batch_size,
-                                           shuffle=False,
-                                           mode='evaluate')
+                                           shuffle=False)
         else:
             dataset = self._handle_sharding(dataset)
 
         return dataset
 
-    def _handle_xshards(self, dataset, steps, local_batch_size, shuffle, mode):
+    def _handle_xshards(self, dataset, steps, local_batch_size, shuffle):
         invalidInputError(False, "not implemented")
 
     def _handle_sharding(self, dataset):
@@ -175,15 +174,12 @@
 
 class TFDistributedDatasetHandler(DatasetHandler):
 
-    def _handle_xshards(self, dataset, steps, local_batch_size, shuffle, mode):
+    def _handle_xshards(self, dataset, steps, local_batch_size, shuffle):
         import tensorflow as tf
 
         data, label = partition_get_data_label(dataset,
                                                allow_tuple=True,
                                                allow_list=False)
-
-        # generator = data_generator(dataset, local_batch_size, mode)
-
         def dataset_fn(input_context):
             dataset = tf.data.Dataset.from_tensor_slices((data, label))
             # dataset = tf.data.Dataset.from_generator(generator=generator)
@@ -203,7 +199,6 @@
         strategy = ds_context.get_strategy()
         dataset = strategy.experimental_distribute_datasets_from_function(dataset_fn)
         return dataset
-        # return generator
 
     def _handle_sharding(self, dataset):
         return dataset
@@ -248,11 +243,8 @@
 
 class LocalDatasetHandler(DatasetHandler):
 
-    def _handle_xshards(self, dataset, steps, local_batch_size, shuffle, mode):
+    def _handle_xshards(self, dataset, steps, local_batch_size, shuffle):
         import tensorflow as tf
-
-        # generator = data_generator(dataset, local_batch_size, mode)
-        # dataset = tf.data.Dataset.from_generator(generator)
 
         data, label = partition_get_data_label(dataset,
                                                allow_tuple=True,
@@ -477,7 +469,6 @@
             self.setup_local()
 
 
-
     def setup(self):
         import tensorflow as tf
         tf.config.threading.set_inter_op_parallelism_threads(self.inter_op_parallelism)
@@ -485,6 +476,7 @@
         os.environ["KMP_BLOCKING_TIME"] = self.config.get("KMP_BLOCKING_TIME",
                                                           os.environ.get("KMP_BLOCKING_TIME", "0"))
 
+
     def setup_local(self):
         self.size = 1
         self.rank = 0
@@ -496,6 +488,7 @@
             self.model.set_weights(self.model_weights.value)
         from tensorflow.python.distribute import distribution_strategy_context as ds_context
         self.strategy = ds_context.get_strategy()
+
 
     def setup_distributed(self, cluster):
         """
@@ -525,20 +518,6 @@
         runs a training epoch and updates the model parameters
         """
         with self.strategy.scope():
-            # if self.model_dir is not None and exists(self._model_saved_path):
-            #     # for continous training
-            #     model = load_model(self._model_saved_path)
-            # else:
-            #     if self.model_creator is not None:
-            #         model = self.model_creator(self.config)
-            #     else:
-            #         model = tf.keras.models.load_model(self.model_load)
-            #     if self.model_weights:
-            #         model.set_weights(self.model_weights.value)
-            #
-            # if not model._is_compiled and self.compile_args_creator:
-            #     model.compile(**self.compile_args_creator(config))
-
             dataset_handler = DatasetHandler.get_handler(self.backend, self.rank, self.size)
             train_dataset, test_dataset = dataset_handler \
                 .handle_datasets_train(data_creator=data_creator,
@@ -611,8 +590,6 @@
             else:
                 weights = self.model.get_weights()
             self._stop_log_monitor()
-            # if self.need_to_log_to_driver:
-            #     LogMonitor.stop_log_monitor(self.log_path, self.logger_thread, self.thread_stop)
             if self.model_dir is not None:
                 return [stats]
             else:
@@ -624,8 +601,6 @@
             finally:
                 shutil.rmtree(temp_dir)
                 self._stop_log_monitor()
-            # if self.need_to_log_to_driver:
-            #     LogMonitor.stop_log_monitor(self.log_path, self.logger_thread, self.thread_stop)
             return []
 
     def validate(self, data_creator, batch_size=32, verbose=1, sample_weight=None,
@@ -638,14 +613,6 @@
             config.update(data_config)
         config["batch_size"] = batch_size
 
-        # with self.strategy.scope():
-        #     if self.model_creator is not None:
-        #         model = self.model_creator(self.config)
-        #     else:
-        #         model = tf.keras.models.load_model(self.model_load)
-        #     if self.model_weights:
-        #         model.set_weights(self.model_weights.value)
-
         with self.strategy.scope():
             dataset_handler = DatasetHandler.get_handler(self.backend,
                                                          self.rank,
@@ -689,13 +656,9 @@
 
         if self.rank == 0:
             self._stop_log_monitor()
-            # if self.need_to_log_to_driver:
-            #     LogMonitor.stop_log_monitor(self.log_path, self.logger_thread, self.thread_stop)
             return [stats]
         else:
             self._stop_log_monitor()
-            # if self.need_to_log_to_driver:
-            #     LogMonitor.stop_log_monitor(self.log_path, self.logger_thread, self.thread_stop)
             return []
 
     def predict(self, data_creator, batch_size, verbose, steps, callbacks, data_config):
@@ -708,26 +671,14 @@
                                                      self.size)
         config, local_batch_size = dataset_handler._handle_batch_size(config)
 
-<<<<<<< HEAD
         dataset = data_creator(config, batch_size)
         # partition = dataset
-=======
-        dataset = data_creator(config, local_batch_size)
-        partition = dataset
->>>>>>> 821d054e
         params = dict(
             batch_size=local_batch_size,
             verbose=verbose,
             steps=steps,
             callbacks=callbacks,
         )
-
-        # if self.model_creator is not None:
-        #     local_model = self.model_creator(self.config)
-        # else:
-        #     local_model = tf.keras.models.load_model(self.model_load)
-        # if self.model_weights:
-        #     local_model.set_weights(self.model_weights.value)
 
         def predict_fn(shard):
             y = self.model.predict(shard["x"], **params)
@@ -737,8 +688,6 @@
             for shard in dataset:
                 yield predict_fn(shard)
         # new_partitions = [predict_fn(shard) for shard in partition]
-        # if self.need_to_log_to_driver:
-        #     LogMonitor.stop_log_monitor(self.log_path, self.logger_thread, self.thread_stop)
         self._stop_log_monitor()
         # return new_partitions
 
