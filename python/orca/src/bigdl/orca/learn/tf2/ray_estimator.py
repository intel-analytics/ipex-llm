#
# Copyright 2016 The BigDL Authors.
#
# Licensed under the Apache License, Version 2.0 (the "License");
# you may not use this file except in compliance with the License.
# You may obtain a copy of the License at
#
#     http://www.apache.org/licenses/LICENSE-2.0
#
# Unless required by applicable law or agreed to in writing, software
# distributed under the License is distributed on an "AS IS" BASIS,
# WITHOUT WARRANTIES OR CONDITIONS OF ANY KIND, either express or implied.
# See the License for the specific language governing permissions and
# limitations under the License.
#

import os
import types
import itertools
import pickle
import shutil
import tempfile

import ray

from bigdl.dllib.utils import log4Error
from bigdl.dllib.utils.file_utils import is_local_path
from bigdl.orca import OrcaContext
from bigdl.orca.data.file import enable_multi_fs_save, enable_multi_fs_load
from bigdl.orca.data.ray_xshards import RayXShards
from bigdl.orca.learn.dl_cluster import RayDLCluster
from bigdl.orca.learn.tf2.tf_runner import TFRunner
from bigdl.orca.learn.ray_estimator import Estimator as OrcaRayEstimator
from bigdl.orca.learn.utils import maybe_dataframe_to_xshards, dataframe_to_xshards, \
    convert_predict_xshards_to_dataframe, update_predict_xshards, \
    process_xshards_of_pandas_dataframe, make_data_creator
from bigdl.orca.data.file import get_remote_file_to_local, get_remote_dir_to_local, \
    is_file
from bigdl.orca.data.utils import process_spark_xshards
from bigdl.dllib.utils.log4Error import *
from bigdl.orca.ray import OrcaRayContext

from typing import TYPE_CHECKING, Any, Dict, List, Callable, Union, Optional
if TYPE_CHECKING:
    from tensorflow.python.saved_model.save_options import SaveOptions
    from tensorflow.python.keras.callbacks import Callback
    from tensorflow.python.keras.engine.training import Model
    from pyspark.sql import DataFrame
    from bigdl.orca.data.tf.data import Dataset
    from bigdl.orca.data import SparkXShards

logger = logging.getLogger(__name__)


class TensorFlow2Estimator(OrcaRayEstimator):
    def __init__(self,
                 model_creator: Optional["Callable"]=None,
                 compile_args_creator: Optional["Callable"]=None,
                 config: Optional[Dict[str, Any]]=None,
                 verbose: bool=False,
                 backend: str="ray",
                 workers_per_node: int=1,
                 cpu_binding: bool=False) -> None:
        self.model_creator = model_creator
        self.compile_args_creator = compile_args_creator
        self.config = {} if config is None else config
        self.verbose = verbose

        if self.model_creator is None:
            logger.warning("Please use load function of the estimator to load model when"
                           " model_creator is None.")

        ray_ctx = OrcaRayContext.get()
        if "batch_size" in self.config:
            invalidInputError(False,
                              "Please do not specify batch_size in config. Input batch_size in the"
                              " fit/evaluate function of the estimator instead.")

        if "inter_op_parallelism" not in self.config:
            self.config["inter_op_parallelism"] = 1

        if "intra_op_parallelism" not in self.config:
            self.config["intra_op_parallelism"] = ray_ctx.ray_node_cpu_cores // workers_per_node

        if backend == "horovod":
            invalidInputError(compile_args_creator is not None,
                              "compile_args_creator should not be None,"
                              " when backend is set to horovod.")

        params = {
            "model_creator": self.model_creator,
            "compile_args_creator": self.compile_args_creator,
            "config": self.config,
            "verbose": self.verbose,
        }

        if backend == "ray":
            cores_per_node = ray_ctx.ray_node_cpu_cores // workers_per_node
            num_nodes = ray_ctx.num_ray_nodes * workers_per_node

            self.cluster = RayDLCluster(
                num_workers=num_nodes,
                worker_cores=cores_per_node,
                worker_cls=TFRunner,
                worker_param=params,
                cpu_binding=cpu_binding
            )
            self.remote_workers = self.cluster.get_workers()
            ips = ray.get(
                [worker.get_node_ip.remote() for worker in self.remote_workers])
            ports = ray.get(
                [worker.find_free_port.remote() for worker in self.remote_workers])

            urls = ["{ip}:{port}".format(ip=ips[i], port=ports[i])
                    for i in range(len(self.remote_workers))]
            ray.get([worker.setup.remote() for worker in self.remote_workers])
            # Get setup tasks in order to throw errors on failure
            ray.get([
                worker.setup_distributed.remote(urls, i, len(self.remote_workers))
                for i, worker in enumerate(self.remote_workers)])
        elif backend == "horovod":
            # it is necessary to call self.run first to set horovod environment
            from bigdl.orca.learn.horovod.horovod_ray_runner import HorovodRayRunner
            horovod_runner = HorovodRayRunner(ray_ctx,
                                              worker_cls=TFRunner,
                                              worker_param=params,
                                              workers_per_node=workers_per_node)
            horovod_runner.run(lambda: print("worker initialized"))
            self.remote_workers = horovod_runner.remote_workers
            ray.get([worker.setup.remote() for worker in self.remote_workers])
            ray.get([
                worker.setup_horovod.remote()
                for i, worker in enumerate(self.remote_workers)])
        else:
            invalidInputError(False,
                              "Only \"ray\" and \"horovod\" are legal "
                              "values of backend, but got {}".format(backend))

        self.num_workers = len(self.remote_workers)

    def fit(self,
            data: Union["SparkXShards", "Dataset", "ray.data.Dataset", Callable],
            epochs: int=1,
            batch_size: int=32,
            verbose: Union[str, int]=1,
            callbacks: Optional[str]=None,
            validation_data: Optional[Union["SparkXShards",
                                            "Dataset",
                                            "ray.data.Dataset",
                                            Callable]]=None,
            class_weight: Optional[Dict[int, float]]=None,
            steps_per_epoch: Optional[int]=None,
            validation_steps: Optional[int]=None,
            validation_freq: int=1,
            data_config: Optional[Dict[str, Any]]=None,
            feature_cols: Optional[List[str]]=None,
            label_cols: Optional[List[str]]=None) -> List[Dict[str, float]]:
        """
        Train this tensorflow model with train data.

        :param data: train data. It can be XShards, Spark DataFrame, Ray Dataset or
               creator function which returns Iter or DataLoader.
               If data is XShards, each partition can be a Pandas DataFrame or a dictionary of
               {'x': feature, 'y': label}, where feature(label) is a numpy array or a tuple of
               numpy arrays.
        :param epochs: Number of epochs to train the model. Default: 1.
        :param batch_size: Total batch size for all workers used for training. Each worker's batch
               size would be this value divide the total number of workers. Default: 32.
        :param verbose: Prints output of one model if true.
        :param callbacks: List of Keras compatible callbacks to apply during training.
        :param validation_data: validation data. Validation data type should be the same
               as train data.
        :param class_weight: Optional dictionary mapping class indices (integers) to a weight
               (float) value, used for weighting the loss function. This can be useful to tell
               the model to "pay more attention" to samples from an under-represented class.
        :param steps_per_epoch: Total number of steps (batches of samples) before declaring one
               epoch finished and starting the next epoch. If `steps_pre_epoch` is `None`, the
               epoch will run until the input dataset is exhausted. When passing an infinitely
               repeating dataset, you must specify the `step_per_epoch` argument.
        :param validation_steps: Total number of steps (batches of samples) to draw before stopping
               when performing validation at the end of every epoch. Default: None.
        :param validation_freq: Only relevant if validation data is provided. Integer of
               `collections_abc.Container` instance (e.g. list, tuple, etc.). If an integer,
               specifies how many training epochs to run before a new validation run is performed,
               e.g. `validation_freq=2` runs validation every 2 epochs. If a Container, specifies
               the epochs on which to run validation, e.g. `validation_freq=[1, 2, 10]` runs
               validation at the end of the 1st, 2nd, and 10th epochs.
        :param data_config: An optional dictionary that can be passed to data creator function.
               If data is a Ray Dataset, specifies `output_signature` same as in
               `tf.data.Dataset.from_generator` (If `label_cols` is specified, a 2-element
               tuple of `tf.TypeSpec` objects corresponding to (features, label). Otherwise,
               a single `tf.TypeSpec` corresponding to features tensor).
        :param feature_cols: Feature column name(s) of data. Only used when data is a Spark
               DataFrame, an XShards of Pandas DataFrame or a Ray Dataset. Default: None.
        :param label_cols: Label column name(s) of data. Only used when data is a Spark DataFrame,
               an XShards of Pandas DataFrame or a Ray Dataset.
               Default: None.
        :return:
        """
        if not isinstance(data, types.FunctionType):
            invalidInputError(isinstance(batch_size, int) and batch_size > 0,
                              "batch_size should be a positive integer")
        else:
            # batch_size can be None if the return of data_creator already generates batches
            if batch_size:
                invalidInputError(isinstance(batch_size, int) and batch_size > 0,
                                  "batch_size should be a positive integer")
        # Use the local batch size for each worker to convert to XShards
        if batch_size:
            local_batch_size = batch_size // self.num_workers
            if local_batch_size <= 0:
                local_batch_size = 1
        else:
            local_batch_size = None
        params = dict(
            epochs=epochs,
            batch_size=batch_size,
            verbose=verbose,
            callbacks=callbacks,
            class_weight=class_weight,
            steps_per_epoch=steps_per_epoch,
            validation_steps=validation_steps,
            validation_freq=validation_freq,
            data_config=data_config
        )

        from bigdl.orca.data import SparkXShards
        from bigdl.orca.data.tf.data import Dataset
        from bigdl.orca.data.tf.tf2_data import TF2Dataset
        data, validation_data = maybe_dataframe_to_xshards(data, validation_data,
                                                           feature_cols, label_cols,
                                                           mode="fit",
                                                           num_workers=self.num_workers,
                                                           accept_str_col=True,
                                                           shard_size=local_batch_size)

        if isinstance(data, SparkXShards):
            if data._get_class_name() == 'pandas.core.frame.DataFrame':
                data, validation_data = process_xshards_of_pandas_dataframe(data, feature_cols,
                                                                            label_cols,
                                                                            validation_data,
                                                                            "fit")
            ray_xshards = process_spark_xshards(data, self.num_workers)
            val_ray_xshards = None
            if validation_data is not None:
                val_ray_xshards = process_spark_xshards(validation_data, self.num_workers)

            worker_stats = self._fit_ray_xshards(ray_xshards, val_ray_xshards, params)
        elif isinstance(data, Dataset):
            ray_xshards = TF2Dataset(data).get_ray_xshards(self.num_workers)
            val_ray_xshards = None
            if validation_data is not None:
                invalidInputError(isinstance(validation_data, Dataset),
                                  "Validation data type should be the same as train data,"
                                  " but got type: {}".format(type(validation_data)))
                val_ray_xshards = TF2Dataset(validation_data).get_ray_xshards(self.num_workers)

            worker_stats = self._fit_ray_xshards(ray_xshards, val_ray_xshards, params)
        elif isinstance(data, ray.data.Dataset):
            shards = data.split(n=self.num_workers, locality_hints=self.remote_workers)

            remote_worker_stats = []
            if validation_data is None:
                for shard, worker in zip(shards, self.remote_workers):
                    params["data_creator"] = self.process_ray_dataset(shard,
                                                                      label_cols, feature_cols,
                                                                      data_config)
                    remote_worker_stats.append(worker.step.remote(**params))
                worker_stats = ray.get(remote_worker_stats)
                worker_stats = list(itertools.chain.from_iterable(worker_stats))
            else:
                invalidInputError(isinstance(validation_data, ray.data.Dataset),
                                  "Validation data type should be the same as train data,"
                                  " but got type: {}".format(type(validation_data)))

                val_shards = validation_data.split(n=self.num_workers,
                                                   locality_hints=self.remote_workers)

                for i in range(self.num_workers):
                    params["data_creator"] = self.process_ray_dataset(shards[i],
                                                                      label_cols, feature_cols,
                                                                      data_config)
                    params["validation_data_creator"] = self.process_ray_dataset(val_shards[i],
                                                                                 label_cols,
                                                                                 feature_cols,
                                                                                 data_config)
                    remote_worker_stats.append(self.remote_workers[i].step.remote(**params))
                worker_stats = ray.get(remote_worker_stats)
                worker_stats = list(itertools.chain.from_iterable(worker_stats))
        else:
            params["data_creator"] = data
            params["validation_data_creator"] = validation_data
            params_list = [params] * self.num_workers

            worker_stats = ray.get([self.remote_workers[i].step.remote(**params_list[i])
                                    for i in range(self.num_workers)])
            worker_stats = list(itertools.chain.from_iterable(worker_stats))
        stats = worker_stats[0].copy()
        return stats

    def _fit_ray_xshards(self, train_shards, val_shards, params):
        if val_shards is None:
            def transform_func(worker, partition_refs):
                params["data_creator"] = make_data_creator(partition_refs)
                return worker.step.remote(**params)

            worker_stats = train_shards.reduce_partitions_for_actors(self.remote_workers,
                                                                     transform_func)
        else:
            def zip_func(worker, this_partition_refs, that_partition_refs):
                params["data_creator"] = make_data_creator(this_partition_refs)
                params["validation_data_creator"] = \
                    make_data_creator(that_partition_refs)
                return worker.step.remote(**params)

            worker_stats = train_shards.zip_reduce_shards_with_actors(val_shards,
                                                                      self.remote_workers,
                                                                      zip_func)
        return worker_stats

    def evaluate(self,
                 data: Union["SparkXShards", "Dataset", "ray.data.Dataset", Callable],
                 batch_size: int=32,
                 num_steps: Optional[int]=None,
                 verbose: Union[str, int]=1,
                 sample_weight: Optional["np.ndarray"]=None,
                 callbacks: Optional[List["Callback"]]=None,
                 data_config: Optional[Dict[str, Any]]=None,
                 feature_cols: Optional[List[str]]=None,
                 label_cols: Optional[List[str]]=None) -> List[Dict[str, float]]:
        """
        Evaluates the model on the validation data set.

        :param data: evaluate data. It can be XShards, Spark DataFrame, Ray Dataset or
               creator function which returns Iter or DataLoader.
               If data is XShards, each partition can be a Pandas DataFrame or a dictionary of
               {'x': feature, 'y': label}, where feature(label) is a numpy array or a tuple of
               numpy arrays.
        :param batch_size: Total batch size for all workers used for evaluation. Each worker's batch
               size would be this value divide the total number of workers. Default: 32.
        :param num_steps: Total number of steps (batches of samples) before declaring the evaluation
               round finished. Ignored with the default value of `None`.
        :param verbose: Prints output of one model if true.
        :param sample_weight: Optional Numpy array of weights for the training samples, used for
               weighting the loss function. You can either pass a flat (1D) Numpy array with the
               same length as the input samples (1:1 mapping between weights and samples), or in
               the case of temporal data, you can pass a 2D array with shape (samples,
               sequence_length), to apply a different weight to every timestep of every sample.
        :param callbacks: List of Keras compatible callbacks to apply during evaluation.
        :param data_config: An optional dictionary that can be passed to data creator function.
               If data is a Ray Dataset, specifies `output_signature` same as in
               `tf.data.Dataset.from_generator` (If `label_cols` is specified, a 2-element
               tuple of `tf.TypeSpec` objects corresponding to (features, label). Otherwise,
               a single `tf.TypeSpec` corresponding to features tensor).
        :param feature_cols: Feature column name(s) of data. Only used when data is a Spark
               DataFrame, an XShards of Pandas DataFrame or a Ray Dataset. Default: None.
        :param label_cols: Label column name(s) of data. Only used when data is a Spark DataFrame,
               an XShards of Pandas DataFrame or a Ray Dataset.
               Default: None.
        :return: validation result
        """
        if not isinstance(data, types.FunctionType):
            invalidInputError(isinstance(batch_size, int) and batch_size > 0,
                              "batch_size should be a positive integer")
        else:
            # batch_size can be None if the return of data_creator already generates batches
            if batch_size:
                invalidInputError(isinstance(batch_size, int) and batch_size > 0,
                                  "batch_size should be a positive integer")
        # Use the local batch size for each worker to convert to XShards
        if batch_size:
            local_batch_size = batch_size // self.num_workers
            if local_batch_size <= 0:
                local_batch_size = 1
        else:
            local_batch_size = None
        logger.info("Starting validation step.")
        params = dict(
            batch_size=batch_size,
            verbose=verbose,
            sample_weight=sample_weight,
            steps=num_steps,
            callbacks=callbacks,
            data_config=data_config,
        )
        from bigdl.orca.data import SparkXShards
        from bigdl.orca.data.tf.data import Dataset
        from bigdl.orca.data.tf.tf2_data import TF2Dataset

        data, _ = maybe_dataframe_to_xshards(data,
                                             validation_data=None,
                                             feature_cols=feature_cols,
                                             label_cols=label_cols,
                                             mode="evaluate",
                                             num_workers=self.num_workers,
                                             accept_str_col=True,
                                             shard_size=local_batch_size)

        if isinstance(data, SparkXShards):
            if data._get_class_name() == 'pandas.core.frame.DataFrame':
                data = process_xshards_of_pandas_dataframe(data, feature_cols, label_cols)

            if data.num_partitions() != self.num_workers:
                data = data.repartition(self.num_workers)

            ray_xshards = RayXShards.from_spark_xshards(data)
            worker_stats = self._evaluate_ray_xshards(ray_xshards, params)
        elif isinstance(data, Dataset):
            ray_xshards = TF2Dataset(data).get_ray_xshards(self.num_workers)
            worker_stats = self._evaluate_ray_xshards(ray_xshards, params)
        elif isinstance(data, ray.data.Dataset):
            shards = data.split(n=self.num_workers, locality_hints=self.remote_workers)

            remote_worker_stats = []
            for shard, worker in zip(shards, self.remote_workers):
                params["data_creator"] = self.process_ray_dataset(shard,
                                                                  label_cols,
                                                                  feature_cols,
                                                                  data_config)
                remote_worker_stats.append(worker.validate.remote(**params))
            worker_stats = ray.get(remote_worker_stats)
            worker_stats = list(itertools.chain.from_iterable(worker_stats))
        else:  # data_creator functions; should return Iter or DataLoader
            params["data_creator"] = data
            params_list = [params] * self.num_workers

            worker_stats = ray.get([w.validate.remote(**params_list[i])
                                    for i, w in enumerate(self.remote_workers)])
            worker_stats = list(itertools.chain.from_iterable(worker_stats))
        stats = worker_stats[0].copy()
        return stats

    def _evaluate_ray_xshards(self, ray_xshards, params):
        def transform_func(worker, partition_refs):
            params["data_creator"] = make_data_creator(partition_refs)
            return worker.validate.remote(**params)

        worker_stats = ray_xshards.reduce_partitions_for_actors(self.remote_workers,
                                                                transform_func)
        return worker_stats

    def process_ray_dataset(self, shard, label_cols, feature_cols, data_config):
        invalidInputError(label_cols is not None,
                          "label_cols param must be specified when convert"
                          " ray dataset to tf dataset.")
        if "output_signature" not in data_config:
            invalidInputError(False,
                              "output_signature should be specified in data_config")
        import tensorflow as tf

        def data_creator(config, batch_size):
            tf_dataset = shard.to_tf(label_column=label_cols,
                                     feature_columns=feature_cols,
                                     output_signature=data_config["output_signature"],
                                     batch_size=batch_size)
            options = tf.data.Options()
            options.experimental_distribute.auto_shard_policy = \
                tf.data.experimental.AutoShardPolicy.OFF
            tf_dataset = tf_dataset.with_options(options)
            return tf_dataset

        return data_creator

    def _predict_spark_xshards(self, xshards, params):
        ray_xshards = RayXShards.from_spark_xshards(xshards)

        def transform_func(worker, shards_ref):
            params["data_creator"] = make_data_creator(shards_ref)
            return worker.predict.remote(**params)

        pred_shards = ray_xshards.transform_shards_with_actors(self.remote_workers,
                                                               transform_func)
        spark_xshards = pred_shards.to_spark_xshards()
        return spark_xshards

<<<<<<< HEAD
    def predict(self,
                data: Union["SparkXShards", "DataFrame", "Dataset"],
                batch_size: Optional[int]=None,
                verbose: Union[str, int]=1,
                steps: Optional[int]=None,
                callbacks: Optional[List["Callback"]]=None,
                data_config: Optional[Dict[str, Any]]=None,
                feature_cols: Optional[List[str]]=None,
                min_partition_num: Optional[int]=None) -> Union["SparkXShards",
                                                                "DataFrame",
                                                                "Dataset"]:
=======
    def predict(self, data, batch_size=32, verbose=1,
                steps=None, callbacks=None, data_config=None,
                feature_cols=None, min_partition_num=None):
>>>>>>> 943ecb58
        """
        Predict the input data

        :param data: predict input data.  It can be XShards, Spark DataFrame or
               orca.data.tf.data.Dataset. If data is XShards, each partition can be a Pandas
               DataFrame or a dictionary of {'x': feature}, where feature is a numpy array or a
               tuple of numpy arrays.
        :param batch_size: Total batch size for all workers used for evaluation. Each worker's batch
               size would be this value divide the total number of workers. Default: 32.
        :param verbose: Prints output of one model if true.
        :param steps: Total number of steps (batches of samples) before declaring the prediction
               round finished. Ignored with the default value of None.
        :param callbacks: List of Keras compatible callbacks to apply during prediction.
        :param data_config: An optional dictionary that can be passed to data creator function.
        :param feature_cols: Feature column name(s) of data. Only used when data is a Spark
               DataFrame or an XShards of Pandas DataFrame. Default: None.
        :param min_partition_num: Int. An optional param for repartition the input data when data
               is an **orca.data.tf.data.Dataset**. If min_partition_num != None, the input data
               will be repartitioned to max(min_partition_num, worker_num) partitions. This
               parameter is usually used to improve the prediction performance when the model is a
               customized Keras model, and the number of input partitions is significantly larger
               than the number of workers. Note that if you set this parameter, the order of the
               prediction results is not guaranteed to be the same as the input order, so you need
               to add id information to the input to identify the corresponding prediction results.
               Default: None.
        :return:
        """
        # Use the local batch size for each worker to convert to XShards
        if batch_size:
            invalidInputError(isinstance(batch_size, int) and batch_size > 0,
                              "batch_size should be a positive integer")
            local_batch_size = batch_size // self.num_workers
            if local_batch_size <= 0:
                local_batch_size = 1
        else:
            local_batch_size = None
        logger.info("Starting predict step.")
        params = dict(
            verbose=verbose,
            batch_size=batch_size,
            steps=steps,
            callbacks=callbacks,
            data_config=data_config,
        )
        from bigdl.orca.data import SparkXShards
        from pyspark.sql import DataFrame
        from bigdl.orca.data.tf.data import Dataset

        if isinstance(data, DataFrame):
            xshards, _ = dataframe_to_xshards(data,
                                              validation_data=None,
                                              feature_cols=feature_cols,
                                              label_cols=None,
                                              mode="predict",
                                              accept_str_col=True,
                                              shard_size=local_batch_size)
            pred_shards = self._predict_spark_xshards(xshards, params)
            result = convert_predict_xshards_to_dataframe(data, pred_shards)
        elif isinstance(data, SparkXShards):
            if data._get_class_name() == 'pandas.core.frame.DataFrame':
                data = process_xshards_of_pandas_dataframe(data, feature_cols)
            pred_shards = self._predict_spark_xshards(data, params)
            result = update_predict_xshards(data, pred_shards)
        elif isinstance(data, Dataset):
            data = data.get_xshards()
            if min_partition_num:
                partition_num = max(min_partition_num, self.num_workers)
                if data.num_partitions() != partition_num:
                    data = data.repartition(partition_num)
            pred_shards = self._predict_spark_xshards(data, params)
            result = update_predict_xshards(data, pred_shards)
        else:
            invalidInputError(False,
                              "Only xshards, Spark DataFrame or orca TF Dataset are supported "
                              "for predict")

        return result

    def get_model(self, sample_input=None) -> "Model":
        """
        Returns the learned model.

        :return: the learned model.
        """
        state_refs = [w.get_state.remote() for w in self.remote_workers]
        state = ray.get(state_refs[0])
        return self._get_model_from_state(state, sample_input=sample_input)

    @enable_multi_fs_save
    def save_checkpoint(self, checkpoint: str) -> None:
        """
        Saves the model at the provided checkpoint.

        :param checkpoint: (str) Path to the target checkpoint file.
        """

        # Some model might need to aggregate variables during checkpointing
        # which requires both the chief and workers to participate in the
        # allreduce communication protocol.
        # So we need to call get_state on every remote workers, otherwise
        # it might get stuck
        state_refs = [w.get_state.remote() for w in self.remote_workers]

        state = ray.get(state_refs[0])

        with open(checkpoint, "wb") as f:
            pickle.dump(state, f)

        return checkpoint

    @enable_multi_fs_load
    def load_checkpoint(self, checkpoint: str, **kwargs) -> None:
        """
        Loads the model from the provided checkpoint.

        :param checkpoint: (str) Path to target checkpoint file.

        """
        with open(checkpoint, "rb") as f:
            state = pickle.load(f)

        state_id = ray.put(state)
        ray.get([worker.set_state.remote(state_id, **kwargs) for worker in self.remote_workers])

    def save(self,
             filepath: str,
             overwrite: bool=True,
             include_optimizer: bool=True,
             save_format: Optional[str]=None,
             signatures: Optional[str]=None,
             options: Optional["SaveOptions"]=None) -> None:
        """
        Saves the model to Tensorflow SavedModel or a single HDF5 file.

        :param filepath: String, PathLike, path to SavedModel or H5 file to save the
               model. It can be local/hdfs/s3 filepath
        :param overwrite: Whether to silently overwrite any existing file at the
               target location, or provide the user with a manual prompt.
        :param include_optimizer: If True, save optimizer's state together.
        :param save_format: Either `'tf'` or `'h5'`, indicating whether to save the
               model to Tensorflow SavedModel or HDF5. Defaults to 'tf' in TF 2.X,
               and 'h5' in TF 1.X.
        :param signatures: Signatures to save with the SavedModel. Applicable to the
               'tf' format only. Please see the `signatures` argument in
               `tf.saved_model.save` for details.
        :param options: (only applies to SavedModel format)
               `tf.saved_model.SaveOptions` object that specifies options for
               saving to SavedModel.
        """
        params = dict(
            filepath=filepath,
            overwrite=overwrite,
            include_optimizer=include_optimizer,
            save_format=save_format,
            signatures=signatures,
            options=options
        )
        ray.get([w.save_model.remote(**params) for w in self.remote_workers])

    def load(self,
             filepath: str,
             custom_objects: Optional[Dict]=None,
             compile: bool=True,
             options: Optional["SaveOptions"]=None) -> None:
        """
        Loads a model saved via `estimator.save()

        :param filepath: (str) Path of saved model (SavedModel or H5 file).
               It can be local/hdfs filepath
        :param custom_objects: Optional dictionary mapping names (strings) to
               custom classes or functions to be considered during deserialization.
        :param compile: Boolean, whether to compile the model after loading.
        :param options: Optional `tf.saved_model.LoadOptions` object that specifies
               options for loading from SavedModel.

        """
        self.load_params = dict(
            filepath=filepath,
            custom_objects=custom_objects,
            compile=compile,
            options=options
        )
        if is_local_path(filepath):
            ray.get([worker.load_model.remote(**self.load_params)
                     for worker in self.remote_workers])
        else:
            ray.get([worker.load_remote_model.remote(**self.load_params)
                     for worker in self.remote_workers])

    def save_weights(self,
                     filepath: str,
                     overwrite: bool=True,
                     save_format: Optional[str]=None,
                     options: Optional["SaveOptions"]=None) -> None:
        """
        Save the model weights at the provided filepath.
        param filepath: String or PathLike, path to the file to save the weights to.
              When saving in TensorFlow format, this is the prefix used for checkpoint files
              (multiple files are generated). Note that the '.h5' suffix causes weights to be
              saved in HDF5 format.
        param overwrite: Whether to silently overwrite any existing file at the target location,
              or provide the user with a manual prompt.
        param save_format: Either 'tf' or 'h5'.
              A filepath ending in '.h5' or '.keras' will default to HDF5 if save_format is None.
              Otherwise None defaults to 'tf'.
        param options: Optional tf.train.CheckpointOptions object that specifies options for saving
              weights.
        :return:
        """
        params = dict(
            filepath=filepath,
            overwrite=overwrite,
            save_format=save_format,
            options=options
        )
        ray.get([w.save_weights.remote(**params) for w in self.remote_workers])

    def load_weights(self,
                     filepath=str,
                     by_name: bool=False,
                     skip_mismatch: bool=False,
                     options: Optional["SaveOptions"]=None) -> None:
        """
        Load tensorflow keras model weights from the provided path.
        param filepath: String, path to the weights file to load. For weight files in TensorFlow
              format, this is the file prefix (the same as was passed to save_weights). This can
              also be a path to a SavedModel saved from model.save.
        param by_name: Boolean, whether to load weights by name or by topological order.
              Only topological loading is supported for weight files in TensorFlow format.
        param skip_mismatch: Boolean, whether to skip loading of layers where there is a mismatch
              in the number of weights, or a mismatch in the shape of the weight
              (only valid when by_name=True).
        param options: Optional tf.train.CheckpointOptions object that specifies options for loading
              weights.
        :return:
        """
        params = dict(
            filepath=filepath,
            by_name=by_name,
            skip_mismatch=skip_mismatch,
            options=options
        )
        if is_local_path(filepath):
            ray.get([worker.load_weights.remote(**params)
                     for worker in self.remote_workers])
        else:
            ray.get([worker.load_remote_weights.remote(**params)
                     for worker in self.remote_workers])

    def shutdown(self) -> None:
        """
        Shuts down workers and releases resources.
        """
        for worker in self.remote_workers:
            worker.shutdown.remote()
            worker.__ray_terminate__.remote()

    def _get_model_from_state(self, state, sample_input=None):
        """Creates model and load weights from state"""
        import tensorflow as tf

        # keep the same behavior as `set_state` in `load` do
        if self.model_creator is not None:
            model = self.model_creator(self.config)
        else:
            file_name = os.path.basename(self.load_params["filepath"])
            temp_dir = tempfile.mkdtemp()
            temp_path = os.path.join(temp_dir, file_name)

            if is_file(self.load_params["filepath"]):
                get_remote_file_to_local(self.load_params["filepath"], temp_path)
            else:
                if os.path.exists(temp_path):
                    os.makedirs(temp_path)
                get_remote_dir_to_local(self.load_params["filepath"], temp_path)
            try:
                self.load_params["filepath"] = temp_path
                model = tf.keras.models.load_model(**self.load_params)
            finally:
                shutil.rmtree(temp_dir)

        if sample_input:
            model(sample_input)
        try:
            model.set_weights(state["weights"])
        except Exception:
            log4Error.invalidInputError(False,
                                        "Failed to set model weights, please provide real tensor "
                                        "data (of the correct dtype) as sample_input in the "
                                        "get_model method.")

        return model<|MERGE_RESOLUTION|>--- conflicted
+++ resolved
@@ -473,7 +473,6 @@
         spark_xshards = pred_shards.to_spark_xshards()
         return spark_xshards
 
-<<<<<<< HEAD
     def predict(self,
                 data: Union["SparkXShards", "DataFrame", "Dataset"],
                 batch_size: Optional[int]=None,
@@ -485,11 +484,6 @@
                 min_partition_num: Optional[int]=None) -> Union["SparkXShards",
                                                                 "DataFrame",
                                                                 "Dataset"]:
-=======
-    def predict(self, data, batch_size=32, verbose=1,
-                steps=None, callbacks=None, data_config=None,
-                feature_cols=None, min_partition_num=None):
->>>>>>> 943ecb58
         """
         Predict the input data
 
