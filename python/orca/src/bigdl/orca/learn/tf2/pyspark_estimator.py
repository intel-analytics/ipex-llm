--- conflicted
+++ resolved
@@ -517,15 +517,7 @@
         options for loading from SavedModel.
 
         """
-<<<<<<< HEAD
-        self.load_params = dict(
-            filepath=filepath,
-            custom_objects=custom_objects,
-            compile=compile
-        )
-=======
         sc = OrcaContext.get_spark_context()
->>>>>>> ed906eb8
         model = load_model(filepath, custom_objects=custom_objects, compile=compile)
         self.model_weights = model.get_weights()
         if self.model_creator is None:
