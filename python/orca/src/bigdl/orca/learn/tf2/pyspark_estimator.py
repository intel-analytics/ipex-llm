#
# Copyright 2016 The BigDL Authors.
#
# Licensed under the Apache License, Version 2.0 (the "License");
# you may not use this file except in compliance with the License.
# You may obtain a copy of the License at
#
#     http://www.apache.org/licenses/LICENSE-2.0
#
# Unless required by applicable law or agreed to in writing, software
# distributed under the License is distributed on an "AS IS" BASIS,
# WITHOUT WARRANTIES OR CONDITIONS OF ANY KIND, either express or implied.
# See the License for the specific language governing permissions and
# limitations under the License.
#

import logging
import os
<<<<<<< HEAD
import threading

=======
>>>>>>> 38aa96b3
from pyspark.sql.dataframe import DataFrame
import numpy as np
import tempfile
import shutil
<<<<<<< HEAD
import zmq

from bigdl.dllib.utils.common import get_node_and_core_number
from bigdl.dllib.utils.file_utils import enable_multi_fs_load, enable_multi_fs_save, get_remote_file_to_local
=======
import pickle

from bigdl.dllib.utils.common import get_node_and_core_number
from bigdl.dllib.utils.file_utils import enable_multi_fs_load, enable_multi_fs_save, \
    get_remote_file_to_local
>>>>>>> 38aa96b3

from bigdl.dllib.utils.utils import get_node_ip
from bigdl.orca.learn.tf2.spark_runner import SparkRunner
from bigdl.orca.learn.tf2.spark_runner import find_ip_and_port
from bigdl.orca.learn.utils import find_free_port
from bigdl.orca.learn.utils import maybe_dataframe_to_xshards, dataframe_to_xshards, \
    convert_predict_xshards_to_dataframe, make_data_creator, update_predict_xshards, \
    process_xshards_of_pandas_dataframe
from bigdl.orca.data.shard import SparkXShards
from bigdl.orca import OrcaContext

LOG_FILE_CHANNEL = "SPARK_LOG_CHANNEL"

logger = logging.getLogger(__name__)


class SparkTFEstimator():
    def __init__(self,
                 model_creator,
                 config=None,
                 compile_args_creator=None,
                 verbose=False,
                 workers_per_node=1,
<<<<<<< HEAD
                 model_dir=None,
                 log_to_driver=True,
                 **kwargs):
=======
                 model_dir=None):
>>>>>>> 38aa96b3
        self.model_creator = model_creator
        self.compile_args_creator = compile_args_creator
        self.config = {} if config is None else config
        self.verbose = verbose

        sc = OrcaContext.get_spark_context()

        num_node, num_core = get_node_and_core_number()
        self.num_workers = num_node * workers_per_node
        self.total_cores = num_node * num_core

        # over partition to cover tasks all over the cluster
        self.workerRDD = sc.parallelize(list(range(self.total_cores * 4)),
                                        self.total_cores * 4).repartition(self.num_workers)

<<<<<<< HEAD
        if not "inter_op_parallelism" in self.config:
=======
        if "inter_op_parallelism" not in self.config:
>>>>>>> 38aa96b3
            self.config["inter_op_parallelism"] = 1
        if "intra_op_parallelism" not in self.config:
            self.config["intra_op_parallelism"] = num_core // workers_per_node

        self.model_weights = None
        self.epoch = 0

        if "batch_size" in self.config:
            raise Exception("Please do not specify batch_size in config. Input batch_size in the"
                            " fit/evaluate function of the estimator instead.")
        self.model_dir = model_dir
<<<<<<< HEAD
        self.application_id = sc.applicationId
        self.ip = get_node_ip()
        self.port = find_free_port()
        is_local = sc.master.startswith("local")
        self.need_to_log = (not is_local) and log_to_driver
        if self.need_to_log:
            self.logger_thread = threading.Thread(
                target=self._print_logs,
                name="print_logs")
            self.logger_thread.daemon = True
            self.logger_thread.start()
=======
>>>>>>> 38aa96b3

    def _get_cluster_info(self, sc):
        cluster_info = self.workerRDD.barrier().mapPartitions(find_ip_and_port).collect()
        return cluster_info

    def fit(self, data, epochs=1, batch_size=32, verbose=1,
            callbacks=None, validation_data=None, class_weight=None,
            steps_per_epoch=None, validation_steps=None, validation_freq=1,
            data_config=None, feature_cols=None,
            label_cols=None, model_dir=None):
        """
        Train this tensorflow model with train data.
        :param data: train data. It can be XShards, Spark DataFrame or creator function which
               returns Iter or DataLoader.
               If data is XShards, each partition can be a Pandas DataFrame or a dictionary of
               {'x': feature, 'y': label}, where feature(label) is a numpy array or a tuple of
               numpy arrays.
        :param epochs: Number of epochs to train the model. Default: 1.
        :param batch_size: Batch size used for training. Default: 32.
        :param verbose: Prints output of one model if true.
        :param callbacks: List of Keras compatible callbacks to apply during training.
        :param validation_data: validation data. Validation data type should be the same
               as train data.
        :param class_weight: Optional dictionary mapping class indices (integers) to a weight
               (float) value, used for weighting the loss function. This can be useful to tell
               the model to "pay more attention" to samples from an under-represented class.
        :return:
        """
        sc = OrcaContext.get_spark_context()

        # dataframe change to xshard, num_partition >= num_workers
        data, validation_data = maybe_dataframe_to_xshards(data, validation_data,
                                                           feature_cols, label_cols,
                                                           mode="fit",
                                                           num_workers=self.num_workers,
                                                           accept_str_col=True)

        # for continuous training
        if self.model_weights:
            weights = sc.broadcast(self.model_weights)
        else:
            weights = None

        init_params = dict(
            model_creator=self.model_creator,
            compile_args_creator=self.compile_args_creator,
            config=self.config,
            verbose=self.verbose,
            size=self.num_workers,
            model_weights=weights,
            mode="fit",
            cluster_info=self._get_cluster_info(sc),
            model_dir=self.model_dir,
<<<<<<< HEAD
            need_to_log=self.need_to_log,
            epoch=self.epoch,
            driver_ip=self.ip,
            driver_port=self.port,
            application_id=self.application_id
=======
            epoch=self.epoch
>>>>>>> 38aa96b3
        )

        params = dict(
            epochs=epochs,
            batch_size=batch_size,
            verbose=verbose,
            callbacks=callbacks,
            class_weight=class_weight,
            steps_per_epoch=steps_per_epoch,
            validation_steps=validation_steps,
            validation_freq=validation_freq,
            data_config=data_config
        )

<<<<<<< HEAD
        # dataframe change to xshard, num_partition >= num_workers
        data, validation_data = maybe_dataframe_to_xshards(data, validation_data,
                                                           feature_cols, label_cols,
                                                           mode="fit",
                                                           num_workers=self.num_workers,
                                                           accept_str_col=True)
=======
>>>>>>> 38aa96b3
        if isinstance(data, SparkXShards):
            # set train/validation data
            if validation_data is None:
                def transform_func(iter, init_param, param):
                    partition_data = list(iter)
                    param["data_creator"] = make_data_creator(partition_data)
                    return SparkRunner(**init_param).step(**param)

                res = data.rdd.repartition(self.num_workers).barrier() \
                    .mapPartitions(
                    lambda iter: transform_func(iter, init_params, params)).collect()
            else:
                def transform_func(iter, init_param, param):
                    data_tuple_list = list(iter)
                    data_list = [x[0] for x in data_tuple_list]
                    valid_list = [x[1] for x in data_tuple_list]
                    param["data_creator"] = make_data_creator(data_list)
                    param["validation_data_creator"] = make_data_creator(valid_list)
                    return SparkRunner(**init_param).step(**param)

                res = data.zip(validation_data).rdd.repartition(self.num_workers).barrier() \
                    .mapPartitions(
                    lambda iter: transform_func(iter, init_params, params)).collect()
        else:
            params["data_creator"] = data
            params["validation_data_creator"] = validation_data

            def transform_func(iter, init_param, param):
                return SparkRunner(**init_param).step(**param)

            res = self.workerRDD.barrier().mapPartitions(
                lambda iter: transform_func(iter, init_params, params)).collect()

        if self.model_dir:
            try:
                temp_dir = tempfile.mkdtemp()
<<<<<<< HEAD
                get_remote_file_to_local(os.path.join(self.model_dir, "states.pkl"),
                                         os.path.join(temp_dir, "states.pkl"),
                                         over_write=True)
                import pickle
                with open(os.path.join(temp_dir, "states.pkl"), 'rb') as f:
                    states = pickle.load(f)
                    self.model_weights = states['weights']
                    self.epoch = states["epoch"]
=======
                get_remote_file_to_local(os.path.join(self.model_dir, "state.pkl"),
                                         os.path.join(temp_dir, "state.pkl"),
                                         over_write=True)
                import pickle
                with open(os.path.join(temp_dir, "state.pkl"), 'rb') as f:
                    state = pickle.load(f)
                    self.model_weights = state['weights']
                    self.epoch = state["epoch"]
>>>>>>> 38aa96b3
            finally:
                shutil.rmtree(temp_dir)

        return res[0]

    def evaluate(self, data, batch_size=32, num_steps=None, verbose=1,
                 sample_weight=None, callbacks=None, data_config=None,
                 feature_cols=None, label_cols=None):
        """
        Evaluates the model on the validation data set.
        :param data: evaluate data. It can be XShards, Spark DataFrame or creator function which
               returns Iter or DataLoader.
               If data is XShards, each partition can be a Pandas DataFrame or a dictionary of
               {'x': feature, 'y': label}, where feature(label) is a numpy array or a tuple of
               numpy arrays.
        :param validation_data: validation data. Validation data type should be the same
               as train data.
        :param batch_size: Batch size used for evaluation. Default: 32.
        :param verbose: Prints output of one model if true.
        :param callbacks: List of Keras compatible callbacks to apply during evaluation.
        :param class_weight: Optional dictionary mapping class indices (integers) to a weight
               (float) value, used for weighting the loss function. This can be useful to tell
               the model to "pay more attention" to samples from an under-represented class.
        :return: validation result
        """
        sc = OrcaContext.get_spark_context()
        logger.info("Starting validation step.")

<<<<<<< HEAD
=======
        # dataframe change to xshard, num_partition >= num_workers
        data, _ = maybe_dataframe_to_xshards(data, validation_data=None,
                                             feature_cols=feature_cols,
                                             label_cols=label_cols,
                                             mode="evaluate",
                                             num_workers=self.num_workers,
                                             accept_str_col=True)

>>>>>>> 38aa96b3
        if self.model_weights:
            weights = sc.broadcast(self.model_weights)
        else:
            weights = None

        init_params = dict(
            model_creator=self.model_creator,
            compile_args_creator=self.compile_args_creator,
            config=self.config,
            verbose=self.verbose,
            size=self.num_workers,
            model_weights=weights,
            mode="evaluate",
            cluster_info=self._get_cluster_info(sc),
            need_to_log=self.need_to_log,
            driver_ip=self.ip,
            driver_port=self.port,
            application_id=self.application_id
        )

        params = dict(
            batch_size=batch_size,
            verbose=verbose,
            sample_weight=sample_weight,
            steps=num_steps,
            callbacks=callbacks,
            data_config=data_config,
        )

        if isinstance(data, SparkXShards):
            # set train/validation data
            def transform_func(iter, init_param, param):
                partition_data = list(iter)
                param["data_creator"] = make_data_creator(partition_data)
                return SparkRunner(**init_param).validate(**param)

            res = data.rdd.repartition(self.num_workers).barrier() \
                .mapPartitions(lambda iter: transform_func(iter, init_params, params)).collect()
        else:
            params["data_creator"] = data

            def transform_func(iter, init_param, param):
                return SparkRunner(**init_param).validate(**param)

            res = self.workerRDD.barrier().mapPartitions(
                lambda iter: transform_func(iter, init_params, params)).collect()
        return res[0]

    def predict(self, data, batch_size=None, verbose=1,
                steps=None, callbacks=None, data_config=None,
                feature_cols=None):
        """
        Predict the input data
        :param data: predict input data.  It can be XShards or Spark DataFrame.
               If data is XShards, each partition can be a Pandas DataFrame or a dictionary of
               {'x': feature}, where feature is a numpy array or a tuple of numpy arrays.
        :param batch_size: Batch size used for inference. Default: None.
        :param verbose: Prints output of one model if true.
        :param steps: Total number of steps (batches of samples) before declaring the prediction
               round finished. Ignored with the default value of None.
        :param callbacks: List of Keras compatible callbacks to apply during prediction.
        :param data_config: An optional dictionary that can be passed to data creator function.
        :param feature_cols: Feature column name(s) of data. Only used when data is a Spark
               DataFrame or an XShards of Pandas DataFrame. Default: None.
        :return:
        """
        logger.info("Starting predict step.")
        sc = OrcaContext.get_spark_context()
        if self.model_weights:
            weights = sc.broadcast(self.model_weights)
        else:
            weights = None

        init_params = dict(
            model_creator=self.model_creator,
            compile_args_creator=self.compile_args_creator,
            config=self.config,
            verbose=self.verbose,
            size=self.num_workers,
            model_weights=weights,
            mode="predict",
            cluster_info=self._get_cluster_info(sc),
            need_to_log=self.need_to_log,
            driver_ip=self.ip,
            driver_port=self.port,
            application_id=self.application_id
        )

        params = dict(
            verbose=verbose,
            batch_size=batch_size,
            steps=steps,
            callbacks=callbacks,
            data_config=data_config
        )

        if isinstance(data, DataFrame):
            data = data.repartition(self.num_workers)
            xshards, _ = dataframe_to_xshards(data,
                                              validation_data=None,
                                              feature_cols=feature_cols,
                                              label_cols=None,
                                              mode="predict",
                                              accept_str_col=True)

            def transform_func(iter, init_param, param):
                partition_data = list(iter)
                # res = combine_in_partition(partition_data)
                param["data_creator"] = make_data_creator(partition_data)
                return SparkRunner(**init_param).predict(**param)

<<<<<<< HEAD
            pred_shards = SparkXShards(xshards.rdd \
                .mapPartitions(
=======
            pred_shards = SparkXShards(xshards.rdd.mapPartitions(
>>>>>>> 38aa96b3
                lambda iter: transform_func(iter, init_params, params)))
            result = convert_predict_xshards_to_dataframe(data, pred_shards)
        else:
            raise ValueError("Only xshards or Spark DataFrame is supported for predict")

        return result

    @enable_multi_fs_save
    def save_weights(self, filepath, overwrite=True, save_format=None):
        """
        Saves the model at the provided path.
        :param checkpoint: (str) Path to the target checkpoint file.
        """

        # Some model might need to aggregate variables during checkpointing
        # which requires both the chief and workers to participate in the
        # allreduce communication protocol.
        # So we need to call get_state on every remote workers, otherwise
        # it might get stuck
        model = self.model_creator(self.config)
        model.set_weights(self.model_weights)
        model.save_weights(filepath, overwrite, save_format)

    @enable_multi_fs_load
    def load_weights(self, filepath, by_name=False):
        """
        Save tensorflow keras model in this estimator.

        :param filepath: keras model weights save path.
        :param by_name: Boolean, whether to load weights by name or by topological
               order. Only topological loading is supported for weight files in
               TensorFlow format.
        """
        model = self.model_creator(self.config)
        model.load_weights(filepath, by_name)
        self.model_weights = model.get_weights()

    @enable_multi_fs_save
    def save(self, checkpoint):
        """
        Saves the checkpoint at the provided path.
        :param checkpoint: (str) Path to the target checkpoint file.
        """

        # Some model might need to aggregate variables during checkpointing
        # which requires both the chief and workers to participate in the
        # allreduce communication protocol.
        # So we need to call get_state on every remote workers, otherwise
        # it might get stuck
        state = {
            "epoch": self.epoch,
            "weights": self.model_weights
        }

        with open(checkpoint, "wb") as f:
            pickle.dump(state, f)

        return checkpoint

    @enable_multi_fs_load
    def load(self, checkpoint):
        """
<<<<<<< HEAD
        Load tensorflow keras model in this estimator.

        :param filepath: keras model weights save path.
        """
        import tensorflow as tf
        model = tf.keras.models.load_model(filepath)
        self.model_weights = model.get_weights()

    def _print_logs(self):
        """
        Prints log messages from workers on all of the nodes.

        """
        context = zmq.Context()
        socket = context.socket(zmq.REP)
        socket.bind("tcp://{}:{}".format(self.ip, self.port))
        logger.info("started log server on {}:{}".format(self.ip, self.port))

        while True:
            message = socket.recv()
            print(message.decode("utf-8"))
            socket.send(b"received")
=======
        Loads the model from the provided checkpoint.

        :param checkpoint: (str) Path to target checkpoint file.

        """
        with open(checkpoint, "rb") as f:
            state = pickle.load(f)
        self.model_weights = state['weights']
        self.epoch = state['epoch']
>>>>>>> 38aa96b3

    def get_model(self):
        """
        Returns the learned model.

        :return: the learned model.
        """
        model = self.model_creator(self.config)
        model.set_weights(self.model_weights)
<<<<<<< HEAD
        return model

    def _start_print_log(self):
        if hasattr(self, "socket"):
            self.logger_thread = threading.Thread(
                target=self._print_logs,
                args=self.socket,
                name="print_logs")
            self.logger_thread.daemon = False
            self.logger_thread.start()
=======
        return model
>>>>>>> 38aa96b3
<|MERGE_RESOLUTION|>--- conflicted
+++ resolved
@@ -16,27 +16,19 @@
 
 import logging
 import os
-<<<<<<< HEAD
 import threading
 
-=======
->>>>>>> 38aa96b3
 from pyspark.sql.dataframe import DataFrame
 import numpy as np
 import tempfile
 import shutil
-<<<<<<< HEAD
 import zmq
 
-from bigdl.dllib.utils.common import get_node_and_core_number
-from bigdl.dllib.utils.file_utils import enable_multi_fs_load, enable_multi_fs_save, get_remote_file_to_local
-=======
 import pickle
 
 from bigdl.dllib.utils.common import get_node_and_core_number
 from bigdl.dllib.utils.file_utils import enable_multi_fs_load, enable_multi_fs_save, \
     get_remote_file_to_local
->>>>>>> 38aa96b3
 
 from bigdl.dllib.utils.utils import get_node_ip
 from bigdl.orca.learn.tf2.spark_runner import SparkRunner
@@ -60,13 +52,9 @@
                  compile_args_creator=None,
                  verbose=False,
                  workers_per_node=1,
-<<<<<<< HEAD
                  model_dir=None,
                  log_to_driver=True,
                  **kwargs):
-=======
-                 model_dir=None):
->>>>>>> 38aa96b3
         self.model_creator = model_creator
         self.compile_args_creator = compile_args_creator
         self.config = {} if config is None else config
@@ -82,11 +70,7 @@
         self.workerRDD = sc.parallelize(list(range(self.total_cores * 4)),
                                         self.total_cores * 4).repartition(self.num_workers)
 
-<<<<<<< HEAD
-        if not "inter_op_parallelism" in self.config:
-=======
         if "inter_op_parallelism" not in self.config:
->>>>>>> 38aa96b3
             self.config["inter_op_parallelism"] = 1
         if "intra_op_parallelism" not in self.config:
             self.config["intra_op_parallelism"] = num_core // workers_per_node
@@ -98,20 +82,17 @@
             raise Exception("Please do not specify batch_size in config. Input batch_size in the"
                             " fit/evaluate function of the estimator instead.")
         self.model_dir = model_dir
-<<<<<<< HEAD
-        self.application_id = sc.applicationId
         self.ip = get_node_ip()
         self.port = find_free_port()
         is_local = sc.master.startswith("local")
         self.need_to_log = (not is_local) and log_to_driver
+        self.need_to_log = True
         if self.need_to_log:
             self.logger_thread = threading.Thread(
                 target=self._print_logs,
                 name="print_logs")
             self.logger_thread.daemon = True
             self.logger_thread.start()
-=======
->>>>>>> 38aa96b3
 
     def _get_cluster_info(self, sc):
         cluster_info = self.workerRDD.barrier().mapPartitions(find_ip_and_port).collect()
@@ -165,15 +146,10 @@
             mode="fit",
             cluster_info=self._get_cluster_info(sc),
             model_dir=self.model_dir,
-<<<<<<< HEAD
             need_to_log=self.need_to_log,
             epoch=self.epoch,
             driver_ip=self.ip,
-            driver_port=self.port,
-            application_id=self.application_id
-=======
-            epoch=self.epoch
->>>>>>> 38aa96b3
+            driver_port=self.port
         )
 
         params = dict(
@@ -188,15 +164,6 @@
             data_config=data_config
         )
 
-<<<<<<< HEAD
-        # dataframe change to xshard, num_partition >= num_workers
-        data, validation_data = maybe_dataframe_to_xshards(data, validation_data,
-                                                           feature_cols, label_cols,
-                                                           mode="fit",
-                                                           num_workers=self.num_workers,
-                                                           accept_str_col=True)
-=======
->>>>>>> 38aa96b3
         if isinstance(data, SparkXShards):
             # set train/validation data
             if validation_data is None:
@@ -233,16 +200,6 @@
         if self.model_dir:
             try:
                 temp_dir = tempfile.mkdtemp()
-<<<<<<< HEAD
-                get_remote_file_to_local(os.path.join(self.model_dir, "states.pkl"),
-                                         os.path.join(temp_dir, "states.pkl"),
-                                         over_write=True)
-                import pickle
-                with open(os.path.join(temp_dir, "states.pkl"), 'rb') as f:
-                    states = pickle.load(f)
-                    self.model_weights = states['weights']
-                    self.epoch = states["epoch"]
-=======
                 get_remote_file_to_local(os.path.join(self.model_dir, "state.pkl"),
                                          os.path.join(temp_dir, "state.pkl"),
                                          over_write=True)
@@ -251,7 +208,6 @@
                     state = pickle.load(f)
                     self.model_weights = state['weights']
                     self.epoch = state["epoch"]
->>>>>>> 38aa96b3
             finally:
                 shutil.rmtree(temp_dir)
 
@@ -280,8 +236,6 @@
         sc = OrcaContext.get_spark_context()
         logger.info("Starting validation step.")
 
-<<<<<<< HEAD
-=======
         # dataframe change to xshard, num_partition >= num_workers
         data, _ = maybe_dataframe_to_xshards(data, validation_data=None,
                                              feature_cols=feature_cols,
@@ -290,7 +244,6 @@
                                              num_workers=self.num_workers,
                                              accept_str_col=True)
 
->>>>>>> 38aa96b3
         if self.model_weights:
             weights = sc.broadcast(self.model_weights)
         else:
@@ -307,8 +260,7 @@
             cluster_info=self._get_cluster_info(sc),
             need_to_log=self.need_to_log,
             driver_ip=self.ip,
-            driver_port=self.port,
-            application_id=self.application_id
+            driver_port=self.port
         )
 
         params = dict(
@@ -375,8 +327,7 @@
             cluster_info=self._get_cluster_info(sc),
             need_to_log=self.need_to_log,
             driver_ip=self.ip,
-            driver_port=self.port,
-            application_id=self.application_id
+            driver_port=self.port
         )
 
         params = dict(
@@ -402,12 +353,7 @@
                 param["data_creator"] = make_data_creator(partition_data)
                 return SparkRunner(**init_param).predict(**param)
 
-<<<<<<< HEAD
-            pred_shards = SparkXShards(xshards.rdd \
-                .mapPartitions(
-=======
             pred_shards = SparkXShards(xshards.rdd.mapPartitions(
->>>>>>> 38aa96b3
                 lambda iter: transform_func(iter, init_params, params)))
             result = convert_predict_xshards_to_dataframe(data, pred_shards)
         else:
@@ -470,14 +416,25 @@
     @enable_multi_fs_load
     def load(self, checkpoint):
         """
-<<<<<<< HEAD
-        Load tensorflow keras model in this estimator.
-
-        :param filepath: keras model weights save path.
-        """
-        import tensorflow as tf
-        model = tf.keras.models.load_model(filepath)
-        self.model_weights = model.get_weights()
+        Loads the model from the provided checkpoint.
+
+        :param checkpoint: (str) Path to target checkpoint file.
+
+        """
+        with open(checkpoint, "rb") as f:
+            state = pickle.load(f)
+        self.model_weights = state['weights']
+        self.epoch = state['epoch']
+
+    def get_model(self):
+        """
+        Returns the learned model.
+
+        :return: the learned model.
+        """
+        model = self.model_creator(self.config)
+        model.set_weights(self.model_weights)
+        return model
 
     def _print_logs(self):
         """
@@ -493,28 +450,6 @@
             message = socket.recv()
             print(message.decode("utf-8"))
             socket.send(b"received")
-=======
-        Loads the model from the provided checkpoint.
-
-        :param checkpoint: (str) Path to target checkpoint file.
-
-        """
-        with open(checkpoint, "rb") as f:
-            state = pickle.load(f)
-        self.model_weights = state['weights']
-        self.epoch = state['epoch']
->>>>>>> 38aa96b3
-
-    def get_model(self):
-        """
-        Returns the learned model.
-
-        :return: the learned model.
-        """
-        model = self.model_creator(self.config)
-        model.set_weights(self.model_weights)
-<<<<<<< HEAD
-        return model
 
     def _start_print_log(self):
         if hasattr(self, "socket"):
@@ -523,7 +458,4 @@
                 args=self.socket,
                 name="print_logs")
             self.logger_thread.daemon = False
-            self.logger_thread.start()
-=======
-        return model
->>>>>>> 38aa96b3
+            self.logger_thread.start()