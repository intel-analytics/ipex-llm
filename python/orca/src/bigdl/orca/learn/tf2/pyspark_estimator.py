--- conflicted
+++ resolved
@@ -377,7 +377,6 @@
                 lambda iter: transform_func(iter, init_params, params)).collect()
         return res[0]
 
-<<<<<<< HEAD
     def predict(self,
                 data: "DataFrame",
                 batch_size: Optional[int]=None,
@@ -386,11 +385,6 @@
                 callbacks: Optional[List["Callback"]]=None,
                 data_config: Optional[Dict[str, Any]]=None,
                 feature_cols: Optional[List[str]]=None) -> "DataFrame":
-=======
-    def predict(self, data, batch_size=32, verbose=1,
-                steps=None, callbacks=None, data_config=None,
-                feature_cols=None):
->>>>>>> 943ecb58
         """
         Predict the input data
         :param data: predict input data.  It can be XShards or Spark DataFrame.
