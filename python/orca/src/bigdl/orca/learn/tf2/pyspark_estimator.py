--- conflicted
+++ resolved
@@ -164,7 +164,6 @@
             res = self.workerRDD.barrier().mapPartitions(
                 lambda iter: transform_func(iter, init_params, params)).collect()
 
-<<<<<<< HEAD
         # if self.model_dir:
         #     try:
         #         temp_dir = tempfile.mkdtemp()
@@ -178,21 +177,6 @@
         #             self.epoch = states["epoch"]
         #     finally:
         #         shutil.rmtree(temp_dir)
-=======
-        if self.model_dir:
-            try:
-                temp_dir = tempfile.mkdtemp()
-                get_remote_file_to_local(os.path.join(self.model_dir, "states.pkl"),
-                                         os.path.join(temp_dir, "states.pkl"),
-                                         over_write=True)
-                import pickle
-                with open(os.path.join(temp_dir, "states.pkl"), 'rb') as f:
-                    states = pickle.load(f)
-                    self.model_weights = states['weights']
-                    self.epoch = states["epoch"]
-            finally:
-                shutil.rmtree(temp_dir)
->>>>>>> 3cf80e65
 
         return res[0]
 
@@ -406,7 +390,6 @@
         :return: the learned model.
         """
         model = self.model_creator(self.config)
-<<<<<<< HEAD
         if self.model_dir:
             try:
                 temp_dir = tempfile.mkdtemp()
@@ -422,7 +405,4 @@
                 shutil.rmtree(temp_dir)
 
         model.set_weights(model_weights)
-=======
-        model.set_weights(self.model_weights)
->>>>>>> 3cf80e65
         return model