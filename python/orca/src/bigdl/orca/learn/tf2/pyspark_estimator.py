--- conflicted
+++ resolved
@@ -146,8 +146,42 @@
             local_batch_size = None
         sc = OrcaContext.get_spark_context()
 
-<<<<<<< HEAD
-=======
+        # for continuous training
+        if self.model_weights:
+            weights = sc.broadcast(self.model_weights)
+        else:
+            weights = None
+
+        init_params = dict(
+            model_creator=self.model_creator,
+            model_load=self.load_path,
+            compile_args_creator=self.compile_args_creator,
+            config=self.config,
+            verbose=self.verbose,
+            size=self.num_workers,
+            model_weights=weights,
+            mode="fit",
+            cluster_info=self._get_cluster_info(sc),
+            model_dir=self.model_dir,
+            application_id=self.application_id,
+            need_to_log_to_driver=self.need_to_log_to_driver,
+            driver_ip=self.ip,
+            driver_port=self.port
+        )
+
+        params = dict(
+            epochs=epochs,
+            batch_size=batch_size,
+            verbose=verbose,
+            callbacks=callbacks,
+            class_weight=class_weight,
+            initial_epoch=initial_epoch,
+            steps_per_epoch=steps_per_epoch,
+            validation_steps=validation_steps,
+            validation_freq=validation_freq,
+            data_config=data_config
+        )
+
         if isinstance(data, SparkXShards):
             data = data.to_lazy()
             if validation_data and isinstance(validation_data, SparkXShards):
@@ -172,94 +206,6 @@
                                                            accept_str_col=True,
                                                            shard_size=local_batch_size)
 
->>>>>>> 821d054e
-        # for continuous training
-        if self.model_weights:
-            weights = sc.broadcast(self.model_weights)
-        else:
-            weights = None
-
-        init_params = dict(
-            model_creator=self.model_creator,
-            model_load=self.load_path,
-            compile_args_creator=self.compile_args_creator,
-            config=self.config,
-            verbose=self.verbose,
-            size=self.num_workers,
-            model_weights=weights,
-            mode="fit",
-            cluster_info=self._get_cluster_info(sc),
-            model_dir=self.model_dir,
-            application_id=self.application_id,
-            need_to_log_to_driver=self.need_to_log_to_driver,
-            driver_ip=self.ip,
-            driver_port=self.port
-        )
-
-        params = dict(
-            epochs=epochs,
-            batch_size=batch_size,
-            verbose=verbose,
-            callbacks=callbacks,
-            class_weight=class_weight,
-            initial_epoch=initial_epoch,
-            steps_per_epoch=steps_per_epoch,
-            validation_steps=validation_steps,
-            validation_freq=validation_freq,
-            data_config=data_config
-        )
-
-<<<<<<< HEAD
-        # Data partition should be equal to num workers.
-        # Repartition Spark DataFrame before converting to SparkXShards.
-        # Repartition on SparkXShards will result in empty partitions.
-        if isinstance(data, DataFrame) or isinstance(data, SparkXShards):
-                if data.rdd.getNumPartitions() != self.num_workers:
-                    data = data.repartition(self.num_workers)
-                if validation_data and validation_data.rdd.getNumPartitions() != self.num_workers:
-                    validation_data = validation_data.repartition(self.num_workers)
-                data, validation_data = maybe_dataframe_to_xshards(data, validation_data,
-                                                                   feature_cols, label_cols,
-                                                                   mode="fit",
-                                                                   num_workers=self.num_workers,
-                                                                   accept_str_col=True,
-                                                                   shard_size=batch_size
-                                                                   )
-
-        if isinstance(data, SparkXShards):
-                    # set train/validation data
-                    if data._get_class_name() == 'pandas.core.frame.DataFrame':
-                        data, validation_data = process_xshards_of_pandas_dataframe(data,
-                                                                                    feature_cols,
-                                                                                    label_cols,
-                                                                                    validation_data,
-                                                                                    "fit")
-
-                    if validation_data is None:
-                        def transform_func(iter, init_param, param):
-                            partition_data = list(iter)
-                            param["data_creator"] = make_data_creator(partition_data)
-                            # param["data_creator"] = make_data_creator(iter)
-                            return SparkRunner(**init_param).step(**param)
-
-                        res = data.rdd.barrier().mapPartitions(
-                            lambda iter: transform_func(iter, init_params, params)).collect()
-                        result = self._update_weights(res)
-                    else:
-                        def transform_func(iter, init_param, param):
-                            data_tuple_list = list(iter)
-                            data_list = [x for data_tuple in data_tuple_list for x in data_tuple[0]]
-                            valid_list = [x for data_tuple in data_tuple_list for x in data_tuple[1]]
-                            param["data_creator"] = make_data_creator(data_list)
-                            param["validation_data_creator"] = make_data_creator(valid_list)
-                            return SparkRunner(**init_param).step(**param)
-
-                        train_rdd = data.rdd.mapPartitions(lambda iter: [list(iter)])
-                        val_rdd = validation_data.rdd.mapPartitions(lambda iter: [list(iter)])
-                        res = train_rdd.zip(val_rdd).barrier().mapPartitions(
-                                lambda iter: transform_func(iter, init_params, params)).collect()
-                        result = self._update_weights(res)
-=======
         if isinstance(data, SparkXShards):  # Computation triggered when collect
             if data._get_class_name() == 'pandas.core.frame.DataFrame':
                 data, validation_data = process_xshards_of_pandas_dataframe(data,
@@ -288,7 +234,6 @@
                 val_rdd = validation_data.rdd.mapPartitions(lambda iter: [list(iter)])
                 res = train_rdd.zip(val_rdd).barrier().mapPartitions(
                     lambda iter: transform_func(iter, init_params, params)).collect()
->>>>>>> 821d054e
         else:
             params["data_creator"] = data
             params["validation_data_creator"] = validation_data
@@ -299,23 +244,8 @@
             res = self.workerRDD.barrier().mapPartitions(
                 lambda iter: transform_func(iter, init_params, params)).collect()
 
-            result = self._update_weights(res)
-
-        # if self.model_dir is not None:
-        #     result = res
-        #     try:
-        #         temp_dir = tempfile.mkdtemp()
-        #         get_remote_file_to_local(os.path.join(self.model_dir, "state.pkl"),
-        #                                  os.path.join(temp_dir, "state.pkl"))
-        #         import pickle
-        #         with open(os.path.join(temp_dir, "state.pkl"), 'rb') as f:
-        #             state = pickle.load(f)
-        #             self.model_weights = state['weights']
-        #     finally:
-        #         shutil.rmtree(temp_dir)
-        # else:
-        #     result = res[0]
-        #     self.model_weights = res[1]
+        result = self._update_weights(res)
+
         return result
 
     def evaluate(self, data, batch_size=32, num_steps=None, verbose=1,
@@ -491,8 +421,7 @@
                                               label_cols=None,
                                               mode="predict",
                                               accept_str_col=True,
-<<<<<<< HEAD
-                                              shard_size=batch_size)
+                                              shard_size=local_batch_size)
 
             def transform_func(iter, init_param, param):
                 # partition_data = iter
@@ -506,9 +435,6 @@
                 #     from bigdl.orca.learn.log_monitor import LogMonitor
                 #     LogMonitor.stop_log_monitor(runner.log_path, runner.logger_thread, runner.thread_stop)
                 return SparkRunner(**init_param).predict(**param)
-=======
-                                              shard_size=local_batch_size)
->>>>>>> 821d054e
 
             pred_shards = SparkXShards.lazy(xshards.rdd.mapPartitions(
                 lambda iter: transform_func(iter, init_params, params)))
