#
# Copyright 2016 The BigDL Authors.
#
# Licensed under the Apache License, Version 2.0 (the "License");
# you may not use this file except in compliance with the License.
# You may obtain a copy of the License at
#
#     http://www.apache.org/licenses/LICENSE-2.0
#
# Unless required by applicable law or agreed to in writing, software
# distributed under the License is distributed on an "AS IS" BASIS,
# WITHOUT WARRANTIES OR CONDITIONS OF ANY KIND, either express or implied.
# See the License for the specific language governing permissions and
# limitations under the License.
#
import itertools
import logging
import pickle

import numpy as np

logger = logging.getLogger(__name__)


class Estimator(object):
    @staticmethod
    def from_keras(*,
                   model_creator,
                   config=None,
                   verbose=False,
                   workers_per_node=1,
                   compile_args_creator=None,
                   backend="tf2",
                   cpu_binding=False,
<<<<<<< HEAD
                   log_to_driver=True,
                   model_dir=None,
                   **kwargs
=======
                   model_dir=None
>>>>>>> 38aa96b3
                   ):
        """
        Create an Estimator for tensorflow 2.

        :param model_creator: (dict -> Model) This function takes in the `config`
               dict and returns a compiled TF model.
        :param config: (dict) configuration passed to 'model_creator',
               'data_creator'. Also contains `fit_config`, which is passed
               into `model.fit(data, **fit_config)` and
               `evaluate_config` which is passed into `model.evaluate`.
        :param verbose: (bool) Prints output of one model if true.
        :param workers_per_node: (Int) worker number on each node. default: 1.
        :param compile_args_creator: (dict -> dict of loss, optimizer and metrics) Only used when
               the backend="horovod". This function takes in the `config` dict and returns a
               dictionary like {"optimizer": tf.keras.optimizers.SGD(lr), "loss":
               "mean_squared_error", "metrics": ["mean_squared_error"]}
        :param backend: (string) You can choose "horovod" or "tf2" as backend. Default: `tf2`.
        :param cpu_binding: (bool) Whether to binds threads to specific CPUs. Default: False
        """
        if backend in {"tf2", "horovod"}:
            from bigdl.orca.learn.tf2.ray_estimator import TensorFlow2Estimator
            return TensorFlow2Estimator(model_creator=model_creator, config=config,
                                        verbose=verbose, workers_per_node=workers_per_node,
                                        backend=backend, compile_args_creator=compile_args_creator,
                                        cpu_binding=cpu_binding)
        elif backend == "spark":
            if cpu_binding:
                raise ValueError("cpu_binding should not be True when using spark backend")
            if not model_dir:
                raise ValueError("Please specify model directory when using spark backend")
            from bigdl.orca.learn.tf2.pyspark_estimator import SparkTFEstimator
            return SparkTFEstimator(model_creator=model_creator,
                                    config=config, verbose=verbose,
                                    compile_args_creator=compile_args_creator,
                                    workers_per_node=workers_per_node,
<<<<<<< HEAD
                                    log_to_driver=log_to_driver,
                                    model_dir = model_dir,
                                    **kwargs)
=======
                                    model_dir=model_dir)
>>>>>>> 38aa96b3
        else:
            raise ValueError("Only horovod, tf2 and spark backends are supported"
                             f" for now, got backend: {backend}")


def make_data_creator(refs):
    def data_creator(config, batch_size):
        return refs

    return data_creator


def data_length(data):
    x = data["x"]
    if isinstance(x, np.ndarray):
        return x.shape[0]
    else:
        return x[0].shape[0]<|MERGE_RESOLUTION|>--- conflicted
+++ resolved
@@ -13,9 +13,8 @@
 # See the License for the specific language governing permissions and
 # limitations under the License.
 #
-import itertools
+
 import logging
-import pickle
 
 import numpy as np
 
@@ -32,13 +31,9 @@
                    compile_args_creator=None,
                    backend="tf2",
                    cpu_binding=False,
-<<<<<<< HEAD
                    log_to_driver=True,
                    model_dir=None,
                    **kwargs
-=======
-                   model_dir=None
->>>>>>> 38aa96b3
                    ):
         """
         Create an Estimator for tensorflow 2.
@@ -74,13 +69,9 @@
                                     config=config, verbose=verbose,
                                     compile_args_creator=compile_args_creator,
                                     workers_per_node=workers_per_node,
-<<<<<<< HEAD
                                     log_to_driver=log_to_driver,
                                     model_dir = model_dir,
                                     **kwargs)
-=======
-                                    model_dir=model_dir)
->>>>>>> 38aa96b3
         else:
             raise ValueError("Only horovod, tf2 and spark backends are supported"
                              f" for now, got backend: {backend}")
