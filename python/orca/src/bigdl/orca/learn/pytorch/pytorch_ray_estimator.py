#
# Copyright 2016 The BigDL Authors.
#
# Licensed under the Apache License, Version 2.0 (the "License");
# you may not use this file except in compliance with the License.
# You may obtain a copy of the License at
#
#     http://www.apache.org/licenses/LICENSE-2.0
#
# Unless required by applicable law or agreed to in writing, software
# distributed under the License is distributed on an "AS IS" BASIS,
# WITHOUT WARRANTIES OR CONDITIONS OF ANY KIND, either express or implied.
# See the License for the specific language governing permissions and
# limitations under the License.
#

import io
import types
import logging
import numbers
import torch
import numpy as np

from bigdl.orca.data.ray_xshards import RayXShards
from bigdl.orca.learn.pytorch.training_operator import TrainingOperator
from bigdl.orca.learn.pytorch.pytorch_ray_worker import PytorchRayWorker
from bigdl.orca.learn.utils import maybe_dataframe_to_xshards, dataframe_to_xshards, \
    convert_predict_xshards_to_dataframe, update_predict_xshards, \
    process_xshards_of_pandas_dataframe
from bigdl.orca.ray import OrcaRayContext
from bigdl.orca.learn.ray_estimator import Estimator as OrcaRayEstimator
from bigdl.dllib.utils.file_utils import enable_multi_fs_load, enable_multi_fs_save

import ray
from ray.exceptions import RayActorError
from bigdl.dllib.utils.log4Error import *


logger = logging.getLogger(__name__)


def check_for_failure(remote_values):
    """Checks remote values for any that returned and failed.
    :param remote_values: List of object IDs representing functions
            that may fail in the middle of execution. For example, running
            a SGD training loop in multiple parallel actor calls.
    :return Bool for success in executing given remote tasks.
    """
    unfinished = remote_values
    try:
        while len(unfinished) > 0:
            finished, unfinished = ray.wait(unfinished)
            finished = ray.get(finished)
        return True
    except RayActorError as exc:
        logger.exception(str(exc))
    return False


def partition_refs_to_creator(partition_refs):
    def data_creator(config, batch_size):
        from bigdl.orca.data.utils import ray_partitions_get_data_label, index_data, get_size
        from torch.utils.data import Dataset, DataLoader

        class NDArrayDataset(Dataset):
            def __init__(self, x, y):
                self.x = x  # features
                self.y = y  # labels

            def __len__(self):
                return get_size(self.y)

            def __getitem__(self, i):
                return index_data(self.x, i), index_data(self.y, i)

        params = {"batch_size": batch_size, "shuffle": True}
        for arg in ["shuffle", "sampler", "batch_sampler", "num_workers", "collate_fn",
                    "pin_memory", "drop_last", "timeout", "worker_init_fn",
                    "multiprocessing_context"]:
            if arg in config:
                params[arg] = config[arg]
        data, label = ray_partitions_get_data_label(ray.get(partition_refs),
                                                    allow_tuple=False,
                                                    allow_list=False)
        print("Data size on worker: ", len(label))
        dataset = NDArrayDataset(data, label)
        data_loader = DataLoader(dataset, **params)
        return data_loader

    return data_creator


class PyTorchRayEstimator(OrcaRayEstimator):
    def __init__(
            self,
            *,
            model_creator,
            optimizer_creator,
            loss_creator=None,
            metrics=None,
            scheduler_creator=None,
            training_operator_cls=TrainingOperator,
            initialization_hook=None,
            config=None,
            scheduler_step_freq="batch",
            use_tqdm=False,
            backend="ray",
            workers_per_node=1,
            sync_stats=True,
            log_level=logging.INFO):
        if config is not None and "batch_size" in config:
            invalidInputError(False,
                              "Please do not specify batch_size in config. Input batch_size in the"
                              " fit/evaluate/predict function of the estimator instead.")

        # todo remove ray_ctx to run on workers
        ray_ctx = OrcaRayContext.get()
        if not (isinstance(model_creator, types.FunctionType) and
                isinstance(optimizer_creator, types.FunctionType)):  # Torch model is also callable.
            invalidInputError(False,
                              "Must provide a function for both model_creator and"
                              " optimizer_creator")

        self.model_creator = model_creator
        self.optimizer_creator = optimizer_creator
        self.loss_creator = loss_creator
        self.scheduler_creator = scheduler_creator
        self.training_operator_cls = training_operator_cls
        self.scheduler_step_freq = scheduler_step_freq
        self.use_tqdm = use_tqdm
        self.sync_stats = sync_stats
        self.backend = backend

        if not training_operator_cls and not loss_creator:
            invalidInputError(False,
                              "If a loss_creator is not provided, you must "
                              "provide a custom training operator.")

        self.initialization_hook = initialization_hook
        self.config = {} if config is None else config
        worker_config = self.config.copy()
        params = dict(
            model_creator=self.model_creator,
            optimizer_creator=self.optimizer_creator,
            loss_creator=self.loss_creator,
            scheduler_creator=self.scheduler_creator,
            training_operator_cls=self.training_operator_cls,
            scheduler_step_freq=self.scheduler_step_freq,
            use_tqdm=self.use_tqdm,
            config=worker_config,
            metrics=metrics,
            sync_stats=sync_stats,
            log_level=log_level
        )

        if backend == "ray":
            cores_per_node = ray_ctx.ray_node_cpu_cores // workers_per_node
            num_nodes = ray_ctx.num_ray_nodes * workers_per_node
            RemoteRunner = ray.remote(num_cpus=cores_per_node)(PytorchRayWorker)
            self.remote_workers = [
                RemoteRunner.remote(**params) for i in range(num_nodes)
            ]
            ray.get([
                worker.setup.remote(cores_per_node)
                for i, worker in enumerate(self.remote_workers)
            ])

            head_worker = self.remote_workers[0]
            address = ray.get(head_worker.setup_address.remote())

            logger.info(f"initializing pytorch process group on {address}")

            ray.get([
                worker.setup_torch_distribute.remote(address, i, num_nodes)
                for i, worker in enumerate(self.remote_workers)
            ])

        elif backend == "horovod":
            from bigdl.orca.learn.horovod.horovod_ray_runner import HorovodRayRunner
            self.horovod_runner = HorovodRayRunner(ray_ctx,
                                                   worker_cls=PytorchRayWorker,
                                                   worker_param=params,
                                                   workers_per_node=workers_per_node)
            self.remote_workers = self.horovod_runner.remote_workers
            cores_per_node = self.horovod_runner.cores_per_node
            ray.get([
                worker.setup.remote(cores_per_node)
                for i, worker in enumerate(self.remote_workers)
            ])

            ray.get([
                worker.setup_horovod.remote()
                for i, worker in enumerate(self.remote_workers)
            ])
        else:
            invalidInputError(False,
                              "Only \"ray\" and \"horovod\" are supported "
                              "values of backend, but got {}".format(backend))
        self.num_workers = len(self.remote_workers)

    def fit(self,
            data,
            epochs=1,
            batch_size=32,
            profile=False,
            reduce_results=True,
            info=None,
            feature_cols=None,
            label_cols=None,
            validation_data=None,
            callbacks=[]):
        """
        Trains a PyTorch model given training data for several epochs.
        Calls `TrainingOperator.train_epoch()` on N parallel workers simultaneously
        underneath the hood.

        :param data: An instance of SparkXShards, a Ray Dataset, a Spark DataFrame or a function
               that takes config and batch_size as argument and returns a PyTorch DataLoader for
               training.
        :param epochs: The number of epochs to train the model. Default is 1.
        :param batch_size: The number of samples per batch for each worker. Default is 32.
               The total batch size would be workers_per_node*num_nodes.
               If your training data is a function, you can set batch_size to be the input
               batch_size of the function for the PyTorch DataLoader.
        :param profile: Boolean. Whether to return time stats for the training procedure.
               Default is False.
        :param reduce_results: Boolean. Whether to average all metrics across all workers into
               one dict. If a metric is a non-numerical value (or nested dictionaries), one value
               will be randomly selected among the workers. If False, returns a list of dicts for
               all workers.
               Default is True.
        :param info: An optional dictionary that can be passed to the TrainingOperator for
               train_epoch and train_batch.
        :param feature_cols: feature column names if data is Spark DataFrame or Ray Dataset.
        :param label_cols: label column names if data is Spark DataFrame or Ray Dataset.
        :param validation_data: validation data. Validation data type should be the same
               as train data.
        :param callbacks: A list for all callbacks.

        :return: A list of dictionary of metrics for every training epoch. If reduce_results is
                False, this will return a nested list of metric dictionaries whose length will be
                equal to the total number of workers.
                You can also provide custom metrics by passing in a custom training_operator_cls
                when creating the Estimator.
        """
        params = dict(
            epochs=epochs,
            batch_size=batch_size,
            profile=profile,
            info=info,
            callbacks=callbacks,
        )

        from bigdl.orca.data import SparkXShards
        from ray.data import Dataset

        data, validation_data = maybe_dataframe_to_xshards(data,
                                                           validation_data=validation_data,
                                                           feature_cols=feature_cols,
                                                           label_cols=label_cols,
                                                           mode="fit",
                                                           num_workers=self.num_workers)

        if isinstance(data, SparkXShards):
            # Should not wrap DistributedSampler on DataLoader for SparkXShards input.
            params["wrap_dataloader"] = False
            if data._get_class_name() == 'pandas.core.frame.DataFrame':
                data, validation_data = process_xshards_of_pandas_dataframe(data, feature_cols,
                                                                            label_cols,
                                                                            validation_data, "fit")
            from bigdl.orca.data.utils import process_spark_xshards
            ray_xshards = process_spark_xshards(data, self.num_workers)

            if validation_data is None:
                def transform_func(worker, partition_refs):
                    data_creator = partition_refs_to_creator(partition_refs)
                    params["data_creator"] = data_creator
                    return worker.train_epochs.remote(**params)

                worker_stats = ray_xshards.reduce_partitions_for_actors(self.remote_workers,
                                                                        transform_func)
            else:
                if self.backend == "horovod":
                    raise ValueError("Currently, we don't support input validation_data for horovod"
                                     " backend")
                val_ray_xshards = process_spark_xshards(validation_data, self.num_workers)

                def zip_func(worker, this_partition_refs, that_partition_refs):
                    params["data_creator"] = partition_refs_to_creator(this_partition_refs)
                    params["validation_data_creator"] = \
                        partition_refs_to_creator(that_partition_refs)
                    return worker.train_epochs.remote(**params)

                worker_stats = ray_xshards.zip_reduce_shards_with_actors(val_ray_xshards,
                                                                         self.remote_workers,
                                                                         zip_func)
        elif isinstance(data, Dataset):
            # todo: need to refactor to align with tf2 code
            params["wrap_dataloader"] = False
            shards = data.split(n=self.num_workers, locality_hints=self.remote_workers)

            def make_data_creator(shard, feature_cols, label_cols):
                def data_creator(config, batch_size):
                    torch_datashard = shard.to_torch(label_column=label_cols,
                                                     feature_columns=feature_cols,
                                                     batch_size=batch_size)
                    return torch_datashard
                return data_creator

            remote_worker_stats = []
            if validation_data is None:
                for shard, worker in zip(shards, self.remote_workers):
                    params["data_creator"] = make_data_creator(shard, feature_cols, label_cols)
                    stats = worker.train_epochs.remote(**params)
                    remote_worker_stats.append(stats)
            else:
                if self.backend == "horovod":
                    raise ValueError("Currently, we don't support input validation_data for horovod"
                                     " backend")
                if not isinstance(validation_data, ray.data.Dataset):
                    raise ValueError("Validation data type should be the same as train data, "
                                     "but got type: {}".format(type(validation_data)))

                val_shards = validation_data.split(n=self.num_workers,
                                                   locality_hints=self.remote_workers)
                for shard, val_shard, worker in zip(shards, val_shards, self.num_workers):
                    params["data_creator"] = make_data_creator(shard, feature_cols, label_cols)

                    params["validation_data_creator"] = make_data_creator(val_shard,
                                                                          feature_cols,
                                                                          label_cols)
                    stats = worker.train_epochs.remote(**params)
                    remote_worker_stats.append(stats)

            success = check_for_failure(remote_worker_stats)
            if success:
                worker_stats = ray.get(remote_worker_stats)
            else:
                worker_stats = None
        else:
<<<<<<< HEAD
            invalidInputError(isinstance(data, types.FunctionType),
                              "data should be either an instance of SparkXShards,"
                              " Ray Dataset or a callable function, but"
                              " got type: {}".format(type(data)))
=======
            if not isinstance(data, types.FunctionType):
                raise ValueError("data should be either an instance of SparkXShards, Ray Dataset "
                                 "or a callable function, but got type: {}".format(type(data)))
>>>>>>> 4c4e6546

            params["data_creator"] = data
            params["validation_data_creator"] = validation_data
            success, worker_stats = self._train_epochs(**params)

        epoch_stats = list(map(list, zip(*worker_stats)))
        if reduce_results:
            for i in range(len(epoch_stats)):
                epoch_stats[i] = self._process_stats(epoch_stats[i])
            return epoch_stats
        else:
            return epoch_stats

    def predict(self,
                data,
                batch_size=32,
                feature_cols=None,
                profile=False):
        """
        Using this PyTorch model to make predictions on the data.

        :param data: An instance of SparkXShards, a Ray Dataset or a Spark DataFrame
        :param batch_size: The number of samples per batch for each worker. Default is 32.
        :param profile: Boolean. Whether to return time stats for the training procedure.
               Default is False.
        :param feature_cols: feature column names if data is a Spark DataFrame or Ray Dataset.
        :return: A SparkXShards or a list that contains the predictions with key "prediction"
               in each shard
        """
        from bigdl.orca.data import SparkXShards
        param = dict(
            batch_size=batch_size,
            profile=profile
        )
        from pyspark.sql import DataFrame
        if isinstance(data, DataFrame):
            xshards, _ = dataframe_to_xshards(data,
                                              validation_data=None,
                                              feature_cols=feature_cols,
                                              label_cols=None,
                                              mode="predict")
            pred_shards = self._predict_spark_xshards(xshards, param)
            result = convert_predict_xshards_to_dataframe(data, pred_shards)
        elif isinstance(data, SparkXShards):
            if data._get_class_name() == 'pandas.core.frame.DataFrame':
                data = process_xshards_of_pandas_dataframe(data, feature_cols)
            pred_shards = self._predict_spark_xshards(data, param)
            result = update_predict_xshards(data, pred_shards)
        elif isinstance(data, ray.data.Dataset):
            shards = data.split(n=self.num_workers, locality_hints=self.remote_workers)

            def data_creator(config, batch_size):
                torch_datashard = shard.to_torch(feature_columns=feature_cols,
                                                 batch_size=batch_size)
                return torch_datashard

            remote_worker_stats = []
            for shard, worker in zip(shards, self.remote_workers):
                worker_stats = worker.predict.remote(data_creator, batch_size, profile)
                remote_worker_stats.append(worker_stats)
            result = ray.data.from_numpy(remote_worker_stats).map(
                lambda r: {"prediction_result": r["value"]})
        else:
            invalidInputError(False,
                              "Only xshards, Spark DataFrame or Ray Dataset"
                              " is supported for predict")

        return result

    def evaluate(self,
                 data,
                 batch_size=32,
                 num_steps=None,
                 profile=False,
                 info=None,
                 feature_cols=None,
                 label_cols=None):
        """
        Evaluates a PyTorch model given validation data.
        Note that only accuracy for classification with zero-based label is supported by
        default. You can override validate_batch in TrainingOperator for other metrics.
        Calls `TrainingOperator.validate()` on N parallel workers simultaneously
        underneath the hood.

        :param data: An instance of SparkXShards, a Spark DataFrame, a Ray Dataset or a function
               that takes config and batch_size as argument and returns a PyTorch DataLoader for
               validation.
        :param batch_size: The number of samples per batch for each worker. Default is 32.
               The total batch size would be workers_per_node*num_nodes.
               If your validation data is a function, you can set batch_size to be the input
               batch_size of the function for the PyTorch DataLoader.
        :param num_steps: The number of batches to compute the validation results on. This
               corresponds to the number of times `TrainingOperator.validate_batch` is called.
        :param profile: Boolean. Whether to return time stats for the training procedure.
               Default is False.
        :param info: An optional dictionary that can be passed to the TrainingOperator
               for validate.
        :param feature_cols: feature column names if train data is Spark DataFrame or Ray Dataset.
        :param label_cols: label column names if train data is Spark DataFrame or Ray Dataset.

        :return: A dictionary of metrics for the given data, including validation accuracy and loss.
                You can also provide custom metrics by passing in a custom training_operator_cls
                when creating the Estimator.
        """
        from bigdl.orca.data import SparkXShards
        data, _ = maybe_dataframe_to_xshards(data,
                                             validation_data=None,
                                             feature_cols=feature_cols,
                                             label_cols=label_cols,
                                             mode="evaluate",
                                             num_workers=self.num_workers)
        if isinstance(data, SparkXShards):
            if data._get_class_name() == 'pandas.core.frame.DataFrame':
                data = process_xshards_of_pandas_dataframe(data, feature_cols, label_cols)
            from bigdl.orca.data.utils import process_spark_xshards
            ray_xshards = process_spark_xshards(data, self.num_workers)

            def transform_func(worker, partition_refs):
                data_creator = partition_refs_to_creator(partition_refs)
                # Should not wrap DistributedSampler on DataLoader for SparkXShards input.
                return worker.validate.remote(
                    data_creator, batch_size, num_steps, profile, info, False)

            worker_stats = ray_xshards.reduce_partitions_for_actors(self.remote_workers,
                                                                    transform_func)
        elif isinstance(data, ray.data.Dataset):
            shards = data.split(n=self.num_workers, locality_hints=self.remote_workers)

            def data_creator(config, batch_size):
                torch_datashard = shard.to_torch(label_column=label_cols,
                                                 feature_columns=feature_cols,
                                                 batch_size=batch_size)
                return torch_datashard

            remote_worker_stats = []
            for shard, worker in zip(shards, self.remote_workers):
                stats = worker.validate.remote(
                    data_creator, batch_size, num_steps, profile, info, False)
                remote_worker_stats.append(stats)
            worker_stats = ray.get(remote_worker_stats)
        else:
<<<<<<< HEAD
            invalidInputError(isinstance(data, types.FunctionType),
                              "data should be either an instance of SparkXShards or a callable"
                              " function, but got type: {}".format(type(data)))
=======
            if not isinstance(data, types.FunctionType):
                raise ValueError("data should be either an instance of SparkXShards or a callable"
                                 " function, but got type: {}".format(type(data)))
>>>>>>> 4c4e6546

            params = dict(data_creator=data, batch_size=batch_size, num_steps=num_steps,
                          profile=profile, info=info)

            worker_stats = ray.get([w.validate.remote(**params) for w in self.remote_workers])
        return self._process_stats(worker_stats)

    def get_model(self):
        """
        Returns the learned PyTorch model.

        :return: The learned PyTorch model.
        """
        state = self.get_state_dict()
        model = self.model_creator(self.config)
        model_state = state["models"][0]
        model.load_state_dict(model_state)
        return model.module if hasattr(model, "module") else model

    @enable_multi_fs_save
    def save(self, model_path):
        """
        Saves the Estimator state (including model and optimizer) to the provided model_path.

        :param model_path: (str) Path to save the model.
        :return:
        """
        state_dict = self.get_state_dict()
        torch.save(state_dict, model_path)
        return model_path

    @enable_multi_fs_load
    def load(self, model_path):
        """
        Loads the Estimator state (including model and optimizer) from the provided model_path.

        :param model_path: (str) Path to the existing model.
        """
        state_dict = torch.load(model_path)
        self.load_state_dict(state_dict)

    def save_checkpoint(self, model_path):
        """
        Manually saves the Estimator state (including model and optimizer) to the provided
        model_path.

        :param model_path: (str) Path to save the model. Both local and remote path are supported.
               e.g. "/tmp/estimator.ckpt" or "hdfs:///tmp/estimator.ckpt"
        :return: None
        """
        from bigdl.dllib.utils.file_utils import is_local_path
        if is_local_path(model_path):
            self.save(model_path)
        else:
            results = [
                worker.save_checkpoint.remote(model_path)
                for worker in self.remote_workers
            ]
            ray.get(results)

    def load_checkpoint(self, model_path):
        """
        Loads the Estimator state (including model and optimizer) from the provided model_path.

        :param model_path: (str) Path to the existing model. Both local and remote path are
               supported. e.g. "/tmp/estimator.ckpt" or "hdfs:///tmp/estimator.ckpt"
        :return: None
        """
        from bigdl.dllib.utils.file_utils import is_local_path
        if is_local_path(model_path):
            self.load(model_path)
        else:
            results = [
                worker.load_checkpoint.remote(model_path)
                for worker in self.remote_workers
            ]
            ray.get(results)

    def shutdown(self, force=False):
        """
        Shuts down workers and releases resources.

        :return:
        """
        if not force:
            cleanup = [
                worker.shutdown.remote() for worker in self.remote_workers
            ]
            try:
                ray.get(cleanup)
                [
                    worker.__ray_terminate__.remote()
                    for worker in self.remote_workers
                ]
            except RayActorError:
                logger.warning(
                    "Failed to shutdown gracefully, forcing a shutdown.")

                for worker in self.remote_workers:
                    logger.warning("Killing worker {}.".format(worker))
                    ray.kill(worker)
        else:
            for worker in self.remote_workers:
                logger.debug("Killing worker {}.".format(worker))
                ray.kill(worker)

        self.remote_workers = []

    def _process_stats(self, worker_stats):
        stats = {
            "num_samples": sum(
                stats.pop("num_samples", np.nan) for stats in worker_stats)
        }

        for stat_key in worker_stats[0]:
            if isinstance(worker_stats[0], numbers.Number):
                stats[stat_key] = np.nanmean(
                    [s.get(stat_key, np.nan) for s in worker_stats])
            else:
                stats[stat_key] = worker_stats[0][stat_key]
        return stats

    def _train_epochs(self, **params):
        remote_worker_stats = []
        for i, w in enumerate(self.remote_workers):
            stats = w.train_epochs.remote(**params)
            remote_worker_stats.append(stats)

        success = check_for_failure(remote_worker_stats)
        if success:
            return success, ray.get(remote_worker_stats)
        else:
            return success, None

    def _predict_spark_xshards(self, xshards, param):
        ray_xshards = RayXShards.from_spark_xshards(xshards)

        def transform_func(worker, shards_ref):
            data_creator = lambda config, batch_size: shards_ref
            return worker.predict.remote(
                data_creator, **param)

        pred_shards = ray_xshards.transform_shards_with_actors(self.remote_workers,
                                                               transform_func)
        spark_xshards = pred_shards.to_spark_xshards()
        return spark_xshards

    def get_state_dict(self):
        stream_ids = [
            worker.get_state_stream.remote()
            for worker in self.remote_workers
        ]
        # get the first task id that finished executing.
        [stream_id], stream_ids = ray.wait(stream_ids, num_returns=1, timeout=None)
        byte_obj = ray.get(stream_id)
        _buffer = io.BytesIO(byte_obj)
        state_dict = torch.load(
            _buffer,
            map_location="cpu")
        return state_dict

    def load_state_dict(self, state_dict, blocking=True):
        _buffer = io.BytesIO()
        torch.save(state_dict, _buffer)
        state_stream = _buffer.getvalue()
        state_id = ray.put(state_stream)

        remote_calls = [
            worker.load_state_stream.remote(state_id)
            for worker in self.remote_workers
        ]
        if blocking:
            ray.get(remote_calls)<|MERGE_RESOLUTION|>--- conflicted
+++ resolved
@@ -338,16 +338,10 @@
             else:
                 worker_stats = None
         else:
-<<<<<<< HEAD
             invalidInputError(isinstance(data, types.FunctionType),
                               "data should be either an instance of SparkXShards,"
                               " Ray Dataset or a callable function, but"
                               " got type: {}".format(type(data)))
-=======
-            if not isinstance(data, types.FunctionType):
-                raise ValueError("data should be either an instance of SparkXShards, Ray Dataset "
-                                 "or a callable function, but got type: {}".format(type(data)))
->>>>>>> 4c4e6546
 
             params["data_creator"] = data
             params["validation_data_creator"] = validation_data
@@ -489,15 +483,9 @@
                 remote_worker_stats.append(stats)
             worker_stats = ray.get(remote_worker_stats)
         else:
-<<<<<<< HEAD
             invalidInputError(isinstance(data, types.FunctionType),
                               "data should be either an instance of SparkXShards or a callable"
                               " function, but got type: {}".format(type(data)))
-=======
-            if not isinstance(data, types.FunctionType):
-                raise ValueError("data should be either an instance of SparkXShards or a callable"
-                                 " function, but got type: {}".format(type(data)))
->>>>>>> 4c4e6546
 
             params = dict(data_creator=data, batch_size=batch_size, num_steps=num_steps,
                           profile=profile, info=info)
