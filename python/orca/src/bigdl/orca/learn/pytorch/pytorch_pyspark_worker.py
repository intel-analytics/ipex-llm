--- conflicted
+++ resolved
@@ -74,7 +74,6 @@
                  driver_log_port=None,
                  driver_tcp_store_port=None
                  ):
-<<<<<<< HEAD
         super().__init__(model_creator=model_creator,
                          optimizer_creator=optimizer_creator,
                          loss_creator=loss_creator,
@@ -85,11 +84,6 @@
                          scheduler_step_freq=scheduler_step_freq,
                          sync_stats=sync_stats,
                          log_level=log_level)
-=======
-        super().__init__(model_creator, optimizer_creator, loss_creator, metrics,
-                         scheduler_creator, training_operator_cls, config, use_tqdm,
-                         scheduler_step_freq, sync_stats, log_level=log_level)
->>>>>>> 063edd8f
 
         self.state_dict = state_dict
         self.size = size
