#
# Copyright 2016 The BigDL Authors.
#
# Licensed under the Apache License, Version 2.0 (the "License");
# you may not use this file except in compliance with the License.
# You may obtain a copy of the License at
#
#     http://www.apache.org/licenses/LICENSE-2.0
#
# Unless required by applicable law or agreed to in writing, software
# distributed under the License is distributed on an "AS IS" BASIS,
# WITHOUT WARRANTIES OR CONDITIONS OF ANY KIND, either express or implied.
# See the License for the specific language governing permissions and
# limitations under the License.
#

import types
import torch
import copy
import os
import shutil
import tempfile
import logging

from pyspark.sql.dataframe import DataFrame

from bigdl.dllib.utils.file_utils import is_local_path
from bigdl.orca.learn.pytorch.pytorch_pyspark_worker import PytorchPysparkWorker
from bigdl.orca.learn.pytorch.utils import process_stats
from bigdl.orca.learn.utils import maybe_dataframe_to_xshards, dataframe_to_xshards, \
    convert_predict_xshards_to_dataframe, make_data_creator, update_predict_xshards, \
    reload_dataloader_creator, process_xshards_of_pandas_dataframe, add_predict_to_pd_xshards
from bigdl.orca.data import SparkXShards
from bigdl.orca import OrcaContext
from bigdl.orca.learn.base_estimator import BaseEstimator
from bigdl.orca.data.file import get_remote_file_to_local, put_local_file_to_remote
from bigdl.dllib.utils.common import get_node_and_core_number
from bigdl.orca.learn.log_monitor import start_log_server, stop_log_server

from bigdl.orca.learn.utils import find_free_port, find_ip_and_free_port
from bigdl.dllib.utils.utils import get_node_ip
from bigdl.dllib.utils.log4Error import invalidInputError

try:
    from collections.abc import Iterable
except ImportError:
    from collections import Iterable

from typing import TYPE_CHECKING, Union, Optional, Callable, Dict, List
if TYPE_CHECKING:
    from torch.nn import Module
    from torch.optim import Optimizer
    from bigdl.orca.learn.metrics import Metric
    from torch.nn.modules.loss import _Loss as Loss
    from torch.optim.lr_scheduler import _LRScheduler as LRScheduler
    from torch.distributed import TCPStore
    from torch.utils.data import DataLoader
    from pyspark.sql.dataframe import DataFrame as SparkDataFrame
    from pyspark.rdd import RDD

from bigdl.orca.learn.pytorch.callbacks import Callback


def partition_to_creator(partition):
    def data_creator(config, batch_size):
        from bigdl.orca.data.utils import partition_get_data_label, index_data, get_size
        from torch.utils.data import Dataset, DataLoader

        class NDArrayDataset(Dataset):
            def __init__(self, x, y):
                self.x = x  # features
                self.y = y  # labels

            def __len__(self):
                return get_size(self.y)

            def __getitem__(self, i):
                return index_data(self.x, i), index_data(self.y, i)

        params = {"batch_size": batch_size, "shuffle": True}
        for arg in ["shuffle", "sampler", "batch_sampler", "num_workers", "collate_fn",
                    "pin_memory", "drop_last", "timeout", "worker_init_fn",
                    "multiprocessing_context"]:
            if arg in config:
                params[arg] = config[arg]
        data, label = partition_get_data_label(partition,
                                               allow_tuple=False,
                                               allow_list=False)
        print("Data size on worker: ", len(label))
        dataset = NDArrayDataset(data, label)
        data_loader = DataLoader(dataset, **params)
        return data_loader

    return data_creator


def parse_model_dir(model_dir):
    if model_dir and model_dir.startswith("dbfs:/"):
        model_dir = "/dbfs/" + model_dir[len("dbfs:/"):]
    return model_dir


class PyTorchPySparkEstimator(BaseEstimator):
    def __init__(
            self,
            *,
            model_creator: Union[Callable[[Dict], 'Module'], None]=None,
            optimizer_creator: Union[Callable[['Module', Dict], 'Optimizer'],
                                     None]=None,
            loss_creator: Union['Loss', Callable[[Dict], 'Loss'], None]=None,
            metrics: Union['Metric', List['Metric'], None]=None,
            scheduler_creator: Optional[Callable[[Dict], 'LRScheduler']]=None,
<<<<<<< HEAD
            config: Dict=None,
=======
            training_operator_cls: Type[TrainingOperator]=TrainingOperator,
            config: Optional[Dict]=None,
>>>>>>> 063edd8f
            scheduler_step_freq: str="batch",
            use_tqdm: bool=False,
            workers_per_node: int=1,
            sync_stats: bool=True,
            log_level: int=logging.INFO,
            model_dir: Optional[str]=None,
            log_to_driver: bool=True):
        logging.basicConfig(level=log_level,
                            format='[%(asctime)s] %(levelname)-8s %(message)s',
                            datefmt='%Y-%m-%d %H:%M:%S'
                            )
        self.logger = logging.getLogger(__name__)
        if config is not None and "batch_size" in config:
            invalidInputError(False,
                              "Please do not specify batch_size in config. Input batch_size in the"
                              " fit/evaluate/predict function of the estimator instead.")
        self.config = {} if config is None else config

        sc = OrcaContext.get_spark_context()

        if model_creator and not isinstance(model_creator, types.FunctionType):
            # Torch model is also callable.
            invalidInputError(False,
                              "Must provide a function for model_creator")

        self.model_dir = parse_model_dir(model_dir)

        self.model_creator = model_creator
        self.optimizer_creator = optimizer_creator

        if not loss_creator:
            invalidInputError(False,
                              "You must provide a loss_creator.")

        num_nodes, cores_per_node = get_node_and_core_number()
        self.num_workers = num_nodes * workers_per_node
        self.total_cores = num_nodes * cores_per_node
        self.cores_per_worker = cores_per_node // workers_per_node

        # over partition to cover tasks all over the cluster
        self.workerRDD = sc.parallelize(list(range(self.total_cores * 4)),
                                        self.total_cores * 4).repartition(self.num_workers)

        self.ip = get_node_ip()
        self.log_port = find_free_port()
        is_local = sc.master.startswith("local")
        self.need_to_log_to_driver = (not is_local) and log_to_driver
        if self.need_to_log_to_driver:
            self.log_server_thread = start_log_server(self.ip, self.log_port)
        self.tcp_store_port = find_free_port()

        self.worker_init_params = dict(
            model_creator=self.model_creator,
            optimizer_creator=optimizer_creator,
            loss_creator=loss_creator,
            scheduler_creator=scheduler_creator,
            scheduler_step_freq=scheduler_step_freq,
            use_tqdm=use_tqdm,
            config=copy.copy(self.config),
            metrics=metrics,
            size=self.num_workers,
            cores_per_worker=self.cores_per_worker,
            sync_stats=sync_stats,
            log_level=log_level,
            model_dir=self.model_dir,
            log_to_driver=self.need_to_log_to_driver,
            driver_ip=self.ip,
            driver_log_port=self.log_port,
            driver_tcp_store_port=self.tcp_store_port)

        local_init_params = self.worker_init_params.copy()
        local_init_params["log_to_driver"] = False
        self.driver_runner = PytorchPysparkWorker(
            mode='predict',
            cluster_info=self._get_cluster_info(sc),
            **local_init_params)

        if self.model_creator:
            self.state_dict = self.driver_runner.get_state_dict()

    def create_tcpstore_server(self) -> 'TCPStore':
        import torch.distributed as dist
        server_store = dist.TCPStore(self.ip, self.tcp_store_port, -1, True,
                                     dist.constants.default_pg_timeout)
        return server_store

    def _get_cluster_info(self, sc):
        cluster_info = self.workerRDD.barrier().mapPartitions(find_ip_and_free_port).collect()
        return cluster_info

    def fit(self,
            data: Union['SparkXShards', 'SparkDataFrame', Callable[[Dict, int], 'DataLoader']],
            epochs: int=1,
            batch_size: int=32,
            profile: bool=False,
            reduce_results: bool=True,
            info: Optional[Dict]=None,
            feature_cols: Optional[List[str]]=None,
            label_cols: Optional[List[str]]=None,
            validation_data: Union['SparkXShards',
                                   'SparkDataFrame',
                                   Callable[[Dict, int], 'DataLoader'],
                                   None]=None,
            callbacks: List['Callback']=[]) -> List:
        """
        Trains a PyTorch model given training data for several epochs.
        Calls `TorchRunner.train_epochs()` on N parallel workers simultaneously
        underneath the hood.

        :param data: An instance of SparkXShards, a Spark DataFrame or a function that
               takes config and batch_size as argument and returns a PyTorch DataLoader for
               training.
        :param epochs: The number of epochs to train the model. Default is 1.
        :param batch_size: Total batch size for all workers used for training. Each worker's batch
               size would be this value divide the total number of workers. Default is 32.
               If your training data is a function, you can set batch_size to be the input
               batch_size of the function for the PyTorch DataLoader.
        :param profile: Boolean. Whether to return time stats for the training procedure.
               Default is False.
        :param reduce_results: Boolean. Whether to average all metrics across all workers into
               one dict. If a metric is a non-numerical value, the one value will be randomly
               selected among the workers. If False, returns a list of dicts for
               all workers. Default is True.
        :param info: An optional dictionary that can be passed to the TorchRunner for
               train_epoch and train_batch.
        :param feature_cols: feature column names if data is Spark DataFrame.
        :param label_cols: label column names if data is Spark DataFrame.
        :param validation_data: validation data. Validation data type should be the same
               as train data.
        :param callbacks: A list for all callbacks.

        :return: A list of dictionary of metrics for every training epoch. If reduce_results is
                False, this will return a nested list of metric dictionaries whose length will be
                equal to the total number of workers.
                You can also provide custom metrics by passing in a custom HookClass(after 2.2.0)
                when creating the Estimator.
        """
        invalidInputError(isinstance(batch_size, int) and batch_size > 0,
                          "batch_size should be a positive integer")
        batch_size = batch_size // self.num_workers  # Local batch size for each worker
        if batch_size <= 0:
            batch_size = 1
        if isinstance(data, SparkXShards):
            data = data.to_lazy()
            if validation_data and isinstance(validation_data, SparkXShards):
                validation_data = validation_data.to_lazy()
        # Data partition should be equal to num workers.
        # Repartition Spark DataFrame before converting to SparkXShards.
        # Repartition on SparkXShards will result in empty partitions.
        if isinstance(data, DataFrame) or isinstance(data, SparkXShards):
            if data.rdd.getNumPartitions() != self.num_workers:
                data = data.repartition(self.num_workers)
            if validation_data:
                invalidInputError(
                    isinstance(validation_data, DataFrame) or
                    isinstance(validation_data, SparkXShards),
                    "validation_data should have the same type with train data")
                if validation_data.rdd.getNumPartitions() != self.num_workers:  # type:ignore
                    validation_data = validation_data.repartition(self.num_workers)  # type:ignore
        data, validation_data = maybe_dataframe_to_xshards(data,
                                                           validation_data=validation_data,
                                                           feature_cols=feature_cols,
                                                           label_cols=label_cols,
                                                           mode="fit",
                                                           num_workers=self.num_workers,
                                                           shard_size=batch_size)

        if self.model_creator is None:
            invalidInputError(False,
                              "Must provide callable function for model_creator "
                              "or load a saved model.")

        sc = OrcaContext.get_spark_context()
        _ = self.create_tcpstore_server()
        cluster_info = self._get_cluster_info(sc)
        state_dict = self._get_broadcasted_state_dict(sc)
        init_params = dict(
            mode="fit",
            state_dict=state_dict,
            cluster_info=cluster_info)
        init_params.update(self.worker_init_params)

        params = dict(
            epochs=epochs,
            batch_size=batch_size,
            profile=profile,
            info=info,
            callbacks=callbacks
        )

        if not isinstance(self.optimizer_creator, types.FunctionType):
            invalidInputError(False,
                              "Must provide a function for optimizer_creator")

        if isinstance(data, SparkXShards):  # Computation triggered when collect
            params["wrap_dataloader"] = False
            if data._get_class_name() == 'pandas.core.frame.DataFrame':
                data, validation_data = process_xshards_of_pandas_dataframe(data, feature_cols,
                                                                            label_cols,
                                                                            validation_data, "fit")

            if validation_data is None:
                def transform_func(iter, init_params, param):
                    partition_data = list(iter)
                    param["data_creator"] = partition_to_creator(partition_data)
                    runner = PytorchPysparkWorker(**init_params)
                    result = runner.train_epochs(**param)
                    runner.shutdown()
                    return result

                data_rdd = data.rdd  # type:ignore
                res = data_rdd.barrier().mapPartitions(
                    lambda iter: transform_func(iter, init_params, params)).collect()

            else:
                def transform_func(iter, init_params, param):
                    data_tuple_list = list(iter)
                    data_list = [x for data_tuple in data_tuple_list for x in data_tuple[0]]
                    valid_list = [x for data_tuple in data_tuple_list for x in data_tuple[1]]
                    param["data_creator"] = partition_to_creator(data_list)
                    param["validation_data_creator"] = partition_to_creator(valid_list)
                    runner = PytorchPysparkWorker(**init_params)
                    result = runner.train_epochs(**param)
                    runner.shutdown()
                    return result

                train_rdd = data.rdd.mapPartitions(lambda iter: [list(iter)])  # type:ignore
                val_rdd = validation_data.rdd  # type:ignore
                val_rdd = val_rdd.mapPartitions(lambda iter: [list(iter)])
                res = train_rdd.zip(val_rdd).barrier().mapPartitions(
                    lambda iter: transform_func(iter, init_params, params)).collect()

        else:
            if not isinstance(data, types.FunctionType):
                invalidInputError(False,
                                  "data should be either an instance of SparkXShards or a "
                                  "callable  function, but got type: {}".format(type(data)))

            params["data_creator"] = reload_dataloader_creator(data)
            params["validation_data_creator"] = reload_dataloader_creator(validation_data)

            def transform_func(iter, init_param, param):  # type:ignore
                return PytorchPysparkWorker(**init_param).train_epochs(**param)

            res = self.workerRDD.barrier().mapPartitions(
                lambda iter: transform_func(iter, init_params, params)).collect()

        if self.model_dir is not None:
            self.state_dict = PyTorchPySparkEstimator._get_state_dict_from_remote(self.model_dir)
            worker_stats = res
        else:
            self.state_dict = res[0]  # state dicts of all runners would be the same
            # Each runner would return a list of worker stats for different epochs
            worker_stats = [item for item in res if isinstance(item, list)]

        epoch_stats = list(map(list, zip(*worker_stats)))
        if reduce_results:
            for i in range(len(epoch_stats)):
                epoch_stats[i] = process_stats(epoch_stats[i])
            return epoch_stats
        else:
            return epoch_stats

    @staticmethod
    def _get_state_dict_from_remote(remote_dir):
        import tempfile
        import shutil
        import os
        try:
            temp_dir = tempfile.mkdtemp()
            get_remote_file_to_local(os.path.join(remote_dir, "state.pkl"),
                                     os.path.join(temp_dir, "state.pkl"))
            import pickle
            with open(os.path.join(temp_dir, "state.pkl"), 'rb') as f:
                state_dicts = pickle.load(f)
        finally:
            shutil.rmtree(temp_dir)
        return state_dicts

    def _get_broadcasted_state_dict(self, sc):
        if self.state_dict:
            state_dict_b = sc.broadcast(self.state_dict)
        else:
            state_dict_b = None
        return state_dict_b

    def _predict_spark_xshards(self, xshards, init_params, params):
        def transform_func(iter, init_param, param):
            partition_data = list(iter)
            # res = combine_in_partition(partition_data)
            param["data_creator"] = make_data_creator(partition_data)
            return PytorchPysparkWorker(**init_param).predict(**params)

        pred_shards = SparkXShards.lazy(xshards.rdd.mapPartitions(
            lambda iter: transform_func(iter, init_params, params)))
        return pred_shards

    def predict(self,
                data: Union['SparkXShards', 'SparkDataFrame'],
                batch_size: int=32,
                feature_cols: Optional[List[str]]=None,
                profile: bool=False) -> Union['SparkXShards', 'SparkDataFrame']:
        """
        Using this PyTorch model to make predictions on the data.

        :param data: An instance of SparkXShards or a Spark DataFrame
        :param batch_size: Total batch size for all workers used for inference. Each worker's batch
               size would be this value divide the total number of workers. Default is 32.
        :param profile: Boolean. Whether to return time stats for the training procedure.
               Default is False.
        :param feature_cols: feature column names if data is a Spark DataFrame.
        :return: A SparkXShards that contains the predictions with key "prediction" in each shard
        """
        invalidInputError(isinstance(batch_size, int) and batch_size > 0,
                          "batch_size should be a positive integer")
        batch_size = batch_size // self.num_workers  # Local batch size for each worker
        if batch_size <= 0:
            batch_size = 1

        if self.model_creator is None:
            invalidInputError(False,
                              "Must provide callable function for model_creator "
                              "or load a saved model.")

        sc = OrcaContext.get_spark_context()
        cluster_info = self._get_cluster_info(sc)
        state_dict = self._get_broadcasted_state_dict(sc)

        init_params = dict(
            mode="predict",
            state_dict=state_dict,
            cluster_info=cluster_info)
        init_params.update(self.worker_init_params)

        params = dict(
            batch_size=batch_size,
            profile=profile
        )

        if isinstance(data, DataFrame):  # Computation would be triggered by the user
            xshards, _ = dataframe_to_xshards(data,
                                              validation_data=None,
                                              feature_cols=feature_cols,
                                              label_cols=None,
                                              mode="predict",
                                              shard_size=batch_size)

            pred_shards = self._predict_spark_xshards(xshards, init_params, params)
            result = convert_predict_xshards_to_dataframe(data, pred_shards)
        elif isinstance(data, SparkXShards):  # Computation triggered when updating XShards
            xshards = data.to_lazy()
            if xshards._get_class_name() == 'pandas.core.frame.DataFrame':
                xshards = process_xshards_of_pandas_dataframe(xshards, feature_cols)
                pred_shards = self._predict_spark_xshards(xshards, init_params, params)
                # Should add to the original SparkXShards of Pandas DataFrames
                result = add_predict_to_pd_xshards(data, pred_shards)
            else:
                pred_shards = self._predict_spark_xshards(xshards, init_params, params)
                result = update_predict_xshards(data, pred_shards)
            # Uncache the original data since it is already included in the result
            data.uncache()
        else:
            invalidInputError(False,
                              "Only XShards or Spark DataFrame are supported for predict")

        return result

    def evaluate(self,
                 data: Union['SparkXShards',
                             'SparkDataFrame',
                             Callable[[Dict, int], 'DataLoader']],
                 batch_size: int=32,
                 num_steps: Optional[int]=None,
                 profile: bool=False,
                 reduce_results: bool=True,
                 info: Optional[Dict]=None,
                 feature_cols: Optional[List[str]]=None,
                 label_cols: Optional[List[str]]=None) -> Union[List[Dict], Dict]:
        """
        Evaluates a PyTorch model given validation data.
        Note that only accuracy for classification with zero-based label is supported by
        default. You can override validate_batch in TorchRunner for other metrics.
        Calls `TorchRunner.validate()` on N parallel workers simultaneously
        underneath the hood.

        :param data: An instance of SparkXShards, a Spark DataFrame or a function that
               takes config and batch_size as argument and returns a PyTorch DataLoader for
               validation.
        :param batch_size: Total batch size for all workers used for evaluation. Each worker's batch
               size would be this value divide the total number of workers. Default: 32.
               If your validation data is a function, you can set batch_size to be the input
               batch_size of the function for the PyTorch DataLoader.
        :param num_steps: The number of batches to compute the validation results on. This
               corresponds to the number of times `TorchRunner.validate_batch` is called.
        :param profile: Boolean. Whether to return time stats for the training procedure.
               Default is False.
        :param reduce_results: Boolean. Whether to average all metrics across all workers into
               one dict. If a metric is a non-numerical value, the one value will be randomly
               selected among the workers. If False, returns a list of dicts for
               all workers. Default is True.
        :param info: An optional dictionary that can be passed to the TorchRunner
               for validate.
        :param feature_cols: feature column names if train data is Spark DataFrame.
        :param label_cols: label column names if train data is Spark DataFrame.

        :return: A dictionary of metrics for the given data, including validation accuracy and loss.
                You can also provide custom metrics by passing in a custom HookClass(after 2.2.0)
                when creating the Estimator.
        """
        invalidInputError(isinstance(batch_size, int) and batch_size > 0,
                          "batch_size should be a positive integer")
        batch_size = batch_size // self.num_workers  # Local batch size for each worker
        if batch_size <= 0:
            batch_size = 1

        if self.model_creator is None:
            invalidInputError(False,
                              "Must provide callable function for model_creator "
                              "or load a saved model.")

        sc = OrcaContext.get_spark_context()
        cluster_info = self._get_cluster_info(sc)
        state_dict = self._get_broadcasted_state_dict(sc)
        init_params = dict(
            mode="evaluate",
            state_dict=state_dict,
            cluster_info=cluster_info)
        init_params.update(self.worker_init_params)

        params = dict(
            batch_size=batch_size,
            num_steps=num_steps,
            profile=profile,
            info=info
        )

        if isinstance(data, SparkXShards):
            data = data.to_lazy()
        if isinstance(data, DataFrame) or isinstance(data, SparkXShards):
            if data.rdd.getNumPartitions() != self.num_workers:
                data = data.repartition(self.num_workers)
        data, _ = maybe_dataframe_to_xshards(data,
                                             validation_data=None,
                                             feature_cols=feature_cols,
                                             label_cols=label_cols,
                                             mode="evaluate",
                                             num_workers=self.num_workers,
                                             shard_size=batch_size)
        if isinstance(data, SparkXShards):  # Computation triggered when collect
            params["wrap_dataloader"] = False
            if data._get_class_name() == 'pandas.core.frame.DataFrame':
                data = process_xshards_of_pandas_dataframe(data, feature_cols, label_cols)

            def transform_func(iter, init_param, param):
                partition_data = list(iter)
                param["data_creator"] = partition_to_creator(partition_data)
                return PytorchPysparkWorker(**init_param).validate(**param)

            data_rdd = data.rdd  # type:ignore
            res = data_rdd.barrier().mapPartitions(
                lambda iter: transform_func(iter, init_params, params)).collect()
        else:
            params["data_creator"] = reload_dataloader_creator(data)

            def transform_func(iter, init_param, param):
                return PytorchPysparkWorker(**init_param).validate(**param)

            res = self.workerRDD.barrier().mapPartitions(
                lambda iter: transform_func(iter, init_params, params)).collect()

        if reduce_results:
            return process_stats(res)
        else:
            return res

    def get_model(self) -> 'Module':
        """
        Returns the learned PyTorch model.

        :return: The learned PyTorch model.
        """
        if self.model_creator:
            state = self.state_dict
            model = self.model_creator(self.config)
            model_state = state["models"][0]
            model.load_state_dict(model_state)
        else:
            invalidInputError(False,
                              "Must provide callable function for model_creator "
                              "or load a saved model.")
        return model.module if hasattr(model, "module") else model  # type:ignore

    def get_state_dict(self) -> Dict:
        return self.state_dict

    def save(self, model_path: str, entire: bool=False) -> str:
        """
        Saves the Estimator state (including model and optimizer) or the entire model
        to the provided model_path.

        :param model_path: (str) Path to save the model.
        :param entire: (boolean) Whether to save the entire model. If False, saves the
               Estimator state. Default is False.
        :return:
        """
        if is_local_path(model_path):
            if entire:
                torch.save(self.get_model(), model_path)
            else:
                torch.save(self.state_dict, model_path)
        else:
            file_name = os.path.basename(model_path)
            temp_dir = tempfile.mkdtemp()
            temp_path = os.path.join(temp_dir, file_name)
            try:
                if entire:
                    torch.save(self.get_model(), temp_path)
                else:
                    torch.save(self.state_dict, temp_path)
                put_local_file_to_remote(temp_path, model_path)
            finally:
                shutil.rmtree(temp_dir)
        return model_path

    def load(self, model_path: str):
        """
        Loads the Estimator state (including model and optimizer) or the entire model
        from the provided model_path.

        :param model_path: (str) Path to the existing model. Model class must be defined
               on the driver when loading the entire model.
        """
        import torch.nn as nn
        if is_local_path(model_path):
            res = torch.load(model_path)
        else:
            file_name = os.path.basename(model_path)
            temp_dir = tempfile.mkdtemp()
            temp_path = os.path.join(temp_dir, file_name)
            try:
                get_remote_file_to_local(model_path, temp_path)
                res = torch.load(temp_path)
            finally:
                shutil.rmtree(temp_dir)
        if isinstance(res, Iterable) and not isinstance(res, nn.Sequential):
            if "models" in res:
                self.state_dict = res
            else:
                self.state_dict = [re.state_dict() for re in res]
        else:
            self.state_dict = res.state_dict()
        if self.model_creator is None:
            self.model_creator = lambda config: res
            self.worker_init_params["model_creator"] = self.model_creator

    def save_checkpoint(self, model_path: str):
        """
        Manually saves the Estimator state (including model and optimizer) to the provided
        model_path.
        :param model_path: (str) Path to save the model. Both local and remote path are supported.
               e.g. "/tmp/estimator.ckpt" or "hdfs:///tmp/estimator.ckpt"
        :return: None
        """
        if is_local_path(model_path):
            self.save(model_path)
        else:
            self.driver_runner.load_state_dict(self.state_dict)
            self.driver_runner.save_checkpoint(filepath=model_path)

    def load_checkpoint(self, model_path: str):
        """
        Loads the Estimator state (including model and optimizer) from the provided model_path.
        :param model_path: (str) Path to the existing model. Both local and remote path are
               supported. e.g. "/tmp/estimator.ckpt" or "hdfs:///tmp/estimator.ckpt"
        :return: None
        """
        if is_local_path(model_path):
            self.load(model_path)
        else:
            self.driver_runner.load_checkpoint(filepath=model_path)
            self.state_dict = self.driver_runner.get_state_dict()

    def shutdown(self):
        """
        Shutdown estimator and release resources.
        """
        if self.need_to_log_to_driver:
            stop_log_server(self.log_server_thread, self.ip, self.port)<|MERGE_RESOLUTION|>--- conflicted
+++ resolved
@@ -110,12 +110,7 @@
             loss_creator: Union['Loss', Callable[[Dict], 'Loss'], None]=None,
             metrics: Union['Metric', List['Metric'], None]=None,
             scheduler_creator: Optional[Callable[[Dict], 'LRScheduler']]=None,
-<<<<<<< HEAD
-            config: Dict=None,
-=======
-            training_operator_cls: Type[TrainingOperator]=TrainingOperator,
             config: Optional[Dict]=None,
->>>>>>> 063edd8f
             scheduler_step_freq: str="batch",
             use_tqdm: bool=False,
             workers_per_node: int=1,
