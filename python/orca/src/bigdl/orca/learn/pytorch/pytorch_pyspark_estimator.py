--- conflicted
+++ resolved
@@ -274,15 +274,10 @@
                     lambda iter: transform_func(iter, init_params, params)).collect()
 
         else:
-<<<<<<< HEAD
-            invalidInputError(isinstance(data, types.FunctionType),
-                              "data should be either an instance of SparkXShards or a callable"
-                              " function, but got type: {}".format(type(data)))
-=======
             if not isinstance(data, types.FunctionType):
-                raise ValueError("data should be either an instance of SparkXShards or a"
-                                 " callable function, but got type: {}".format(type(data)))
->>>>>>> 840da9a2
+                invalidInputError(False,
+                                  "data should be either an instance of SparkXShards or a "
+                                  "callable  function, but got type: {}".format(type(data)))
 
             params["data_creator"] = data
             params["validation_data_creator"] = validation_data
