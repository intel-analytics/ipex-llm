#
# Copyright 2016 The BigDL Authors.
#
# Licensed under the Apache License, Version 2.0 (the "License");
# you may not use this file except in compliance with the License.
# You may obtain a copy of the License at
#
#     http://www.apache.org/licenses/LICENSE-2.0
#
# Unless required by applicable law or agreed to in writing, software
# distributed under the License is distributed on an "AS IS" BASIS,
# WITHOUT WARRANTIES OR CONDITIONS OF ANY KIND, either express or implied.
# See the License for the specific language governing permissions and
# limitations under the License.
#

import types
import torch
import copy
import os
import shutil
import tempfile

from bigdl.dllib.utils.file_utils import is_local_path
from bigdl.orca.learn.pytorch.training_operator import TrainingOperator
from bigdl.orca.learn.pytorch.pytorch_pyspark_worker import PytorchPysparkWorker
from bigdl.orca.learn.pytorch.utils import process_stats
from bigdl.orca.learn.utils import maybe_dataframe_to_xshards, dataframe_to_xshards, \
    convert_predict_xshards_to_dataframe, make_data_creator, update_predict_xshards, \
    reload_dataloader_creator, process_xshards_of_pandas_dataframe
from bigdl.orca.data import SparkXShards
from bigdl.orca import OrcaContext
from bigdl.orca.learn.base_estimator import BaseEstimator
from bigdl.orca.data.file import get_remote_file_to_local, enable_multi_fs_save, \
    enable_multi_fs_load, put_local_file_to_remote
from bigdl.dllib.utils.common import get_node_and_core_number
from bigdl.orca.learn.log_monitor import start_log_server, stop_log_server

from bigdl.orca.learn.utils import find_free_port, find_ip_and_free_port
from bigdl.dllib.utils.utils import get_node_ip
from bigdl.dllib.utils.log4Error import *

try:
    from collections.abc import Iterable
except ImportError:
    from collections import Iterable


def partition_to_creator(partition):
    def data_creator(config, batch_size):
        from bigdl.orca.data.utils import partition_get_data_label, index_data, get_size
        from torch.utils.data import Dataset, DataLoader

        class NDArrayDataset(Dataset):
            def __init__(self, x, y):
                self.x = x  # features
                self.y = y  # labels

            def __len__(self):
                return get_size(self.y)

            def __getitem__(self, i):
                return index_data(self.x, i), index_data(self.y, i)

        params = {"batch_size": batch_size, "shuffle": True}
        for arg in ["shuffle", "sampler", "batch_sampler", "num_workers", "collate_fn",
                    "pin_memory", "drop_last", "timeout", "worker_init_fn",
                    "multiprocessing_context"]:
            if arg in config:
                params[arg] = config[arg]
        data, label = partition_get_data_label(partition,
                                               allow_tuple=False,
                                               allow_list=False)
        print("Data size on worker: ", len(label))
        dataset = NDArrayDataset(data, label)
        data_loader = DataLoader(dataset, **params)
        return data_loader

    return data_creator


def parse_model_dir(model_dir):
    if model_dir and model_dir.startswith("dbfs:/"):
        model_dir = "/dbfs/" + model_dir[len("dbfs:/"):]
    return model_dir


class PyTorchPySparkEstimator(BaseEstimator):
    def __init__(
            self,
            *,
            model_creator,
            optimizer_creator=None,
            loss_creator=None,
            metrics=None,
            scheduler_creator=None,
            training_operator_cls=TrainingOperator,
            config=None,
            scheduler_step_freq="batch",
            use_tqdm=False,
            workers_per_node=1,
            sync_stats=True,
            log_level=logging.INFO,
            model_dir=None,
            log_to_driver=True):
        logging.basicConfig(level=log_level,
                            format='[%(asctime)s] %(levelname)-8s %(message)s',
                            datefmt='%Y-%m-%d %H:%M:%S'
                            )
        self.logger = logging.getLogger(__name__)
        if config is not None and "batch_size" in config:
            invalidInputError(False,
                              "Please do not specify batch_size in config. Input batch_size in the"
                              " fit/evaluate/predict function of the estimator instead.")
        self.config = {} if config is None else config

        sc = OrcaContext.get_spark_context()

<<<<<<< HEAD
        if not (isinstance(model_creator, types.FunctionType) and
                isinstance(optimizer_creator, types.FunctionType)):  # Torch model is also callable.
=======
        if not isinstance(model_creator, types.FunctionType):
            # Torch model is also callable.
>>>>>>> 067ef18f
            invalidInputError(False,
                              "Must provide a function for model_creator")

        if not training_operator_cls and not loss_creator:
            invalidInputError(False,
                              "If a loss_creator is not provided, you must "
                              "provide a custom training operator.")

        self.model_dir = parse_model_dir(model_dir)

        self.model_creator = model_creator
        self.optimizer_creator = optimizer_creator

        num_nodes, cores_per_node = get_node_and_core_number()
        self.num_workers = num_nodes * workers_per_node
        self.total_cores = num_nodes * cores_per_node
        self.cores_per_worker = cores_per_node // workers_per_node

        # over partition to cover tasks all over the cluster
        self.workerRDD = sc.parallelize(list(range(self.total_cores * 4)),
                                        self.total_cores * 4).repartition(self.num_workers)

        self.ip = get_node_ip()
        self.log_port = find_free_port()
        is_local = sc.master.startswith("local")
        self.need_to_log_to_driver = (not is_local) and log_to_driver
        if self.need_to_log_to_driver:
            self.log_server_thread = start_log_server(self.ip, self.log_port)
        self.tcp_store_port = find_free_port()

        self.worker_init_params = dict(
            model_creator=self.model_creator,
            optimizer_creator=optimizer_creator,
            loss_creator=loss_creator,
            scheduler_creator=scheduler_creator,
            training_operator_cls=training_operator_cls,
            scheduler_step_freq=scheduler_step_freq,
            use_tqdm=use_tqdm,
            config=copy.copy(self.config),
            metrics=metrics,
            size=self.num_workers,
            cores_per_worker=self.cores_per_worker,
            sync_stats=sync_stats,
            log_level=log_level,
            model_dir=self.model_dir,
            log_to_driver=self.need_to_log_to_driver,
            driver_ip=self.ip,
            driver_log_port=self.log_port,
            driver_tcp_store_port=self.tcp_store_port)

        local_init_params = self.worker_init_params.copy()
        local_init_params["log_to_driver"] = False
        self.driver_runner = PytorchPysparkWorker(
            mode='predict',
            cluster_info=self._get_cluster_info(sc),
            **local_init_params)

        self.state_dict = self.driver_runner.get_state_dict()

    def create_tcpstore_server(self):
        import torch.distributed as dist
        server_store = dist.TCPStore(self.ip, self.tcp_store_port, -1, True,
                                     dist.constants.default_pg_timeout)
        return server_store

    def _get_cluster_info(self, sc):
        cluster_info = self.workerRDD.barrier().mapPartitions(find_ip_and_free_port).collect()
        return cluster_info

    def fit(self,
            data,
            epochs=1,
            batch_size=32,
            profile=False,
            reduce_results=True,
            info=None,
            feature_cols=None,
            label_cols=None,
            validation_data=None,
            callbacks=[]):
        """
        Trains a PyTorch model given training data for several epochs.
        Calls `TrainingOperator.train_epoch()` on N parallel workers simultaneously
        underneath the hood.

        :param data: An instance of SparkXShards, a Spark DataFrame or a function that
               takes config and batch_size as argument and returns a PyTorch DataLoader for
               training.
        :param epochs: The number of epochs to train the model. Default is 1.
        :param batch_size: The number of samples per batch for each worker. Default is 32.
               The total batch size would be workers_per_node*num_nodes.
               If your training data is a function, you can set batch_size to be the input
               batch_size of the function for the PyTorch DataLoader.
        :param profile: Boolean. Whether to return time stats for the training procedure.
               Default is False.
        :param reduce_results: Boolean. Whether to average all metrics across all workers into
               one dict. If a metric is a non-numerical value, the one value will be randomly
               selected among the workers. If False, returns a list of dicts for
               all workers. Default is True.
        :param info: An optional dictionary that can be passed to the TrainingOperator for
               train_epoch and train_batch.
        :param feature_cols: feature column names if data is Spark DataFrame.
        :param label_cols: label column names if data is Spark DataFrame.
        :param validation_data: validation data. Validation data type should be the same
               as train data.
        :param callbacks: A list for all callbacks.

        :return: A list of dictionary of metrics for every training epoch. If reduce_results is
                False, this will return a nested list of metric dictionaries whose length will be
                equal to the total number of workers.
                You can also provide custom metrics by passing in a custom training_operator_cls
                when creating the Estimator.
        """
        data, validation_data = maybe_dataframe_to_xshards(data,
                                                           validation_data=validation_data,
                                                           feature_cols=feature_cols,
                                                           label_cols=label_cols,
                                                           mode="fit",
                                                           num_workers=self.num_workers,
                                                           shard_size=batch_size)

        sc = OrcaContext.get_spark_context()
        _ = self.create_tcpstore_server()
        cluster_info = self._get_cluster_info(sc)
        state_dict = self._get_broadcasted_state_dict(sc)
        init_params = dict(
            mode="fit",
            state_dict=state_dict,
            cluster_info=cluster_info)
        init_params.update(self.worker_init_params)

        params = dict(
            epochs=epochs,
            batch_size=batch_size,
            profile=profile,
            info=info,
            callbacks=callbacks,
        )

        if not isinstance(self.optimizer_creator, types.FunctionType):
            invalidInputError(False,
                              "Must provide a function for optimizer_creator")

        if isinstance(data, SparkXShards):
            # set train/validation
            params["wrap_dataloader"] = False
            if data._get_class_name() == 'pandas.core.frame.DataFrame':
                data, validation_data = process_xshards_of_pandas_dataframe(data, feature_cols,
                                                                            label_cols,
                                                                            validation_data, "fit")

            if validation_data is None:
                def transform_func(iter, init_params, param):
                    partition_data = list(iter)
                    param["data_creator"] = partition_to_creator(partition_data)
                    runner = PytorchPysparkWorker(**init_params)
                    result = runner.train_epochs(**param)
                    runner.shutdown()
                    return result

                res = data.rdd.repartition(self.num_workers).barrier() \
                    .mapPartitions(
                    lambda iter: transform_func(iter, init_params, params)).collect()

            else:
                def transform_func(iter, init_params, param):
                    data_tuple_list = list(iter)
                    data_list = [x for data_tuple in data_tuple_list for x in data_tuple[0]]
                    valid_list = [x for data_tuple in data_tuple_list for x in data_tuple[1]]
                    param["data_creator"] = partition_to_creator(data_list)
                    param["validation_data_creator"] = partition_to_creator(valid_list)
                    runner = PytorchPysparkWorker(**init_params)
                    result = runner.train_epochs(**param)
                    runner.shutdown()
                    return result

                train_rdd = data.rdd.mapPartitions(lambda iter: [list(iter)])
                val_rdd = validation_data.rdd.mapPartitions(lambda iter: [list(iter)])
                res = train_rdd.zip(val_rdd).repartition(self.num_workers).barrier() \
                    .mapPartitions(
                    lambda iter: transform_func(iter, init_params, params)).collect()

        else:
            if not isinstance(data, types.FunctionType):
                invalidInputError(False,
                                  "data should be either an instance of SparkXShards or a "
                                  "callable  function, but got type: {}".format(type(data)))

            params["data_creator"] = reload_dataloader_creator(data)
            params["validation_data_creator"] = reload_dataloader_creator(validation_data)

            def transform_func(iter, init_param, param):
                return PytorchPysparkWorker(**init_param).train_epochs(**param)

            res = self.workerRDD.barrier().mapPartitions(
                lambda iter: transform_func(iter, init_params, params)).collect()

        if self.model_dir is not None:
            self.state_dict = PyTorchPySparkEstimator._get_state_dict_from_remote(self.model_dir)
            worker_stats = res
        else:
            self.state_dict = res[0]  # state dicts of all runners would be the same
            # Each runner would return a list of worker stats for different epochs
            worker_stats = [item for item in res if isinstance(item, list)]

        epoch_stats = list(map(list, zip(*worker_stats)))
        if reduce_results:
            for i in range(len(epoch_stats)):
                epoch_stats[i] = process_stats(epoch_stats[i])
            return epoch_stats
        else:
            return epoch_stats

    @staticmethod
    def _get_state_dict_from_remote(remote_dir):
        import tempfile
        import shutil
        import os
        try:
            temp_dir = tempfile.mkdtemp()
            get_remote_file_to_local(os.path.join(remote_dir, "state.pkl"),
                                     os.path.join(temp_dir, "state.pkl"))
            import pickle
            with open(os.path.join(temp_dir, "state.pkl"), 'rb') as f:
                state_dicts = pickle.load(f)
        finally:
            shutil.rmtree(temp_dir)
        return state_dicts

    def _get_broadcasted_state_dict(self, sc):
        if self.state_dict:
            state_dict_b = sc.broadcast(self.state_dict)
        else:
            state_dict_b = None
        return state_dict_b

    def _get_broadcasted_state_dict(self, sc):
        if self.state_dict:
            state_dict_b = sc.broadcast(self.state_dict)
        else:
            state_dict_b = None
        return state_dict_b

    def _predict_spark_xshards(self, xshards, init_params, params):
        def transform_func(iter, init_param, param):
            partition_data = list(iter)
            # res = combine_in_partition(partition_data)
            param["data_creator"] = make_data_creator(partition_data)
            return PytorchPysparkWorker(**init_param).predict(**params)

        pred_shards = SparkXShards(xshards.rdd.mapPartitions(
            lambda iter: transform_func(iter, init_params, params)))
        return pred_shards

    def predict(self,
                data,
                batch_size=32,
                feature_cols=None,
                profile=False):
        """
        Using this PyTorch model to make predictions on the data.

        :param data: An instance of SparkXShards or a Spark DataFrame
        :param batch_size: The number of samples per batch for each worker. Default is 32.
        :param profile: Boolean. Whether to return time stats for the training procedure.
               Default is False.
        :param feature_cols: feature column names if data is a Spark DataFrame.
        :return: A SparkXShards that contains the predictions with key "prediction" in each shard
        """
        from bigdl.orca.data import SparkXShards
        from pyspark.sql import DataFrame

        sc = OrcaContext.get_spark_context()
        cluster_info = self._get_cluster_info(sc)
        state_dict = self._get_broadcasted_state_dict(sc)

        init_params = dict(
            mode="predict",
            state_dict=state_dict,
            cluster_info=cluster_info,
        )
        init_params.update(self.worker_init_params)

        params = dict(
            batch_size=batch_size,
            profile=profile
        )

        if isinstance(data, DataFrame):
            xshards, _ = dataframe_to_xshards(data,
                                              validation_data=None,
                                              feature_cols=feature_cols,
                                              label_cols=None,
                                              mode="predict",
                                              shard_size=batch_size)

            pred_shards = self._predict_spark_xshards(xshards, init_params, params)
            result = convert_predict_xshards_to_dataframe(data, pred_shards)

        elif isinstance(data, SparkXShards):
            if data._get_class_name() == 'pandas.core.frame.DataFrame':
                data = process_xshards_of_pandas_dataframe(data, feature_cols)
            pred_shards = self._predict_spark_xshards(data, init_params, params)
            result = update_predict_xshards(data, pred_shards)
        else:
            invalidInputError(False,
                              "Only xshards or Spark DataFrame is supported for predict")

        return result

    def evaluate(self,
                 data,
                 batch_size=32,
                 num_steps=None,
                 profile=False,
                 reduce_results=True,
                 info=None,
                 feature_cols=None,
                 label_cols=None):
        """
        Evaluates a PyTorch model given validation data.
        Note that only accuracy for classification with zero-based label is supported by
        default. You can override validate_batch in TrainingOperator for other metrics.
        Calls `TrainingOperator.validate()` on N parallel workers simultaneously
        underneath the hood.

        :param data: An instance of SparkXShards, a Spark DataFrame or a function that
               takes config and batch_size as argument and returns a PyTorch DataLoader for
               validation.
        :param batch_size: The number of samples per batch for each worker. Default is 32.
               The total batch size would be workers_per_node*num_nodes.
               If your validation data is a function, you can set batch_size to be the input
               batch_size of the function for the PyTorch DataLoader.
        :param num_steps: The number of batches to compute the validation results on. This
               corresponds to the number of times `TrainingOperator.validate_batch` is called.
        :param profile: Boolean. Whether to return time stats for the training procedure.
               Default is False.
        :param reduce_results: Boolean. Whether to average all metrics across all workers into
               one dict. If a metric is a non-numerical value, the one value will be randomly
               selected among the workers. If False, returns a list of dicts for
               all workers. Default is True.
        :param info: An optional dictionary that can be passed to the TrainingOperator
               for validate.
        :param feature_cols: feature column names if train data is Spark DataFrame.
        :param label_cols: label column names if train data is Spark DataFrame.

        :return: A dictionary of metrics for the given data, including validation accuracy and loss.
                You can also provide custom metrics by passing in a custom training_operator_cls
                when creating the Estimator.
        """
        sc = OrcaContext.get_spark_context()
        cluster_info = self._get_cluster_info(sc)
        state_dict = self._get_broadcasted_state_dict(sc)
        init_params = dict(
            mode="evaluate",
            state_dict=state_dict,
            cluster_info=cluster_info)

        init_params.update(self.worker_init_params)

        params = dict(
            batch_size=batch_size,
            num_steps=num_steps,
            profile=profile,
            info=info)

        from bigdl.orca.data import SparkXShards
        data, _ = maybe_dataframe_to_xshards(data,
                                             validation_data=None,
                                             feature_cols=feature_cols,
                                             label_cols=label_cols,
                                             mode="evaluate",
                                             num_workers=self.num_workers,
                                             shard_size=batch_size)
        if isinstance(data, SparkXShards):
            params["wrap_dataloader"] = False
            if data._get_class_name() == 'pandas.core.frame.DataFrame':
                data = process_xshards_of_pandas_dataframe(data, feature_cols, label_cols)
            # set train/validation data

            def transform_func(iter, init_param, param):
                partition_data = list(iter)
                param["data_creator"] = partition_to_creator(partition_data)
                return PytorchPysparkWorker(**init_param).validate(**param)

            res = data.rdd.repartition(self.num_workers).barrier() \
                .mapPartitions(lambda iter: transform_func(iter, init_params, params)).collect()
        else:
            params["data_creator"] = reload_dataloader_creator(data)

            def transform_func(iter, init_param, param):
                return PytorchPysparkWorker(**init_param).validate(**param)

            res = self.workerRDD.barrier().mapPartitions(
                lambda iter: transform_func(iter, init_params, params)).collect()

        if reduce_results:
            return process_stats(res)
        else:
            return res

    def get_model(self):
        """
        Returns the learned PyTorch model.

        :return: The learned PyTorch model.
        """
        state = self.state_dict
        model = self.model_creator(self.config)
        model_state = state["models"][0]
        model.load_state_dict(model_state)
        return model.module if hasattr(model, "module") else model

    def get_state_dict(self):
        return self.state_dict

    def save(self, model_path, entire=False):
        """
        Saves the Estimator state (including model and optimizer) or the entire model
        to the provided model_path.

        :param model_path: (str) Path to save the model.
        :param entire: (boolean) Whether to save the entire model. If False, saves the
               Estimator state. Default is False.
        :return:
        """
        if is_local_path(model_path):
            if entire:
                torch.save(self.get_model(), model_path)
            else:
                torch.save(self.state_dict, model_path)
        else:
            file_name = os.path.basename(model_path)
            temp_dir = tempfile.mkdtemp()
            temp_path = os.path.join(temp_dir, file_name)
            try:
                if entire:
                    torch.save(self.get_model(), temp_path)
                else:
                    torch.save(self.state_dict, temp_path)
                put_local_file_to_remote(temp_path, model_path)
            finally:
                shutil.rmtree(temp_dir)
        return model_path

    def load(self, model_path):
        """
        Loads the Estimator state (including model and optimizer) or the entire model
        from the provided model_path.

        :param model_path: (str) Path to the existing model.
        """
        import torch.nn as nn
        if is_local_path(model_path):
            res = torch.load(model_path)
        else:
            file_name = os.path.basename(model_path)
            temp_dir = tempfile.mkdtemp()
            temp_path = os.path.join(temp_dir, file_name)
            try:
                get_remote_file_to_local(model_path, temp_path)
                res = torch.load(temp_path)
            finally:
                shutil.rmtree(temp_dir)
        if isinstance(res, Iterable) and not isinstance(res, nn.Sequential):
            if "models" in res:
                self.state_dict = res
            else:
                self.state_dict = [re.state_dict() for re in res]
        else:
            self.state_dict = res.state_dict()

    def save_checkpoint(self, model_path):
        """
        Manually saves the Estimator state (including model and optimizer) to the provided
        model_path.
        :param model_path: (str) Path to save the model. Both local and remote path are supported.
               e.g. "/tmp/estimator.ckpt" or "hdfs:///tmp/estimator.ckpt"
        :return: None
        """
        if is_local_path(model_path):
            self.save(model_path)
        else:
            self.driver_runner.load_state_dict(self.state_dict)
            self.driver_runner.save_checkpoint(filepath=model_path)

    def load_checkpoint(self, model_path):
        """
        Loads the Estimator state (including model and optimizer) from the provided model_path.
        :param model_path: (str) Path to the existing model. Both local and remote path are
               supported. e.g. "/tmp/estimator.ckpt" or "hdfs:///tmp/estimator.ckpt"
        :return: None
        """
        if is_local_path(model_path):
            self.load(model_path)
        else:
            self.driver_runner.load_checkpoint(filepath=model_path)
            self.state_dict = self.driver_runner.get_state_dict()

    def shutdown(self):
        """
        Shutdown estimator and release resources.
        """
        if self.need_to_log_to_driver:
            stop_log_server(self.log_server_thread, self.ip, self.port)<|MERGE_RESOLUTION|>--- conflicted
+++ resolved
@@ -116,13 +116,8 @@
 
         sc = OrcaContext.get_spark_context()
 
-<<<<<<< HEAD
-        if not (isinstance(model_creator, types.FunctionType) and
-                isinstance(optimizer_creator, types.FunctionType)):  # Torch model is also callable.
-=======
         if not isinstance(model_creator, types.FunctionType):
             # Torch model is also callable.
->>>>>>> 067ef18f
             invalidInputError(False,
                               "Must provide a function for model_creator")
 
