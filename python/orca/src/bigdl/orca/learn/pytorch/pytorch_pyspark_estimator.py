#
# Copyright 2016 The BigDL Authors.
#
# Licensed under the Apache License, Version 2.0 (the "License");
# you may not use this file except in compliance with the License.
# You may obtain a copy of the License at
#
#     http://www.apache.org/licenses/LICENSE-2.0
#
# Unless required by applicable law or agreed to in writing, software
# distributed under the License is distributed on an "AS IS" BASIS,
# WITHOUT WARRANTIES OR CONDITIONS OF ANY KIND, either express or implied.
# See the License for the specific language governing permissions and
# limitations under the License.
#

import types
import torch
import copy
import os
import shutil
import tempfile

from bigdl.dllib.utils.file_utils import is_local_path
from bigdl.orca.learn.pytorch.training_operator import TrainingOperator
from bigdl.orca.learn.pytorch.pytorch_pyspark_worker import PytorchPysparkWorker
from bigdl.orca.learn.pytorch.utils import process_stats
from bigdl.orca.learn.utils import maybe_dataframe_to_xshards, dataframe_to_xshards, \
    convert_predict_xshards_to_dataframe, make_data_creator, update_predict_xshards, \
    reload_dataloader_creator, process_xshards_of_pandas_dataframe
from bigdl.orca.data import SparkXShards
from bigdl.orca import OrcaContext
from bigdl.orca.learn.base_estimator import BaseEstimator
from bigdl.orca.data.file import get_remote_file_to_local, enable_multi_fs_save, \
    enable_multi_fs_load, put_local_file_to_remote
from bigdl.dllib.utils.common import get_node_and_core_number
from bigdl.orca.learn.log_monitor import start_log_server, stop_log_server

from bigdl.orca.learn.utils import find_free_port, find_ip_and_free_port
from bigdl.dllib.utils.utils import get_node_ip
from bigdl.dllib.utils.log4Error import *

try:
    from collections.abc import Iterable
except ImportError:
    from collections import Iterable


def partition_to_creator(partition):
    def data_creator(config, batch_size):
        from bigdl.orca.data.utils import partition_get_data_label, index_data, get_size
        from torch.utils.data import Dataset, DataLoader

        class NDArrayDataset(Dataset):
            def __init__(self, x, y):
                self.x = x  # features
                self.y = y  # labels

            def __len__(self):
                return get_size(self.y)

            def __getitem__(self, i):
                return index_data(self.x, i), index_data(self.y, i)

        params = {"batch_size": batch_size, "shuffle": True}
        for arg in ["shuffle", "sampler", "batch_sampler", "num_workers", "collate_fn",
                    "pin_memory", "drop_last", "timeout", "worker_init_fn",
                    "multiprocessing_context"]:
            if arg in config:
                params[arg] = config[arg]
        data, label = partition_get_data_label(partition,
                                               allow_tuple=False,
                                               allow_list=False)
        print("Data size on worker: ", len(label))
        dataset = NDArrayDataset(data, label)
        data_loader = DataLoader(dataset, **params)
        return data_loader

    return data_creator


def parse_model_dir(model_dir):
    if model_dir and model_dir.startswith("dbfs:/"):
        model_dir = "/dbfs/" + model_dir[len("dbfs:/"):]
    return model_dir


class PyTorchPySparkEstimator(BaseEstimator):
    def __init__(
            self,
            *,
            model_creator,
            optimizer_creator=None,
            loss_creator=None,
            metrics=None,
            scheduler_creator=None,
            training_operator_cls=TrainingOperator,
            config=None,
            scheduler_step_freq="batch",
            use_tqdm=False,
            workers_per_node=1,
            sync_stats=True,
            log_level=logging.INFO,
            model_dir=None,
            torch_model=None,
            log_to_driver=True):
        logging.basicConfig(level=log_level,
                            format='[%(asctime)s] %(levelname)-8s %(message)s',
                            datefmt='%Y-%m-%d %H:%M:%S'
                            )
        self.logger = logging.getLogger(__name__)
        if config is not None and "batch_size" in config:
            invalidInputError(False,
                              "Please do not specify batch_size in config. Input batch_size in the"
                              " fit/evaluate/predict function of the estimator instead.")
        self.config = {} if config is None else config

        sc = OrcaContext.get_spark_context()

        if not isinstance(model_creator, types.FunctionType):
            # Torch model is also callable.
            invalidInputError(False,
                              "Must provide a function for model_creator")

        if not training_operator_cls and not loss_creator:
            invalidInputError(False,
                              "If a loss_creator is not provided, you must "
                              "provide a custom training operator.")

        self.model_dir = parse_model_dir(model_dir)

        self.model_creator = model_creator
<<<<<<< HEAD
        self.torch_model = torch_model
=======
        self.optimizer_creator = optimizer_creator
>>>>>>> 0edf02dd

        num_nodes, cores_per_node = get_node_and_core_number()
        self.num_workers = num_nodes * workers_per_node
        self.total_cores = num_nodes * cores_per_node
        self.cores_per_worker = cores_per_node // workers_per_node

        # over partition to cover tasks all over the cluster
        self.workerRDD = sc.parallelize(list(range(self.total_cores * 4)),
                                        self.total_cores * 4).repartition(self.num_workers)

        self.ip = get_node_ip()
        self.log_port = find_free_port()
        is_local = sc.master.startswith("local")
        self.need_to_log_to_driver = (not is_local) and log_to_driver
        if self.need_to_log_to_driver:
            self.log_server_thread = start_log_server(self.ip, self.log_port)
        self.tcp_store_port = find_free_port()

        self.worker_init_params = dict(
            model_creator=self.model_creator,
            optimizer_creator=optimizer_creator,
            loss_creator=loss_creator,
            scheduler_creator=scheduler_creator,
            training_operator_cls=training_operator_cls,
            scheduler_step_freq=scheduler_step_freq,
            use_tqdm=use_tqdm,
            config=copy.copy(self.config),
            metrics=metrics,
            size=self.num_workers,
            cores_per_worker=self.cores_per_worker,
            sync_stats=sync_stats,
            log_level=log_level,
            model_dir=self.model_dir,
            log_to_driver=self.need_to_log_to_driver,
            driver_ip=self.ip,
            driver_log_port=self.log_port,
            driver_tcp_store_port=self.tcp_store_port)

        local_init_params = self.worker_init_params.copy()
        local_init_params["log_to_driver"] = False
        self.driver_runner = PytorchPysparkWorker(
            mode='predict',
            cluster_info=self._get_cluster_info(sc),
            **local_init_params)

        self.state_dict = self.driver_runner.get_state_dict()

    def create_tcpstore_server(self):
        import torch.distributed as dist
        server_store = dist.TCPStore(self.ip, self.tcp_store_port, -1, True,
                                     dist.constants.default_pg_timeout)
        return server_store

    def _get_cluster_info(self, sc):
        cluster_info = self.workerRDD.barrier().mapPartitions(find_ip_and_free_port).collect()
        return cluster_info

    def fit(self,
            data,
            epochs=1,
            batch_size=32,
            profile=False,
            reduce_results=True,
            info=None,
            feature_cols=None,
            label_cols=None,
            validation_data=None,
            callbacks=[]):
        """
        Trains a PyTorch model given training data for several epochs.
        Calls `TrainingOperator.train_epoch()` on N parallel workers simultaneously
        underneath the hood.

        :param data: An instance of SparkXShards, a Spark DataFrame or a function that
               takes config and batch_size as argument and returns a PyTorch DataLoader for
               training.
        :param epochs: The number of epochs to train the model. Default is 1.
        :param batch_size: The number of samples per batch for each worker. Default is 32.
               The total batch size would be workers_per_node*num_nodes.
               If your training data is a function, you can set batch_size to be the input
               batch_size of the function for the PyTorch DataLoader.
        :param profile: Boolean. Whether to return time stats for the training procedure.
               Default is False.
        :param reduce_results: Boolean. Whether to average all metrics across all workers into
               one dict. If a metric is a non-numerical value, the one value will be randomly
               selected among the workers. If False, returns a list of dicts for
               all workers. Default is True.
        :param info: An optional dictionary that can be passed to the TrainingOperator for
               train_epoch and train_batch.
        :param feature_cols: feature column names if data is Spark DataFrame.
        :param label_cols: label column names if data is Spark DataFrame.
        :param validation_data: validation data. Validation data type should be the same
               as train data.
        :param callbacks: A list for all callbacks.

        :return: A list of dictionary of metrics for every training epoch. If reduce_results is
                False, this will return a nested list of metric dictionaries whose length will be
                equal to the total number of workers.
                You can also provide custom metrics by passing in a custom training_operator_cls
                when creating the Estimator.
        """
        data, validation_data = maybe_dataframe_to_xshards(data,
                                                           validation_data=validation_data,
                                                           feature_cols=feature_cols,
                                                           label_cols=label_cols,
                                                           mode="fit",
                                                           num_workers=self.num_workers,
                                                           shard_size=batch_size)

        sc = OrcaContext.get_spark_context()
        _ = self.create_tcpstore_server()
        cluster_info = self._get_cluster_info(sc)
        state_dict = self._get_broadcasted_state_dict(sc)
        init_params = dict(
            mode="fit",
            state_dict=state_dict,
            cluster_info=cluster_info,
            torch_model=self.torch_model)
        init_params.update(self.worker_init_params)

        params = dict(
            epochs=epochs,
            batch_size=batch_size,
            profile=profile,
            info=info,
            callbacks=callbacks
        )

        if not isinstance(self.optimizer_creator, types.FunctionType):
            invalidInputError(False,
                              "Must provide a function for optimizer_creator")

        if isinstance(data, SparkXShards):
            # set train/validation
            params["wrap_dataloader"] = False
            if data._get_class_name() == 'pandas.core.frame.DataFrame':
                data, validation_data = process_xshards_of_pandas_dataframe(data, feature_cols,
                                                                            label_cols,
                                                                            validation_data, "fit")

            if validation_data is None:
                def transform_func(iter, init_params, param):
                    partition_data = list(iter)
                    param["data_creator"] = partition_to_creator(partition_data)
                    runner = PytorchPysparkWorker(**init_params)
                    result = runner.train_epochs(**param)
                    runner.shutdown()
                    return result

                res = data.rdd.repartition(self.num_workers).barrier() \
                    .mapPartitions(
                    lambda iter: transform_func(iter, init_params, params)).collect()

            else:
                def transform_func(iter, init_params, param):
                    data_tuple_list = list(iter)
                    data_list = [x for data_tuple in data_tuple_list for x in data_tuple[0]]
                    valid_list = [x for data_tuple in data_tuple_list for x in data_tuple[1]]
                    param["data_creator"] = partition_to_creator(data_list)
                    param["validation_data_creator"] = partition_to_creator(valid_list)
                    runner = PytorchPysparkWorker(**init_params)
                    result = runner.train_epochs(**param)
                    runner.shutdown()
                    return result

                train_rdd = data.rdd.mapPartitions(lambda iter: [list(iter)])
                val_rdd = validation_data.rdd.mapPartitions(lambda iter: [list(iter)])
                res = train_rdd.zip(val_rdd).repartition(self.num_workers).barrier() \
                    .mapPartitions(
                    lambda iter: transform_func(iter, init_params, params)).collect()

        else:
            if not isinstance(data, types.FunctionType):
                invalidInputError(False,
                                  "data should be either an instance of SparkXShards or a "
                                  "callable  function, but got type: {}".format(type(data)))

            params["data_creator"] = reload_dataloader_creator(data)
            params["validation_data_creator"] = reload_dataloader_creator(validation_data)

            def transform_func(iter, init_param, param):
                return PytorchPysparkWorker(**init_param).train_epochs(**param)

            res = self.workerRDD.barrier().mapPartitions(
                lambda iter: transform_func(iter, init_params, params)).collect()

        if self.model_dir is not None:
            self.state_dict = PyTorchPySparkEstimator._get_state_dict_from_remote(self.model_dir)
            worker_stats = res
        else:
            self.state_dict = res[0]  # state dicts of all runners would be the same
            # Each runner would return a list of worker stats for different epochs
            worker_stats = [item for item in res if isinstance(item, list)]

        epoch_stats = list(map(list, zip(*worker_stats)))
        if reduce_results:
            for i in range(len(epoch_stats)):
                epoch_stats[i] = process_stats(epoch_stats[i])
            return epoch_stats
        else:
            return epoch_stats

    @staticmethod
    def _get_state_dict_from_remote(remote_dir):
        import tempfile
        import shutil
        import os
        try:
            temp_dir = tempfile.mkdtemp()
            get_remote_file_to_local(os.path.join(remote_dir, "state.pkl"),
                                     os.path.join(temp_dir, "state.pkl"))
            import pickle
            with open(os.path.join(temp_dir, "state.pkl"), 'rb') as f:
                state_dicts = pickle.load(f)
        finally:
            shutil.rmtree(temp_dir)
        return state_dicts

    def _get_broadcasted_state_dict(self, sc):
        if self.state_dict:
            state_dict_b = sc.broadcast(self.state_dict)
        else:
            state_dict_b = None
        return state_dict_b

    def _get_broadcasted_state_dict(self, sc):
        if self.state_dict:
            state_dict_b = sc.broadcast(self.state_dict)
        else:
            state_dict_b = None
        return state_dict_b

    def _predict_spark_xshards(self, xshards, init_params, params):
        def transform_func(iter, init_param, param):
            partition_data = list(iter)
            # res = combine_in_partition(partition_data)
            param["data_creator"] = make_data_creator(partition_data)
            return PytorchPysparkWorker(**init_param).predict(**params)

        pred_shards = SparkXShards(xshards.rdd.mapPartitions(
            lambda iter: transform_func(iter, init_params, params)))
        return pred_shards

    def predict(self,
                data,
                batch_size=32,
                feature_cols=None,
                profile=False):
        """
        Using this PyTorch model to make predictions on the data.

        :param data: An instance of SparkXShards or a Spark DataFrame
        :param batch_size: The number of samples per batch for each worker. Default is 32.
        :param profile: Boolean. Whether to return time stats for the training procedure.
               Default is False.
        :param feature_cols: feature column names if data is a Spark DataFrame.
        :return: A SparkXShards that contains the predictions with key "prediction" in each shard
        """
        from bigdl.orca.data import SparkXShards
        from pyspark.sql import DataFrame

        sc = OrcaContext.get_spark_context()
        cluster_info = self._get_cluster_info(sc)
        state_dict = self._get_broadcasted_state_dict(sc)

        init_params = dict(
            mode="predict",
            state_dict=state_dict,
            cluster_info=cluster_info,
            torch_model=self.torch_model
        )
        init_params.update(self.worker_init_params)

        params = dict(
            batch_size=batch_size,
            profile=profile
        )

        if isinstance(data, DataFrame):
            xshards, _ = dataframe_to_xshards(data,
                                              validation_data=None,
                                              feature_cols=feature_cols,
                                              label_cols=None,
                                              mode="predict",
                                              shard_size=batch_size)

            pred_shards = self._predict_spark_xshards(xshards, init_params, params)
            result = convert_predict_xshards_to_dataframe(data, pred_shards)

        elif isinstance(data, SparkXShards):
            if data._get_class_name() == 'pandas.core.frame.DataFrame':
                data = process_xshards_of_pandas_dataframe(data, feature_cols)
            pred_shards = self._predict_spark_xshards(data, init_params, params)
            result = update_predict_xshards(data, pred_shards)
        else:
            invalidInputError(False,
                              "Only xshards or Spark DataFrame is supported for predict")

        return result

    def evaluate(self,
                 data,
                 batch_size=32,
                 num_steps=None,
                 profile=False,
                 reduce_results=True,
                 info=None,
                 feature_cols=None,
                 label_cols=None):
        """
        Evaluates a PyTorch model given validation data.
        Note that only accuracy for classification with zero-based label is supported by
        default. You can override validate_batch in TrainingOperator for other metrics.
        Calls `TrainingOperator.validate()` on N parallel workers simultaneously
        underneath the hood.

        :param data: An instance of SparkXShards, a Spark DataFrame or a function that
               takes config and batch_size as argument and returns a PyTorch DataLoader for
               validation.
        :param batch_size: The number of samples per batch for each worker. Default is 32.
               The total batch size would be workers_per_node*num_nodes.
               If your validation data is a function, you can set batch_size to be the input
               batch_size of the function for the PyTorch DataLoader.
        :param num_steps: The number of batches to compute the validation results on. This
               corresponds to the number of times `TrainingOperator.validate_batch` is called.
        :param profile: Boolean. Whether to return time stats for the training procedure.
               Default is False.
        :param reduce_results: Boolean. Whether to average all metrics across all workers into
               one dict. If a metric is a non-numerical value, the one value will be randomly
               selected among the workers. If False, returns a list of dicts for
               all workers. Default is True.
        :param info: An optional dictionary that can be passed to the TrainingOperator
               for validate.
        :param feature_cols: feature column names if train data is Spark DataFrame.
        :param label_cols: label column names if train data is Spark DataFrame.

        :return: A dictionary of metrics for the given data, including validation accuracy and loss.
                You can also provide custom metrics by passing in a custom training_operator_cls
                when creating the Estimator.
        """
        sc = OrcaContext.get_spark_context()
        cluster_info = self._get_cluster_info(sc)
        state_dict = self._get_broadcasted_state_dict(sc)
        init_params = dict(
            mode="evaluate",
            state_dict=state_dict,
            cluster_info=cluster_info,
            torch_model=self.torch_model)

        init_params.update(self.worker_init_params)

        params = dict(
            batch_size=batch_size,
            num_steps=num_steps,
            profile=profile,
            info=info)

        from bigdl.orca.data import SparkXShards
        data, _ = maybe_dataframe_to_xshards(data,
                                             validation_data=None,
                                             feature_cols=feature_cols,
                                             label_cols=label_cols,
                                             mode="evaluate",
                                             num_workers=self.num_workers,
                                             shard_size=batch_size)
        if isinstance(data, SparkXShards):
            params["wrap_dataloader"] = False
            if data._get_class_name() == 'pandas.core.frame.DataFrame':
                data = process_xshards_of_pandas_dataframe(data, feature_cols, label_cols)
            # set train/validation data

            def transform_func(iter, init_param, param):
                partition_data = list(iter)
                param["data_creator"] = partition_to_creator(partition_data)
                return PytorchPysparkWorker(**init_param).validate(**param)

            res = data.rdd.repartition(self.num_workers).barrier() \
                .mapPartitions(lambda iter: transform_func(iter, init_params, params)).collect()
        else:
            params["data_creator"] = reload_dataloader_creator(data)

            def transform_func(iter, init_param, param):
                return PytorchPysparkWorker(**init_param).validate(**param)

            res = self.workerRDD.barrier().mapPartitions(
                lambda iter: transform_func(iter, init_params, params)).collect()

        if reduce_results:
            return process_stats(res)
        else:
            return res

    def get_model(self):
        """
        Returns the learned PyTorch model.

        :return: The learned PyTorch model.
        """
        state = self.state_dict
        model = self.model_creator(self.config)
        model_state = state["models"][0]
        model.load_state_dict(model_state)
        return model.module if hasattr(model, "module") else model

    def get_state_dict(self):
        return self.state_dict

    def save(self, model_path, entire=False):
        """
        Saves the Estimator state (including model and optimizer) or the entire model
        to the provided model_path.

        :param model_path: (str) Path to save the model.
        :param entire: (boolean) Whether to save the entire model. If False, saves the
               Estimator state. Default is False.
        :return:
        """
        if is_local_path(model_path):
            if entire:
                torch.save(self.get_model(), model_path)
            else:
                torch.save(self.state_dict, model_path)
        else:
            file_name = os.path.basename(model_path)
            temp_dir = tempfile.mkdtemp()
            temp_path = os.path.join(temp_dir, file_name)
            try:
                if entire:
                    torch.save(self.get_model(), temp_path)
                else:
                    torch.save(self.state_dict, temp_path)
                put_local_file_to_remote(temp_path, model_path)
            finally:
                shutil.rmtree(temp_dir)
        return model_path

    def load(self, model_path):
        """
        Loads the Estimator state (including model and optimizer) or the entire model
        from the provided model_path.

        :param model_path: (str) Path to the existing model.
        """
        import torch.nn as nn
        if is_local_path(model_path):
            res = torch.load(model_path)
        else:
            file_name = os.path.basename(model_path)
            temp_dir = tempfile.mkdtemp()
            temp_path = os.path.join(temp_dir, file_name)
            try:
                get_remote_file_to_local(model_path, temp_path)
                res = torch.load(temp_path)
            finally:
                shutil.rmtree(temp_dir)
        if isinstance(res, Iterable) and not isinstance(res, nn.Sequential):
            if "models" in res:
                self.state_dict = res
            else:
                self.state_dict = [re.state_dict() for re in res]
        else:
            self.state_dict = res.state_dict()

    def save_checkpoint(self, model_path):
        """
        Manually saves the Estimator state (including model and optimizer) to the provided
        model_path.
        :param model_path: (str) Path to save the model. Both local and remote path are supported.
               e.g. "/tmp/estimator.ckpt" or "hdfs:///tmp/estimator.ckpt"
        :return: None
        """
        if is_local_path(model_path):
            self.save(model_path)
        else:
            self.driver_runner.load_state_dict(self.state_dict)
            self.driver_runner.save_checkpoint(filepath=model_path)

    def load_checkpoint(self, model_path):
        """
        Loads the Estimator state (including model and optimizer) from the provided model_path.
        :param model_path: (str) Path to the existing model. Both local and remote path are
               supported. e.g. "/tmp/estimator.ckpt" or "hdfs:///tmp/estimator.ckpt"
        :return: None
        """
        if is_local_path(model_path):
            self.load(model_path)
        else:
            self.driver_runner.load_checkpoint(filepath=model_path)
            self.state_dict = self.driver_runner.get_state_dict()

    def shutdown(self):
        """
        Shutdown estimator and release resources.
        """
        if self.need_to_log_to_driver:
            stop_log_server(self.log_server_thread, self.ip, self.port)<|MERGE_RESOLUTION|>--- conflicted
+++ resolved
@@ -130,11 +130,8 @@
         self.model_dir = parse_model_dir(model_dir)
 
         self.model_creator = model_creator
-<<<<<<< HEAD
         self.torch_model = torch_model
-=======
         self.optimizer_creator = optimizer_creator
->>>>>>> 0edf02dd
 
         num_nodes, cores_per_node = get_node_and_core_number()
         self.num_workers = num_nodes * workers_per_node
