#
# Copyright 2016 The BigDL Authors.
#
# Licensed under the Apache License, Version 2.0 (the "License");
# you may not use this file except in compliance with the License.
# You may obtain a copy of the License at
#
#     http://www.apache.org/licenses/LICENSE-2.0
#
# Unless required by applicable law or agreed to in writing, software
# distributed under the License is distributed on an "AS IS" BASIS,
# WITHOUT WARRANTIES OR CONDITIONS OF ANY KIND, either express or implied.
# See the License for the specific language governing permissions and
# limitations under the License.
#
import numpy
from py4j.protocol import Py4JError

from bigdl.orca.data.utils import *
from bigdl.orca import OrcaContext
from bigdl.dllib.nncontext import init_nncontext, ZooContext
from bigdl.dllib.utils.common import get_node_and_core_number
from bigdl.dllib.utils import nest
from bigdl.dllib.utils.log4Error import *

<<<<<<< HEAD
from typing import TYPE_CHECKING
from typing import (
    Callable,
    Dict,
    List,
    Optional,
    Tuple,
    Union,
)

if TYPE_CHECKING:
    from numpy import ndarray
    from pandas.core.frame import DataFrame as PandasDataFrame
    from pandas.core.indexes.base import Index
    from pandas.core.series import Series
    from pyspark.rdd import (
        PipelinedRDD,
        RDD,
    )
    from pyspark.sql.dataframe import DataFrame as SparkDataFrame
    from ray.data.dataset import Dataset
=======
import numpy as np
>>>>>>> 8cbbaebf


class XShards(object):
    """

    A collection of data which can be pre-processed in parallel.
    """
    def transform_shard(self, func, *args):
        """

        Transform each shard in the XShards using specified function.

        :param func: pre-processing function
        :param args: arguments for the pre-processing function
        :return: DataShard
        """
        pass

    def collect(self):
        """

        Returns a list that contains all of the elements in this XShards

        :return: list of elements
        """
        pass

    def num_partitions(self):
        """

        return the number of partitions in this XShards

        :return: an int
        """
        pass

    @classmethod
    def load_pickle(cls, path: str, minPartitions: None = None) -> "SparkXShards":
        """

        Load XShards from pickle files.

        :param path: The pickle file path/directory
        :param minPartitions: The minimum partitions for the XShards
        :return: SparkXShards object
        """
        sc = init_nncontext()
        return SparkXShards(sc.pickleFile(path, minPartitions))

    @staticmethod
    def partition(
        data: Union[List["ndarray"],
                    Tuple["ndarray", "ndarray"],
                    "ndarray",
                    Dict[str, Union[Tuple["ndarray"], List["ndarray"]]], Dict[str, "ndarray"]],
        num_shards: Optional[int] = None
    ) -> "SparkXShards":
        """

        Partition local in memory data and form a SparkXShards

        :param data: np.ndarray, a tuple, list, dict of np.ndarray, or a nested structure
        made of tuple, list, dict with ndarray as the leaf value
        :param num_shards: the number of shards that the data will be partitioned into
        :return: a SparkXShards
        """
        sc = init_nncontext()
        node_num, core_num = get_node_and_core_number()
        shard_num = node_num * core_num if num_shards is None else num_shards
        import numpy as np
        type_err_msg = """
The types supported in bigdl.orca.data.XShards.partition are
1. np.ndarray
2. a tuple, list, dict of np.ndarray
3. nested structure made of tuple, list, dict with ndarray as the leaf value

But got data of type {}
        """.format(type(data))
        supported_types = {list, tuple, dict}
        if isinstance(data, np.ndarray):
            if data.shape[0] < shard_num:
                invalidInputError(False,
                                  "The length of data {} is smaller than the total number "
                                  "of shards {}. Please adjust the num_shards option to be "
                                  "at most {}.".format(data.shape[0], shard_num, data.shape[0]))
            arrays = np.array_split(data, shard_num)
            rdd = sc.parallelize(arrays)
        else:
            invalidInputError(type(data) in supported_types, type_err_msg)
            flattened = nest.flatten(data)
            data_length = len(flattened[0])
            data_to_be_shard = []
            if data_length < shard_num:
                invalidInputError(False,
                                  "The length of data {} is smaller than the total number "
                                  "of shards {}. Please adjust the num_shards option to be "
                                  "at most {}.".format(data_length, shard_num, data_length))
            for i in range(shard_num):
                data_to_be_shard.append([])
            for x in flattened:
                invalidInputError(len(x) == data_length,
                                  "the ndarrays in data must all have the same size in first"
                                  " dimension, got first ndarray of size {} and"
                                  " another {}".format(data_length, len(x)))
                x_parts = np.array_split(x, shard_num)
                for idx, x_part in enumerate(x_parts):
                    data_to_be_shard[idx].append(x_part)

            data_to_be_shard = [nest.pack_sequence_as(data, shard) for shard in data_to_be_shard]
            rdd = sc.parallelize(data_to_be_shard)

        data_shards = SparkXShards(rdd)
        return data_shards


class SparkXShards(XShards):
    """

    A collection of data which can be pre-processed in parallel on Spark
    """
    def __init__(self, rdd: Union["PipelinedRDD", "RDD"], transient: bool = ...) -> None:
        self.rdd = rdd
        self.user_cached = False
        if transient:
            self.eager = False
        else:
            self.eager = OrcaContext._eager_mode
            self.rdd.cache()
        if self.eager:
            self.compute()
        self.type = {}

    def transform_shard(self, func: Callable, *args) -> "SparkXShards":
        """

        Return a new SparkXShards by applying a function to each shard of this SparkXShards

        :param func: python function to process data. The first argument is the data shard.
        :param args: other arguments in this function.
        :return: a new SparkXShards.
        """
        def transform(iter, func, *args):
            for x in iter:
                yield func(x, *args)

        transformed_shard = SparkXShards(self.rdd.mapPartitions(lambda iter:
                                                                transform(iter, func, *args)))
        self._uncache()
        return transformed_shard

    def collect(self)-> List[Union[Dict[str, Dict[str, "ndarray"]],
                                   Tuple["SparkDataFrame", "PandasDataFrame"],
                                   Dict[str, "ndarray"], "Series"]]:
        """

        Returns a list that contains all of the elements in this SparkXShards

        :return: a list of data elements.
        """
        return self.rdd.collect()

    def cache(self) -> "SparkXShards":
        """

        Persist this SparkXShards in memory

        :return:
        """
        self.user_cached = True
        self.rdd.cache()
        return self

    def uncache(self) -> "SparkXShards":
        """

        Make this SparkXShards as non-persistent, and remove all blocks for it from memory

        :return:
        """
        self.user_cached = False
        if self.is_cached():
            try:
                self.rdd.unpersist()
            except Py4JError:
                print("Try to unpersist an uncached rdd")
        return self

    def _uncache(self) -> None:
        if not self.user_cached:
            self.uncache()

    def is_cached(self) -> bool:
        return self.rdd.is_cached

    def compute(self) -> "SparkXShards":
        self.rdd.count()
        return self

    def num_partitions(self) -> int:
        """

        Get number of partitions for this SparkXShards.

        :return: number of partitions.
        """
        return self.rdd.getNumPartitions()

    def repartition(self, num_partitions: int) -> "SparkXShards":
        """

        Return a new SparkXShards that has exactly num_partitions partitions.

        :param num_partitions: target number of partitions
        :return: a new SparkXShards object.
        """
        if self._get_class_name() == 'pandas.core.frame.DataFrame':
            import pandas as pd

            if num_partitions > self.rdd.getNumPartitions():
                rdd = self.rdd\
                    .flatMap(lambda df: df.apply(lambda row: (row[0], row.values.tolist()), axis=1)
                             .values.tolist())\
                    .partitionBy(num_partitions)

                schema = self.get_schema()

                def merge_rows(iter):
                    data = [value[1] for value in list(iter)]
                    if data:
                        df = pd.DataFrame(data=data, columns=schema['columns'])\
                            .astype(schema['dtypes'])
                        return [df]
                    else:
                        # no data in this partition
                        return iter
                repartitioned_shard = SparkXShards(rdd.mapPartitions(merge_rows))
            else:
                def combine_df(iter):
                    dfs = list(iter)
                    if len(dfs) > 0:
                        return [pd.concat(dfs)]
                    else:
                        return iter
                rdd = self.rdd.coalesce(num_partitions)
                repartitioned_shard = SparkXShards(rdd.mapPartitions(combine_df))
        elif self._get_class_name() == 'list':
            if num_partitions > self.rdd.getNumPartitions():
                rdd = self.rdd \
                    .flatMap(lambda data: data) \
                    .repartition(num_partitions)

                repartitioned_shard = SparkXShards(rdd.mapPartitions(
                    lambda iter: [list(iter)]))
            else:
                rdd = self.rdd.coalesce(num_partitions)
                from functools import reduce
                repartitioned_shard = SparkXShards(rdd.mapPartitions(
                    lambda iter: [reduce(lambda l1, l2: l1 + l2, iter)]))
        elif self._get_class_name() == 'numpy.ndarray':
            elem = self.rdd.first()
            shape = elem.shape
            dtype = elem.dtype
            if len(shape) > 0:
                if num_partitions > self.rdd.getNumPartitions():
                    rdd = self.rdd\
                        .flatMap(lambda data: list(data))\
                        .repartition(num_partitions)

                    repartitioned_shard = SparkXShards(rdd.mapPartitions(
                        lambda iter: np.stack([list(iter)], axis=0)
                        .astype(dtype)))
                else:
                    rdd = self.rdd.coalesce(num_partitions)
                    from functools import reduce
                    repartitioned_shard = SparkXShards(rdd.mapPartitions(
                        lambda iter: [np.concatenate(list(iter), axis=0)]))
            else:
                repartitioned_shard = SparkXShards(self.rdd.repartition(num_partitions))
        elif self._get_class_name() == "dict":
            elem = self.rdd.first()
            keys = list(elem.keys())
            dtypes = []
            dict_of_batched_ndarray = True
            # Check if all values are ndarray and shape > 1
            for v in elem.values():
                if v.__class__.__name__ != "ndarray" or len(v.shape) == 0:
                    dict_of_batched_ndarray = False
                    break
                else:
                    dtypes.append(v.dtype)
            if dict_of_batched_ndarray:
                if num_partitions > self.rdd.getNumPartitions():
                    def dict_to_unbatched_list(d):
                        values = [list(d[k]) for k in keys]
                        return list(zip(*values))

                    def to_batched_dict(iter):
                        batch_values = list(zip(*iter))
                        if not batch_values:
                            return []
                        batch_ndarrays = [np.stack(v, axis=0).astype(dtype)
                                          for v, dtype in zip(batch_values, dtypes)]
                        return [dict(zip(keys, batch_ndarrays))]

                    # If number of records in a partition <= 10, may produce empty partition
                    rdd = self.rdd.flatMap(lambda data: dict_to_unbatched_list(data))\
                        .repartition(num_partitions)
                    repartitioned_shard = SparkXShards(rdd.mapPartitions(
                        lambda iter: to_batched_dict(iter)))
                else:
                    rdd = self.rdd.coalesce(num_partitions)

                    def merge_list_of_dict(iter):
                        iter_list = list(iter)
                        return [{k: np.concatenate([d[k] for d in iter_list], axis=0)
                                 for k in keys}]
                    repartitioned_shard = SparkXShards(rdd.mapPartitions(
                        lambda iter: merge_list_of_dict(iter)))
            else:
                repartitioned_shard = SparkXShards(self.rdd.repartition(num_partitions))
        else:
            repartitioned_shard = SparkXShards(self.rdd.repartition(num_partitions))
        self._uncache()
        return repartitioned_shard

    def partition_by(self, cols: str, num_partitions: Optional[int] = None) -> "SparkXShards":
        """

        Return a new SparkXShards partitioned using the specified columns.
        This is only applicable for SparkXShards of Pandas DataFrame.

        :param cols: specified columns to partition by.
        :param num_partitions: target number of partitions. If not specified,
        the new SparkXShards would keep the current partition number.
        :return: a new SparkXShards.
        """
        if self._get_class_name() == 'pandas.core.frame.DataFrame':
            import pandas as pd
            schema = self.get_schema()
            # if partition by a column
            if isinstance(cols, str):
                if cols not in schema['columns']:
                    invalidInputError(False,
                                      "The partition column is not in the DataFrame")
                # change data to key value pairs
                rdd = self.rdd.flatMap(
                    lambda df: df.apply(lambda row: (row[cols], row.values.tolist()), axis=1)
                    .values.tolist())

                partition_num = self.rdd.getNumPartitions() if not num_partitions \
                    else num_partitions
                # partition with key
                partitioned_rdd = rdd.partitionBy(partition_num)
            else:
                invalidInputError(False,
                                  "Only support partition by a column name")

            def merge(iterator):
                data = [value[1] for value in list(iterator)]
                if data:
                    df = pd.DataFrame(data=data, columns=schema['columns']).astype(schema['dtypes'])
                    return [df]
                else:
                    # no data in this partition
                    return []
            # merge records to df in each partition
            partitioned_shard = SparkXShards(partitioned_rdd.mapPartitions(merge))
            self._uncache()
            return partitioned_shard
        else:
            invalidInputError(False,
                              "Currently only support partition by for XShards"
                              " of Pandas DataFrame")

    def unique(self) -> "ndarray":
        """

        Return a unique list of elements of this SparkXShards.
        This is only applicable for SparkXShards of Pandas Series.

        :return: a unique list of elements of this SparkXShards.
        """
        if self._get_class_name() == 'pandas.core.series.Series':
            import pandas as pd
            rdd = self.rdd.map(lambda s: s.unique())
            import numpy as np
            result = rdd.reduce(lambda list1, list2: pd.unique(np.concatenate((list1, list2),
                                                                              axis=0)))
            return result
        else:
            # we may support numpy or other types later
            invalidInputError(False,
                              "Currently only support unique() on XShards of Pandas Series")

    def deduplicates(self) -> "PandasDataFrame":
        if self._get_class_name() == 'pandas.core.frame.DataFrame':
            import pandas as pd
            df = self.to_spark_df()
            distinctDF = df.distinct()
            data_shards = spark_df_to_pd_sparkxshards(distinctDF)
            return data_shards
        else:
            # we may support numpy or other types later
            invalidInputError(False,
                              "Currently only support dedup() on XShards of Pandas DataFrame")

<<<<<<< HEAD
    def split(self) -> List["SparkXShards"]:
=======
    def assembleFeatureLabelCols(self, featureCols, labelCols):
        """
        The api is used to merge/convert one or multiple feature columns into a numpy array,
        merge/convert one or multiple label columns into a numpy array.

        :param featureCols: a list of feature columns.
        :param labelCols: a list of label columns.
        :return: SparkXShards of dictionary, key is assembled feature numpy array, value is
         assembled label numpy array

        eg:
        shards: SparkXShards of pandas data frame with 9 cols ['f1', 'f2', 'f3', 'f4', 'f5', 'f6',
         'f7', 'f8', 'lable']
            f1   f2  f3  f4   f5    f6     f7  f8  label
             6  148  72  35    0  33.6  0.627  50      1
             1   85  66  29    0  26.6  0.351  31      0
             8  183  64   0    0  23.3  0.672  32      1
             1   89  66  23   94  28.1  0.167  21      0
             0  137  40  35  168  43.1  2.288  33      1

        transform_shards =
          shards.assembleFeatureLabelCols(featureCols=['f1', 'f2', 'f3', 'f4', 'f5', 'f6',
           'f7', 'f8'], labelCols=['label'])

        transform_shards will be SparkXShards of dictionary. key will be a stacked numpy array
        (stack feature columns), value will be a numpy array
        {'x': array([[  6.   , 148.   ,  72.   , ...,  33.6  ,   0.627,  50.   ],
           [  1.   ,  85.   ,  66.   , ...,  26.6  ,   0.351,  31.   ],
           [  8.   , 183.   ,  64.   , ...,  23.3  ,   0.672,  32.   ],
           [  1.   , 89.   ,  66.   , ...,  28.1  ,   0.167,  21.   ],
           [  0.   , 137.   ,  40.   , ...,  43.1  ,  2.288, 33.   ]]),
         'y': array([[1],
           [0],
           [1],
           [0],
           [1]
        """
        if self._get_class_name() != 'pandas.core.frame.DataFrame':
            invalidInputError(False,
                              "Currently only support assembleFeatureLabelCols() on"
                              " XShards of Pandas DataFrame")

        def to_shard_dict(df):
            featureLists = [df[feature_col].to_numpy() for feature_col in featureCols]
            labelLists = [df[label_col].to_numpy() for label_col in labelCols]
            result = {
                "x": np.stack(featureLists, axis=1),
                "y": np.stack(labelLists, axis=1)}
            return result

        invalidInputError(type(featureCols) == list, "expect featureCols is a list")
        invalidInputError(type(labelCols) == list, "expect labelCols is a list")
        transformed_shard = self.transform_shard(to_shard_dict)
        return transformed_shard

    def split(self):
>>>>>>> 8cbbaebf
        """

        Split SparkXShards into multiple SparkXShards.
        Each element in the SparkXShards needs be a list or tuple with same length.

        :return: Splits of SparkXShards. If element in the input SparkDataShard is not
                list or tuple, return list of input SparkDataShards.
        """
        # get number of splits
        list_split_length = self.rdd.map(lambda data: len(data) if isinstance(data, list) or
                                         isinstance(data, tuple) else 1).collect()
        # check if each element has same splits
        if list_split_length.count(list_split_length[0]) != len(list_split_length):
            invalidInputError(False,
                              "Cannot split this XShards because its partitions "
                              "have different split length")
        else:
            if list_split_length[0] > 1:
                def get_data(order):
                    def transform(data):
                        return data[order]
                    return transform
                split_shard_list = [SparkXShards(self.rdd.map(get_data(i)))
                                    for i in range(list_split_length[0])]
                self._uncache()
                return split_shard_list
            else:
                return [self]

    def zip(self, other: Union["SparkXShards", List[int]]) -> "SparkXShards":
        """

        Zips this SparkXShards with another one, returning key-value pairs with the first element
        in each SparkXShards, second element in each SparkXShards, etc. Assumes that the two
        SparkXShards have the *same number of partitions* and the *same number of elements
        in each partition*(e.g. one was made through a transform_shard on the other

        :param other: another SparkXShards
        :return: zipped SparkXShards
        """
        invalidInputError(isinstance(other, SparkXShards), "other should be a SparkXShards")
        invalidInputError(self.num_partitions() == other.num_partitions(),
                          "The two SparkXShards should have the same number of partitions")
        try:
            rdd = self.rdd.zip(other.rdd)
            zipped_shard = SparkXShards(rdd)
            other._uncache()
            self._uncache()
            return zipped_shard
        except Exception:
            invalidInputError(False,
                              "The two SparkXShards should have the same number of elements "
                              "in each partition")

    def to_spark_df(self) -> "SparkXShards":
        if self._get_class_name() != 'pandas.core.frame.DataFrame':
            invalidInputError(False,
                              "Currently only support to_spark_df on XShards of Pandas DataFrame")

        def f(iter):
            for pdf in iter:
                np_records = pdf.to_records(index=False)
                return [r.tolist() for r in np_records]

        def getSchema(iter):
            for pdf in iter:
                return [pdf.columns.values]

        rdd = self.rdd.mapPartitions(f)
        column = self.rdd.mapPartitions(getSchema).first()
        df = rdd.toDF(list(column))
        df.cache()
        df.count()
        self.uncache()
        return df

    def __len__(self) -> int:
        return self.rdd.map(lambda data: len(data) if hasattr(data, '__len__') else 1)\
                   .reduce(lambda l1, l2: l1 + l2)

    def save_pickle(self, path: str, batchSize: int = 10) -> "SparkXShards":
        """

        Save this SparkXShards as a SequenceFile of serialized objects.
        The serializer used is pyspark.serializers.PickleSerializer, default batch size is 10.

        :param path: target path.
        :param batchSize: batch size for each sequence file chunk.
        """
        self.rdd.saveAsPickleFile(path, batchSize)
        return self

    def __del__(self):
        self.uncache()

    def __getitem__(self, key: str) -> "SparkXShards":
        def get_data(data):
            invalidInputError(hasattr(data, '__getitem__'),
                              "No selection operation available for this XShards")
            try:
                value = data[key]
            except:
                invalidInputError(False,
                                  "Invalid key for this XShards")
            return value
        return SparkXShards(self.rdd.map(get_data), transient=True)

    def _for_each(self, func: Callable, *args, **kwargs) -> "PipelinedRDD":
        def utility_func(x, func, *args, **kwargs):
            try:
                result = func(x, *args, **kwargs)
            except Exception as e:
                return e
            return result
        result_rdd = self.rdd.map(lambda x: utility_func(x, func, *args, **kwargs))
        return result_rdd

    def get_schema(self) -> Dict[str, Union["Index", "Series"]]:
        if 'schema' in self.type:
            return self.type['schema']
        else:
            if self._get_class_name() == 'pandas.core.frame.DataFrame':
                import pandas as pd
                columns, dtypes = self.rdd.map(lambda x: (x.columns, x.dtypes)).first()
                self.type['schema'] = {'columns': columns, 'dtypes': dtypes}
                return self.type['schema']
            return None

    def _get_class_name(self) -> str:
        if 'class_name' in self.type:
            return self.type['class_name']
        else:
            self.type['class_name'] = self._for_each(get_class_name).first()
            return self.type['class_name']


class SharedValue(object):
    def __init__(self, data: int) -> None:
        sc = init_nncontext()
        self.broadcast_data = sc.broadcast(data)
        self._value = None

    @property
    def value(self):
        self._value = self.broadcast_data.value
        return self._value

    def unpersist(self):
        self.broadcast_data.unpersist()


def spark_df_to_ray_dataset(df: "SparkDataFrame") -> "Dataset":
    """
    Convert a Spark DataFrame to Ray Dataset. The block number of ray datasets equals to the
    partition number of the input DataFrame.
    :param df: A Spark dataframe.
    :return: A Ray Dataset holding Arrow records read from the dataframe.
    """
    spark_xshards = spark_df_to_pd_sparkxshards(df)
    ray_dataset = spark_xshards_to_ray_dataset(spark_xshards)
    return ray_dataset<|MERGE_RESOLUTION|>--- conflicted
+++ resolved
@@ -23,7 +23,8 @@
 from bigdl.dllib.utils import nest
 from bigdl.dllib.utils.log4Error import *
 
-<<<<<<< HEAD
+import numpy as np
+
 from typing import TYPE_CHECKING
 from typing import (
     Callable,
@@ -45,9 +46,6 @@
     )
     from pyspark.sql.dataframe import DataFrame as SparkDataFrame
     from ray.data.dataset import Dataset
-=======
-import numpy as np
->>>>>>> 8cbbaebf
 
 
 class XShards(object):
@@ -454,66 +452,8 @@
             invalidInputError(False,
                               "Currently only support dedup() on XShards of Pandas DataFrame")
 
-<<<<<<< HEAD
+
     def split(self) -> List["SparkXShards"]:
-=======
-    def assembleFeatureLabelCols(self, featureCols, labelCols):
-        """
-        The api is used to merge/convert one or multiple feature columns into a numpy array,
-        merge/convert one or multiple label columns into a numpy array.
-
-        :param featureCols: a list of feature columns.
-        :param labelCols: a list of label columns.
-        :return: SparkXShards of dictionary, key is assembled feature numpy array, value is
-         assembled label numpy array
-
-        eg:
-        shards: SparkXShards of pandas data frame with 9 cols ['f1', 'f2', 'f3', 'f4', 'f5', 'f6',
-         'f7', 'f8', 'lable']
-            f1   f2  f3  f4   f5    f6     f7  f8  label
-             6  148  72  35    0  33.6  0.627  50      1
-             1   85  66  29    0  26.6  0.351  31      0
-             8  183  64   0    0  23.3  0.672  32      1
-             1   89  66  23   94  28.1  0.167  21      0
-             0  137  40  35  168  43.1  2.288  33      1
-
-        transform_shards =
-          shards.assembleFeatureLabelCols(featureCols=['f1', 'f2', 'f3', 'f4', 'f5', 'f6',
-           'f7', 'f8'], labelCols=['label'])
-
-        transform_shards will be SparkXShards of dictionary. key will be a stacked numpy array
-        (stack feature columns), value will be a numpy array
-        {'x': array([[  6.   , 148.   ,  72.   , ...,  33.6  ,   0.627,  50.   ],
-           [  1.   ,  85.   ,  66.   , ...,  26.6  ,   0.351,  31.   ],
-           [  8.   , 183.   ,  64.   , ...,  23.3  ,   0.672,  32.   ],
-           [  1.   , 89.   ,  66.   , ...,  28.1  ,   0.167,  21.   ],
-           [  0.   , 137.   ,  40.   , ...,  43.1  ,  2.288, 33.   ]]),
-         'y': array([[1],
-           [0],
-           [1],
-           [0],
-           [1]
-        """
-        if self._get_class_name() != 'pandas.core.frame.DataFrame':
-            invalidInputError(False,
-                              "Currently only support assembleFeatureLabelCols() on"
-                              " XShards of Pandas DataFrame")
-
-        def to_shard_dict(df):
-            featureLists = [df[feature_col].to_numpy() for feature_col in featureCols]
-            labelLists = [df[label_col].to_numpy() for label_col in labelCols]
-            result = {
-                "x": np.stack(featureLists, axis=1),
-                "y": np.stack(labelLists, axis=1)}
-            return result
-
-        invalidInputError(type(featureCols) == list, "expect featureCols is a list")
-        invalidInputError(type(labelCols) == list, "expect labelCols is a list")
-        transformed_shard = self.transform_shard(to_shard_dict)
-        return transformed_shard
-
-    def split(self):
->>>>>>> 8cbbaebf
         """
 
         Split SparkXShards into multiple SparkXShards.
