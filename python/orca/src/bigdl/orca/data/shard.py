--- conflicted
+++ resolved
@@ -46,7 +46,6 @@
     from pandas.core.series import Series
     from pyspark.rdd import (
         PipelinedRDD,
-        RDD,
     )
     from pyspark.sql.dataframe import DataFrame as SparkDataFrame
     from pyspark.sql.column import Column
@@ -58,12 +57,7 @@
 
     A collection of data which can be pre-processed in parallel.
     """
-<<<<<<< HEAD
     def transform_shard(self, func: Callable, *args):
-=======
-
-    def transform_shard(self, func, *args):
->>>>>>> 237ab189
         """
 
         Transform each shard in the XShards using specified function.
@@ -176,12 +170,7 @@
 
     A collection of data which can be pre-processed in parallel on Spark
     """
-<<<<<<< HEAD
-    def __init__(self, rdd: Union["PipelinedRDD", "RDD"], transient: bool=False) -> None:
-=======
-
-    def __init__(self, rdd, transient=False, class_name=None):
->>>>>>> 237ab189
+    def __init__(self, rdd: Union["PipelinedRDD", "RDD"], transient: bool=False, class_name=None) -> None:
         self.rdd = rdd
         self.user_cached = False
         if transient:
@@ -458,11 +447,7 @@
             invalidInputError(False,
                               "Currently only support unique() on XShards of Pandas Series")
 
-<<<<<<< HEAD
-    def deduplicates(self) -> "PandasDataFrame":
-=======
     def deduplicates(self) -> "SparkXShards":
->>>>>>> 237ab189
         if self._get_class_name() == 'pandas.core.frame.DataFrame':
             import pandas as pd
             df = self.to_spark_df()
@@ -473,11 +458,6 @@
             invalidInputError(False,
                               "Currently only support dedup() on XShards of Pandas DataFrame")
 
-<<<<<<< HEAD
-    def assembleFeatureLabelCols(self,
-                                 featureCols: List[Union[str, "Column"]],
-                                 labelCols: List[Union[str, "Column"]]) -> "SparkXShards":
-=======
     def sort_values(self, col_names: Union[str, List[str]]=None,
                     ascending: bool=True) -> "SparkXShards":
         """
@@ -565,9 +545,9 @@
         # dealing with missing data
         return self.transform_shard(drop_missing_data)
 
-    def assembleFeatureLabelCols(self, featureCols: List[str],
-                                 labelCols: List[str]) -> "SparkXShards":
->>>>>>> 237ab189
+    def assembleFeatureLabelCols(self,
+                                 featureCols: List[Union[str, "Column"]],
+                                 labelCols: List[Union[str, "Column"]]) -> "SparkXShards":
         """
         The api is used to merge/convert one or multiple feature columns into a numpy array,
         merge/convert one or multiple label columns into a numpy array.
@@ -618,11 +598,7 @@
         transformed_shard = self.transform_shard(to_shard_dict)
         return transformed_shard
 
-<<<<<<< HEAD
     def split(self) -> List["SparkXShards"]:
-=======
-    def split(self) -> "List[SparkXShards]":
->>>>>>> 237ab189
         """
 
         Split SparkXShards into multiple SparkXShards.
@@ -680,9 +656,6 @@
                               "The two SparkXShards should have the same number of elements "
                               "in each partition")
 
-<<<<<<< HEAD
-    def to_spark_df(self) -> "SparkDataFrame":
-=======
     def group_by(
         self,
         columns: Union[str, List[str]]=[],
@@ -719,7 +692,6 @@
         :return: A new SparkXShards with aggregated column fields.
         """
 
->>>>>>> 237ab189
         if self._get_class_name() != 'pandas.core.frame.DataFrame':
             invalidInputError(False,
                               "Currently only support sort() on XShards of Pandas DataFrame")
@@ -752,11 +724,6 @@
         df = rdd.toDF(list(column))
         return df
 
-<<<<<<< HEAD
-    def __len__(self) -> int:
-        return self.rdd.map(lambda data: len(data) if hasattr(data, '__len__') else 1)\
-                   .reduce(lambda l1, l2: l1 + l2)
-=======
     # to_spark_df adapted from pyspark
     # https://github.com/apache/spark/blob/master/python/pyspark/sql/pandas/conversion.py
     def to_spark_df(self) -> "SparkDataFrame":
@@ -810,10 +777,9 @@
                   f"Will try without Arrow optimization")
             return self._to_spark_df_without_arrow()
 
-    def __len__(self):
+    def __len__(self) -> int:
         return self.rdd.map(lambda data: len(data) if hasattr(data, '__len__') else 1) \
             .reduce(lambda l1, l2: l1 + l2)
->>>>>>> 237ab189
 
     def save_pickle(self, path: str, batchSize: int = 10) -> "SparkXShards":
         """
@@ -880,7 +846,7 @@
             return self.type['spark_df_schema']
         return None
 
-    def _get_class_name(self) -> str:
+    def _get_class_name(self):
         if 'class_name' in self.type:
             return self.type['class_name']
         else:
