--- conflicted
+++ resolved
@@ -19,7 +19,7 @@
 from bigdl.dllib.utils.common import *
 from bigdl.dllib.utils.log4Error import *
 
-<<<<<<< HEAD
+import pyspark.sql.functions as F
 from typing import (
     TYPE_CHECKING,
     Callable,
@@ -41,10 +41,6 @@
     from pyspark.rdd import PipelinedRDD
     from pyspark.sql.dataframe import DataFrame
     from ray.data.dataset import Dataset
-=======
-import pyspark.sql.functions as F
-from typing import (Union, List, Dict)
->>>>>>> 237ab189
 
 
 def list_s3_file(file_path, env):
@@ -437,37 +433,6 @@
     return spark_xshards
 
 
-<<<<<<< HEAD
-def to_pandas(columns: List[str], squeeze: bool=False, index_col: Optional[str]=None,
-              dtype: Optional[Union[str, Dict[str, Type[float32]],
-                                    Dict[int, Union[Type[float32], Type[int32]]],
-                                    Dict[str, str]]]=None,
-              index_map: Optional[Dict[int, str]]=None,
-              batch_size: None=None) -> Callable:
-    def postprocess(pd_df):
-        if dtype is not None:
-            if isinstance(dtype, dict):
-                for col, type in dtype.items():
-                    if isinstance(col, str):
-                        if col not in pd_df.columns:
-                            invalidInputError(False,
-                                              "column to be set type is not"
-                                              " in current dataframe")
-                        pd_df[col] = pd_df[col].astype(type)
-                    elif isinstance(col, int):
-                        if index_map[col] not in pd_df.columns:
-                            invalidInputError(False,
-                                              "column index to be set type is not"
-                                              " in current dataframe")
-                        pd_df[index_map[col]] = pd_df[index_map[col]].astype(type)
-            else:
-                pd_df = pd_df.astype(dtype)
-        if squeeze and len(pd_df.columns) == 1:
-            pd_df = pd_df.iloc[:, 0]
-        if index_col:
-            pd_df = pd_df.set_index(index_col)
-        return pd_df
-=======
 def set_pandas_df_type_index(pd_df, squeeze=False, index_col=None, dtype=None, index_map=None):
     if dtype is not None:
         if isinstance(dtype, dict):
@@ -492,7 +457,6 @@
         pd_df = pd_df.set_index(index_col)
     return pd_df
 
->>>>>>> 237ab189
 
 def to_pandas_without_arrow(columns, squeeze=False, index_col=None, dtype=None, index_map=None,
                             batch_size=None):
@@ -516,10 +480,12 @@
     return f
 
 
-<<<<<<< HEAD
-def spark_xshards_to_ray_dataset(spark_xshards: "SparkXShards") -> "Dataset":
-=======
-def to_pandas(df, squeeze=False, index_col=None, dtype=None, index_map=None, batch_size=None):
+def to_pandas(columns: List[str], squeeze: bool=False, index_col: Optional[str]=None,
+              dtype: Optional[Union[str, Dict[str, Type[float32]],
+                                    Dict[int, Union[Type[float32], Type[int32]]],
+                                    Dict[str, str]]]=None,
+              index_map: Optional[Dict[int, str]]=None,
+              batch_size: None=None) -> Callable:
     def farrow(iter):
         for fileName in iter:
             from pyspark.sql.pandas.serializers import ArrowStreamSerializer
@@ -545,8 +511,7 @@
     return pd_rdd
 
 
-def spark_xshards_to_ray_dataset(spark_xshards):
->>>>>>> 237ab189
+def spark_xshards_to_ray_dataset(spark_xshards: "SparkXShards") -> "Dataset":
     from bigdl.orca.data.ray_xshards import RayXShards
     import ray
 
