#
# Copyright 2016 The BigDL Authors.
#
# Licensed under the Apache License, Version 2.0 (the "License");
# you may not use this file except in compliance with the License.
# You may obtain a copy of the License at
#
#     http://www.apache.org/licenses/LICENSE-2.0
#
# Unless required by applicable law or agreed to in writing, software
# distributed under the License is distributed on an "AS IS" BASIS,
# WITHOUT WARRANTIES OR CONDITIONS OF ANY KIND, either express or implied.
# See the License for the specific language governing permissions and
# limitations under the License.
#

import os
import subprocess
import logging
import shutil
<<<<<<< HEAD
import glob
=======
from distutils.dir_util import copy_tree
>>>>>>> 318e6237

from bigdl.dllib.utils.file_utils import callZooFunc

logger = logging.getLogger(__name__)


def open_text(path):
    """

    Read a text file to list of lines. It supports local, hdfs, s3 file systems.

    :param path: text file path
    :return: list of lines
    """
    # Return a list of lines
    if path.startswith("hdfs"):  # hdfs://url:port/file_path
        import pyarrow as pa
        fs = pa.hdfs.connect()
        with fs.open(path, 'rb') as f:
            lines = f.read().decode("utf-8").strip().split("\n")
    elif path.startswith("s3"):  # s3://bucket/file_path
        access_key_id = os.environ["AWS_ACCESS_KEY_ID"]
        secret_access_key = os.environ["AWS_SECRET_ACCESS_KEY"]
        import boto3
        s3_client = boto3.Session(
            aws_access_key_id=access_key_id,
            aws_secret_access_key=secret_access_key).client('s3', verify=False)
        path_parts = path.split("://")[1].split('/')
        bucket = path_parts.pop(0)
        key = "/".join(path_parts)
        data = s3_client.get_object(Bucket=bucket, Key=key)
        lines = data["Body"].read().decode("utf-8").strip().split("\n")
    else:  # Local path
        if path.startswith("file://"):
            path = path[len("file://"):]
        lines = []
        for line in open(path):
            lines.append(line)
    return [line.strip() for line in lines]


def open_image(path):
    """

    Open a image file. It supports local, hdfs, s3 file systems.

    :param path: an image file path
    :return: An :py:class:`~PIL.Image.Image` object.
    """
    from PIL import Image
    if path.startswith("hdfs"):  # hdfs://url:port/file_path
        import pyarrow as pa
        fs = pa.hdfs.connect()
        with fs.open(path, 'rb') as f:
            return Image.open(f)
    elif path.startswith("s3"):  # s3://bucket/file_path
        access_key_id = os.environ["AWS_ACCESS_KEY_ID"]
        secret_access_key = os.environ["AWS_SECRET_ACCESS_KEY"]
        import boto3
        from io import BytesIO
        s3_client = boto3.Session(
            aws_access_key_id=access_key_id,
            aws_secret_access_key=secret_access_key).client('s3', verify=False)
        path_parts = path.split("://")[1].split('/')
        bucket = path_parts.pop(0)
        key = "/".join(path_parts)
        data = s3_client.get_object(Bucket=bucket, Key=key)
        return Image.open(BytesIO(data["Body"].read()))
    else:  # Local path
        if path.startswith("file://"):
            path = path[len("file://"):]
        return Image.open(path)


def load_numpy(path):
    """

    Load arrays or pickled objects from ``.npy``, ``.npz`` or pickled files.
    It supports local, hdfs, s3 file systems.

    :param path: file path
    :return: array, tuple, dict, etc.
        Data stored in the file. For ``.npz`` files, the returned instance
        of NpzFile class must be closed to avoid leaking file descriptors.
    """
    import numpy as np
    if path.startswith("hdfs"):  # hdfs://url:port/file_path
        import pyarrow as pa
        fs = pa.hdfs.connect()
        with fs.open(path, 'rb') as f:
            return np.load(f)
    elif path.startswith("s3"):  # s3://bucket/file_path
        access_key_id = os.environ["AWS_ACCESS_KEY_ID"]
        secret_access_key = os.environ["AWS_SECRET_ACCESS_KEY"]
        import boto3
        from io import BytesIO
        s3_client = boto3.Session(
            aws_access_key_id=access_key_id,
            aws_secret_access_key=secret_access_key).client('s3', verify=False)
        path_parts = path.split("://")[1].split('/')
        bucket = path_parts.pop(0)
        key = "/".join(path_parts)
        data = s3_client.get_object(Bucket=bucket, Key=key)
        return np.load(BytesIO(data["Body"].read()))
    else:  # Local path
        if path.startswith("file://"):
            path = path[len("file://"):]
        return np.load(path)


def exists(path):
    """

    Check if a path exists or not. It supports local, hdfs, s3 file systems.

    :param path: file or directory path string.
    :return: if path exists or not.
    """
    if path.startswith("s3"):  # s3://bucket/file_path
        access_key_id = os.environ["AWS_ACCESS_KEY_ID"]
        secret_access_key = os.environ["AWS_SECRET_ACCESS_KEY"]
        import boto3
        s3_client = boto3.Session(
            aws_access_key_id=access_key_id,
            aws_secret_access_key=secret_access_key).client('s3', verify=False)
        path_parts = path.split("://")[1].split('/')
        bucket = path_parts.pop(0)
        key = "/".join(path_parts)
        try:
            s3_client.get_object(Bucket=bucket, Key=key)
        except Exception as ex:
            if ex.response['Error']['Code'] == 'NoSuchKey':
                return False
            raise ex
        return True
    elif path.startswith("hdfs://"):
        import pyarrow as pa
        host_port = path.split("://")[1].split("/")[0].split(":")
        classpath = subprocess.Popen(["hadoop", "classpath", "--glob"],
                                     stdout=subprocess.PIPE).communicate()[0]
        os.environ["CLASSPATH"] = classpath.decode("utf-8")
        fs = pa.hdfs.connect(host=host_port[0], port=int(host_port[1]))
        return fs.exists(path)
    else:
        if path.startswith("file://"):
            path = path[len("file://"):]
        return os.path.exists(path)


def makedirs(path):
    """

    Make a directory with creating intermediate directories.
    It supports local, hdfs, s3 file systems.

    :param path: directory path string to be created.
    """
    if path.startswith("s3"):  # s3://bucket/file_path
        access_key_id = os.environ["AWS_ACCESS_KEY_ID"]
        secret_access_key = os.environ["AWS_SECRET_ACCESS_KEY"]
        import boto3
        s3_client = boto3.Session(
            aws_access_key_id=access_key_id,
            aws_secret_access_key=secret_access_key).client('s3', verify=False)
        path_parts = path.split("://")[1].split('/')
        bucket = path_parts.pop(0)
        key = "/".join(path_parts)
        return s3_client.put_object(Bucket=bucket, Key=key, Body='')
    elif path.startswith("hdfs://"):
        import pyarrow as pa
        host_port = path.split("://")[1].split("/")[0].split(":")
        classpath = subprocess.Popen(["hadoop", "classpath", "--glob"],
                                     stdout=subprocess.PIPE).communicate()[0]
        os.environ["CLASSPATH"] = classpath.decode("utf-8")
        fs = pa.hdfs.connect(host=host_port[0], port=int(host_port[1]))
        return fs.mkdir(path)
    else:
        if path.startswith("file://"):
            path = path[len("file://"):]
        return os.makedirs(path)


def write_text(path, text):
    """

    Write text to a file. It supports local, hdfs, s3 file systems.

    :param path: file path
    :param text: text string
    :return: number of bytes written or AWS response(s3 file systems)
    """
    if path.startswith("hdfs"):  # hdfs://url:port/file_path
        import pyarrow as pa
        fs = pa.hdfs.connect()
        with fs.open(path, 'wb') as f:
            result = f.write(text.encode('utf-8'))
            f.close()
            return result
    elif path.startswith("s3"):   # s3://bucket/file_path
        access_key_id = os.environ["AWS_ACCESS_KEY_ID"]
        secret_access_key = os.environ["AWS_SECRET_ACCESS_KEY"]
        import boto3
        s3_client = boto3.Session(
            aws_access_key_id=access_key_id,
            aws_secret_access_key=secret_access_key).client('s3', verify=False)
        path_parts = path.split("://")[1].split('/')
        bucket = path_parts.pop(0)
        key = "/".join(path_parts)
        return s3_client.put_object(Bucket=bucket, Key=key, Body=text)
    else:
        if path.startswith("file://"):
            path = path[len("file://"):]
        with open(path, 'w') as f:
            result = f.write(text)
            f.close()
            return result


def put_local_dir_to_remote(local_dir, remote_dir):
    if remote_dir.startswith("hdfs"):  # hdfs://url:port/file_path
        import pyarrow as pa
        host_port = remote_dir.split("://")[1].split("/")[0].split(":")
        classpath = subprocess.Popen(["hadoop", "classpath", "--glob"],
                                     stdout=subprocess.PIPE).communicate()[0]
        os.environ["CLASSPATH"] = classpath.decode("utf-8")
        fs = pa.hdfs.connect(host=host_port[0], port=int(host_port[1]))
        if not fs.exists(remote_dir):
            fs.mkdir(remote_dir)
        for file in os.listdir(local_dir):
            with open(os.path.join(local_dir, file), "rb") as f:
                fs.upload(os.path.join(remote_dir, file), f)
    elif remote_dir.startswith("s3"):  # s3://bucket/file_path
        access_key_id = os.environ["AWS_ACCESS_KEY_ID"]
        secret_access_key = os.environ["AWS_SECRET_ACCESS_KEY"]
        import boto3
        s3_client = boto3.Session(
            aws_access_key_id=access_key_id,
            aws_secret_access_key=secret_access_key).client('s3', verify=False)
        path_parts = remote_dir.split("://")[1].split('/')
        bucket = path_parts.pop(0)
        prefix = "/".join(path_parts)
        for file in os.listdir(local_dir):
            with open(os.path.join(local_dir, file), "rb") as f:
                s3_client.upload_fileobj(f, Bucket=bucket, Key=prefix+'/'+file)
    else:
        if remote_dir.startswith("file://"):
            remote_dir = remote_dir[len("file://"):]
        copy_tree(local_dir, remote_dir)


def put_local_dir_tree_to_remote(local_dir, remote_dir):
    if remote_dir.startswith("hdfs"):  # hdfs://url:port/file_path
        test_cmd = 'hdfs dfs -ls {}'.format(remote_dir)
        process = subprocess.Popen(test_cmd, shell=True,
                                   stdout=subprocess.PIPE,
                                   stderr=subprocess.PIPE)
        out, err = process.communicate()
        if process.returncode != 0:
            if 'No such file or directory' in err.decode('utf-8'):
                mkdir_cmd = 'hdfs dfs -mkdir -p {}'.format(remote_dir)
                mkdir_process = subprocess.Popen(mkdir_cmd, shell=True)
                ret = mkdir_process.wait()
                if ret != 0:
                    return ret
            else:
                # ls remote dir error
                logger.warning(err.decode('utf-8'))
                return -1
        cmd = 'hdfs dfs -put -f {}/* {}/'.format(local_dir, remote_dir)
        process = subprocess.Popen(cmd, shell=True)
        return process.wait()
    elif remote_dir.startswith("s3"):  # s3://bucket/file_path
        access_key_id = os.environ["AWS_ACCESS_KEY_ID"]
        secret_access_key = os.environ["AWS_SECRET_ACCESS_KEY"]
        import boto3
        s3_client = boto3.Session(
            aws_access_key_id=access_key_id,
            aws_secret_access_key=secret_access_key).client('s3', verify=False)
        path_parts = remote_dir.split("://")[1].split('/')
        bucket = path_parts.pop(0)
        prefix = "/".join(path_parts)
        local_files = [os.path.join(dirpath, f)
                       for (dirpath, dirnames, filenames) in os.walk(local_dir)
                       for f in filenames]
        for file in local_files:
            with open(file, "rb") as f:
                s3_client.upload_fileobj(f, Bucket=bucket, Key=prefix+'/'+file[len(local_dir)+1:])
    else:
        if remote_dir.startswith("file://"):
            remote_dir = remote_dir[len("file://"):]
<<<<<<< HEAD
        from distutils.dir_util import copy_tree
        try:
            copy_tree(local_dir, remote_dir)
        except Exception as e:
            logger.warning(str(e))
            return -1


def put_local_file_to_remote(local_path, remote_path):
=======
        copy_tree(local_dir, remote_dir)


def put_local_file_to_remote(local_path, remote_path, filemode=None):
>>>>>>> 318e6237
    if remote_path.startswith("hdfs"):  # hdfs://url:port/file_path
        import pyarrow as pa
        host_port = remote_path.split("://")[1].split("/")[0].split(":")
        classpath = subprocess.Popen(["hadoop", "classpath", "--glob"],
                                     stdout=subprocess.PIPE).communicate()[0]
        os.environ["CLASSPATH"] = classpath.decode("utf-8")
        fs = pa.hdfs.connect(host=host_port[0], port=int(host_port[1]))
        remote_dir = os.path.dirname(remote_path)
        if not fs.exists(remote_dir):
            fs.mkdir(remote_dir)
<<<<<<< HEAD
        with open(local_path, "rb") as f:
                fs.upload(remote_path, f)
=======
        with open(os.path.join(local_path), "rb") as f:
            fs.upload(remote_path, f)
        if filemode:
            fs.chmod(remote_path, filemode)
>>>>>>> 318e6237
    elif remote_path.startswith("s3"):  # s3://bucket/file_path
        access_key_id = os.environ["AWS_ACCESS_KEY_ID"]
        secret_access_key = os.environ["AWS_SECRET_ACCESS_KEY"]
        import boto3
        s3_client = boto3.Session(
            aws_access_key_id=access_key_id,
            aws_secret_access_key=secret_access_key).client('s3', verify=False)
        path_parts = remote_path.split("://")[1].split('/')
        bucket = path_parts.pop(0)
        prefix = "/".join(path_parts)
        with open(local_path, "rb") as f:
            s3_client.upload_fileobj(f, Bucket=bucket, Key=prefix)
    else:
        if remote_path.startswith("file://"):
            remote_path = remote_path[len("file://"):]
        shutil.copy(local_path, remote_path)
<<<<<<< HEAD


def put_local_files_with_prefix_to_remote(local_path_prefix, remote_dir):
    file_list = glob.glob(local_path_prefix + "*")
    if remote_dir.startswith("hdfs"):  # hdfs://url:port/file_path
        cmd = 'hdfs dfs -put -f {}* {}'.format(local_path_prefix, remote_dir)
        process = subprocess.Popen(cmd, shell=True)
        return process.wait()
    elif remote_dir.startswith("s3"):  # s3://bucket/file_path
        access_key_id = os.environ["AWS_ACCESS_KEY_ID"]
        secret_access_key = os.environ["AWS_SECRET_ACCESS_KEY"]
        import boto3
        s3_client = boto3.Session(
            aws_access_key_id=access_key_id,
            aws_secret_access_key=secret_access_key).client('s3', verify=False)
        path_parts = remote_dir.split("://")[1].split('/')
        bucket = path_parts.pop(0)
        prefix = "/".join(path_parts)
        local_dir = os.path.dirname(local_path_prefix)
        try:
            [s3_client.upload_file(os.path.join(local_dir, file), bucket,
                                   os.path.join(prefix, file)) for file in file_list]
        except Exception as e:
            print(str(e))
            raise e
        return 0
    else:
        if remote_dir.startswith("file://"):
            remote_dir = remote_dir[len("file://"):]
        [shutil.copy(local_file, remote_dir) for local_file in file_list]
=======
        if filemode:
            os.chmod(remote_path, filemode)
>>>>>>> 318e6237


def get_remote_file_to_local(remote_path, local_path):
    if remote_path.startswith("hdfs"):  # hdfs://url:port/file_path
<<<<<<< HEAD
        cmd = 'hdfs dfs -get -f {} {}'.format(remote_path, local_path)
=======
        cmd = 'hdfs dfs -get {} {}'.format(remote_path, local_path)
>>>>>>> 318e6237
        process = subprocess.Popen(cmd, shell=True)
        return process.wait()
    elif remote_path.startswith("s3"):   # s3://bucket/file_path
        access_key_id = os.environ["AWS_ACCESS_KEY_ID"]
        secret_access_key = os.environ["AWS_SECRET_ACCESS_KEY"]
        import boto3
        s3_client = boto3.Session(
            aws_access_key_id=access_key_id,
            aws_secret_access_key=secret_access_key).client('s3', verify=False)
        path_parts = remote_path.split("://")[1].split('/')
        bucket = path_parts.pop(0)
        key = "/".join(path_parts)
        try:
            s3_client.download_file(bucket, key, local_path)
            return 0
        except Exception as e:
            print(str(e))
            return -1
<<<<<<< HEAD


def get_remote_dir_to_local(remote_dir, local_dir):
    prefix = os.path.basename(remote_dir)
    if remote_dir.startswith("hdfs"):  # hdfs://url:port/file_path
        cmd = 'hdfs dfs -get -f {} {}'.format(remote_dir, local_dir)
=======
    else:
        if remote_path.startswith("file://"):
            remote_path = remote_path[len("file://"):]
        shutil.copy(remote_path, local_path)
        return 0


def get_remote_dir_to_local(remote_dir, local_dir):
    if remote_dir.startswith("hdfs"):  # hdfs://url:port/file_path
        cmd = 'hdfs dfs -get {} {}'.format(remote_dir, local_dir)
>>>>>>> 318e6237
        process = subprocess.Popen(cmd, shell=True)
        return process.wait()
    elif remote_dir.startswith("s3"):   # s3://bucket/file_path
        access_key_id = os.environ["AWS_ACCESS_KEY_ID"]
        secret_access_key = os.environ["AWS_SECRET_ACCESS_KEY"]
        import boto3
        s3_client = boto3.Session(
            aws_access_key_id=access_key_id,
            aws_secret_access_key=secret_access_key).client('s3', verify=False)
        path_parts = remote_dir.split("://")[1].split('/')
        bucket = path_parts.pop(0)
        prefix = "/".join(path_parts)
        try:
            response = s3_client.list_objects_v2(Bucket=bucket, Prefix=prefix+"/")
            keys = [item['Key'] for item in response['Contents']]
            [s3_client.download_file(bucket, key, os.path.join(local_dir, os.path.basename(keys)))
             for key in keys]
        except Exception as e:
            print(str(e))
            raise e
<<<<<<< HEAD
    return os.path.join(local_dir, prefix)


def get_remote_files_with_prefix_to_local(remote_path_prefix, local_dir):
    prefix = os.path.basename(remote_path_prefix)
    if remote_path_prefix.startswith("hdfs"):  # hdfs://url:port/file_path
        cmd = 'hdfs dfs -get -f {}* {}'.format(remote_path_prefix, local_dir)
        process = subprocess.Popen(cmd, shell=True)
        return process.wait()
    elif remote_path_prefix.startswith("s3"):   # s3://bucket/file_path
        access_key_id = os.environ["AWS_ACCESS_KEY_ID"]
        secret_access_key = os.environ["AWS_SECRET_ACCESS_KEY"]
        import boto3
        s3_client = boto3.Session(
            aws_access_key_id=access_key_id,
            aws_secret_access_key=secret_access_key).client('s3', verify=False)
        path_parts = remote_path_prefix.split("://")[1].split('/')
        bucket = path_parts.pop(0)
        prefix = "/".join(path_parts)
        try:
            response = s3_client.list_objects_v2(Bucket=bucket, Prefix=prefix)
            keys = [item['Key'] for item in response['Contents']]
            [s3_client.download_file(bucket, key, os.path.join(local_dir, os.path.basename(keys)))
             for key in keys]
        except Exception as e:
            print(str(e))
            raise e
    return os.path.join(local_dir, prefix)
=======
        return 0
    else:
        if remote_dir.startswith("file://"):
            remote_dir = remote_dir[len("file://"):]
        copy_tree(remote_dir, local_dir)
        return 0
>>>>>>> 318e6237
<|MERGE_RESOLUTION|>--- conflicted
+++ resolved
@@ -18,13 +18,8 @@
 import subprocess
 import logging
 import shutil
-<<<<<<< HEAD
 import glob
-=======
 from distutils.dir_util import copy_tree
->>>>>>> 318e6237
-
-from bigdl.dllib.utils.file_utils import callZooFunc
 
 logger = logging.getLogger(__name__)
 
@@ -308,63 +303,75 @@
                        for (dirpath, dirnames, filenames) in os.walk(local_dir)
                        for f in filenames]
         for file in local_files:
-            with open(file, "rb") as f:
-                s3_client.upload_fileobj(f, Bucket=bucket, Key=prefix+'/'+file[len(local_dir)+1:])
+            try:
+                with open(file, "rb") as f:
+                    s3_client.upload_fileobj(f, Bucket=bucket, Key=prefix+'/'+file[len(local_dir)+1:])
+            except Exception as e:
+                logger.error('cannot upload file to s3: {}'.format(str(e)))
+                return -1
+        return 0
     else:
         if remote_dir.startswith("file://"):
             remote_dir = remote_dir[len("file://"):]
-<<<<<<< HEAD
-        from distutils.dir_util import copy_tree
         try:
             copy_tree(local_dir, remote_dir)
         except Exception as e:
             logger.warning(str(e))
             return -1
-
-
-def put_local_file_to_remote(local_path, remote_path):
-=======
-        copy_tree(local_dir, remote_dir)
+        return 0
 
 
 def put_local_file_to_remote(local_path, remote_path, filemode=None):
->>>>>>> 318e6237
     if remote_path.startswith("hdfs"):  # hdfs://url:port/file_path
         import pyarrow as pa
         host_port = remote_path.split("://")[1].split("/")[0].split(":")
         classpath = subprocess.Popen(["hadoop", "classpath", "--glob"],
                                      stdout=subprocess.PIPE).communicate()[0]
         os.environ["CLASSPATH"] = classpath.decode("utf-8")
-        fs = pa.hdfs.connect(host=host_port[0], port=int(host_port[1]))
-        remote_dir = os.path.dirname(remote_path)
-        if not fs.exists(remote_dir):
-            fs.mkdir(remote_dir)
-<<<<<<< HEAD
-        with open(local_path, "rb") as f:
+        try:
+            fs = pa.hdfs.connect(host=host_port[0], port=int(host_port[1]))
+            remote_dir = os.path.dirname(remote_path)
+            if not fs.exists(remote_dir):
+                fs.mkdir(remote_dir)
+            with open(local_path, "rb") as f:
                 fs.upload(remote_path, f)
-=======
-        with open(os.path.join(local_path), "rb") as f:
-            fs.upload(remote_path, f)
-        if filemode:
-            fs.chmod(remote_path, filemode)
->>>>>>> 318e6237
+            if filemode:
+                fs.chmod(remote_path, filemode)
+        except Exception as e:
+            logger.error("Cannot upload file {} to {}: error: "
+                         .format(local_path, remote_path, str(e)))
+            return -1
+        return 0
     elif remote_path.startswith("s3"):  # s3://bucket/file_path
         access_key_id = os.environ["AWS_ACCESS_KEY_ID"]
         secret_access_key = os.environ["AWS_SECRET_ACCESS_KEY"]
         import boto3
-        s3_client = boto3.Session(
-            aws_access_key_id=access_key_id,
-            aws_secret_access_key=secret_access_key).client('s3', verify=False)
-        path_parts = remote_path.split("://")[1].split('/')
-        bucket = path_parts.pop(0)
-        prefix = "/".join(path_parts)
-        with open(local_path, "rb") as f:
-            s3_client.upload_fileobj(f, Bucket=bucket, Key=prefix)
+        try:
+            s3_client = boto3.Session(
+                aws_access_key_id=access_key_id,
+                aws_secret_access_key=secret_access_key).client('s3', verify=False)
+            path_parts = remote_path.split("://")[1].split('/')
+            bucket = path_parts.pop(0)
+            prefix = "/".join(path_parts)
+            with open(local_path, "rb") as f:
+                s3_client.upload_fileobj(f, Bucket=bucket, Key=prefix)
+        except Exception as e:
+            logger.error("Cannot upload file {} to {}: error: "
+                         .format(local_path, remote_path, str(e)))
+            return -1
+        return 0
     else:
         if remote_path.startswith("file://"):
             remote_path = remote_path[len("file://"):]
-        shutil.copy(local_path, remote_path)
-<<<<<<< HEAD
+        try:
+            shutil.copy(local_path, remote_path)
+            if filemode:
+                os.chmod(remote_path, filemode)
+        except Exception as e:
+            logger.error("Cannot upload file {} to {}: error: "
+                         .format(local_path, remote_path, str(e)))
+            return -1
+        return 0
 
 
 def put_local_files_with_prefix_to_remote(local_path_prefix, remote_dir):
@@ -388,26 +395,23 @@
             [s3_client.upload_file(os.path.join(local_dir, file), bucket,
                                    os.path.join(prefix, file)) for file in file_list]
         except Exception as e:
-            print(str(e))
-            raise e
+            logger.error(str(e))
+            return -1
         return 0
     else:
         if remote_dir.startswith("file://"):
             remote_dir = remote_dir[len("file://"):]
-        [shutil.copy(local_file, remote_dir) for local_file in file_list]
-=======
-        if filemode:
-            os.chmod(remote_path, filemode)
->>>>>>> 318e6237
+        try:
+            [shutil.copy(local_file, remote_dir) for local_file in file_list]
+        except Exception as e:
+            logger.error(str(e))
+            return -1
+        return 0
 
 
 def get_remote_file_to_local(remote_path, local_path):
     if remote_path.startswith("hdfs"):  # hdfs://url:port/file_path
-<<<<<<< HEAD
-        cmd = 'hdfs dfs -get -f {} {}'.format(remote_path, local_path)
-=======
         cmd = 'hdfs dfs -get {} {}'.format(remote_path, local_path)
->>>>>>> 318e6237
         process = subprocess.Popen(cmd, shell=True)
         return process.wait()
     elif remote_path.startswith("s3"):   # s3://bucket/file_path
@@ -426,14 +430,6 @@
         except Exception as e:
             print(str(e))
             return -1
-<<<<<<< HEAD
-
-
-def get_remote_dir_to_local(remote_dir, local_dir):
-    prefix = os.path.basename(remote_dir)
-    if remote_dir.startswith("hdfs"):  # hdfs://url:port/file_path
-        cmd = 'hdfs dfs -get -f {} {}'.format(remote_dir, local_dir)
-=======
     else:
         if remote_path.startswith("file://"):
             remote_path = remote_path[len("file://"):]
@@ -444,7 +440,6 @@
 def get_remote_dir_to_local(remote_dir, local_dir):
     if remote_dir.startswith("hdfs"):  # hdfs://url:port/file_path
         cmd = 'hdfs dfs -get {} {}'.format(remote_dir, local_dir)
->>>>>>> 318e6237
         process = subprocess.Popen(cmd, shell=True)
         return process.wait()
     elif remote_dir.startswith("s3"):   # s3://bucket/file_path
@@ -465,8 +460,12 @@
         except Exception as e:
             print(str(e))
             raise e
-<<<<<<< HEAD
-    return os.path.join(local_dir, prefix)
+        return 0
+    else:
+        if remote_dir.startswith("file://"):
+            remote_dir = remote_dir[len("file://"):]
+        copy_tree(remote_dir, local_dir)
+        return 0
 
 
 def get_remote_files_with_prefix_to_local(remote_path_prefix, local_dir):
@@ -493,12 +492,4 @@
         except Exception as e:
             print(str(e))
             raise e
-    return os.path.join(local_dir, prefix)
-=======
-        return 0
-    else:
-        if remote_dir.startswith("file://"):
-            remote_dir = remote_dir[len("file://"):]
-        copy_tree(remote_dir, local_dir)
-        return 0
->>>>>>> 318e6237
+    return os.path.join(local_dir, prefix)