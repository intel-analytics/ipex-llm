#!/usr/bin/env python

#
# Copyright 2016 The BigDL Authors.
#
# Licensed under the Apache License, Version 2.0 (the "License");
# you may not use this file except in compliance with the License.
# You may obtain a copy of the License at
#
#     http://www.apache.org/licenses/LICENSE-2.0
#
# Unless required by applicable law or agreed to in writing, software
# distributed under the License is distributed on an "AS IS" BASIS,
# WITHOUT WARRANTIES OR CONDITIONS OF ANY KIND, either express or implied.
# See the License for the specific language governing permissions and
# limitations under the License.
#


import fnmatch
from setuptools import setup
import urllib.request
import os
import stat

long_description = '''
BigDL Nano automatically accelerates TensorFlow and PyTorch pipelines
by applying modern CPU optimizations.

See [here](https://bigdl.readthedocs.io/en/latest/doc/Nano/Overview/nano.html)
for more information.
'''

exclude_patterns = ["*__pycache__*", "lightning_logs", "recipe", "setup.py"]
nano_home = os.path.join(os.path.dirname(os.path.abspath(__file__)), "src")

BIGDL_PYTHON_HOME = os.path.dirname(os.path.dirname(os.path.abspath(__file__)))
VERSION = open(os.path.join(BIGDL_PYTHON_HOME, 'version.txt'), 'r').read().strip()


lib_urls = [
    "https://github.com/analytics-zoo/jemalloc/releases/download/v5.3.0/libjemalloc.so",
    "https://github.com/analytics-zoo/jemalloc/releases/download/v5.3.0/libjemalloc.dylib",
    "https://github.com/analytics-zoo/libjpeg-turbo/releases/download/v2.1.4/libturbojpeg.so.0.2.0",
    "https://github.com/analytics-zoo/tcmalloc/releases/download/v2.10/libtcmalloc.so"
]


def get_nano_packages():
    nano_packages = []
    for dirpath, _, _ in os.walk(os.path.join(nano_home, "bigdl")):
        print(dirpath)
        package = dirpath.split(nano_home + os.sep)[1].replace(os.sep, '.')
        if any(fnmatch.fnmatchcase(package, pat=pattern)
                for pattern in exclude_patterns):
            print("excluding", package)
        else:
            nano_packages.append(package)
            print("including", package)
    return nano_packages


def download_libs(url: str):
    libs_dir = os.path.join(nano_home, "bigdl", "nano", "libs")
    if not os.path.exists(libs_dir):
        os.makedirs(libs_dir, exist_ok=True)
    libso_file_name = url.split('/')[-1]
    libso_file = os.path.join(libs_dir, libso_file_name)
    if not os.path.exists(libso_file):
        urllib.request.urlretrieve(url, libso_file)
    st = os.stat(libso_file)
    os.chmod(libso_file, st.st_mode | stat.S_IEXEC)


def setup_package():

    # all intel-tensorflow is only avaliable for linux and windows now
    tensorflow_27_requires = ["intel-tensorflow==2.7.0; (platform_machine=='x86_64' or platform_machine == 'AMD64') and \
                              platform_system!='Darwin'",
                              "tensorflow==2.7.0; platform_machine=='x86_64' and \
                              platform_system=='Darwin'"]

    tensorflow_28_requires = ["intel-tensorflow==2.8.0; (platform_machine=='x86_64' or platform_machine == 'AMD64') and \
                              platform_system!='Darwin'",
                              "tensorflow==2.8.0; platform_machine=='x86_64' and \
                              platform_system=='Darwin'"]

    tensorflow_29_requires = ["intel-tensorflow==2.9.1; (platform_machine=='x86_64' or platform_machine == 'AMD64') and \
                              platform_system!='Darwin'",
                              "tensorflow==2.9.0; platform_machine=='x86_64' and \
                              platform_system=='Darwin'"]

    tensorflow_210_requires = ["intel-tensorflow==2.10.0; (platform_machine=='x86_64' or platform_machine == 'AMD64') and \
                               platform_system!='Darwin'",
                               "tensorflow==2.10.0; platform_machine=='x86_64' and \
                               platform_system=='Darwin'"]

    # options for stock tensorflow
    stock_tensorflow_27_requires = ["tensorflow==2.7.4; (platform_machine=='x86_64' or platform_machine == 'AMD64')"]

    stock_tensorflow_28_requires = ["tensorflow==2.8.4; (platform_machine=='x86_64' or platform_machine == 'AMD64')"]

    stock_tensorflow_29_requires = ["tensorflow==2.9.3; (platform_machine=='x86_64' or platform_machine == 'AMD64')"]

    stock_tensorflow_210_requires = ["tensorflow==2.10.1; (platform_machine=='x86_64' or platform_machine == 'AMD64')"]

    tensorflow_common_requires = ["tf2onnx==1.13.0; (platform_machine=='x86_64' or platform_machine == 'AMD64')"]

    # default tensorflow_dep
    tensorflow_requires = tensorflow_29_requires + tensorflow_common_requires
    tensorflow_210_requires += tensorflow_common_requires
    tensorflow_29_requires += tensorflow_common_requires
    tensorflow_28_requires += tensorflow_common_requires
    tensorflow_27_requires += tensorflow_common_requires
    stock_tensorflow_27_requires += tensorflow_common_requires
    stock_tensorflow_28_requires += tensorflow_common_requires
    stock_tensorflow_29_requires += tensorflow_common_requires
    stock_tensorflow_210_requires += tensorflow_common_requires

    # ipex is only avaliable for linux now
    pytorch_20_requires = ["torch==2.0.0",
                           "torchvision==0.15.1",
<<<<<<< HEAD
                           "intel_extension_for_pytorch==2.0.0;platform_system=='Linux'",
                           "lightning==2.0.0"]
=======
                           "intel_extension_for_pytorch==2.0.100;platform_system=='Linux'"]
>>>>>>> 77524b32

    pytorch_113_requires = ["torch==1.13.1",
                            "torchvision==0.14.1",
                            "intel_extension_for_pytorch==1.13.100;platform_system=='Linux'"]

    # This is for xpu support (currently we only support 1.13)
    # should be installed with -f https://developer.intel.com/ipex-whl-stable-xpu
    pytorch_113_xpu_requires = ["torch==1.13.0a0",
                                "torchvision==0.14.1a0",
                                "intel_extension_for_pytorch==1.13.10+xpu;platform_system=='Linux'"]

    pytorch_112_requires = ["torch==1.12.1",
                            "torchvision==0.13.1",
                            "intel_extension_for_pytorch==1.12.300;platform_system=='Linux'"]

    pytorch_111_requires = ["torch==1.11.0",
                            "torchvision==0.12.0",
                            "intel_extension_for_pytorch==1.11.0;platform_system=='Linux'"]

    pytorch_110_requires = ["torch==1.10.1",
                            "torchvision==0.11.2",
                            "intel_extension_for_pytorch==1.10.100;platform_system=='Linux'"]

    # this require install option --extra-index-url https://download.pytorch.org/whl/nightly/
    pytorch_nightly_requires = ["torch~=1.14.0.dev",
                                "torchvision~=0.15.0.dev"]

    pytorch_common_requires = ["pytorch_lightning==1.6.4",
                               "torchmetrics==0.11.0",
                               "opencv-python-headless",
                               "PyTurboJPEG",
                               "opencv-transforms",
                               "cryptography==41.0.0"]

    # default pytorch_dep
    pytorch_requires = pytorch_113_requires + pytorch_common_requires
    pytorch_20_requires += pytorch_common_requires[1:]
    pytorch_113_requires += pytorch_common_requires
    pytorch_113_xpu_requires += pytorch_common_requires
    pytorch_112_requires += pytorch_common_requires
    pytorch_111_requires += pytorch_common_requires
    pytorch_110_requires += pytorch_common_requires
    pytorch_nightly_requires += pytorch_common_requires

    inference_requires = ["onnx==1.12.0",
                          "onnxruntime==1.12.1",
                          "onnxruntime-extensions==0.7.0; platform_system!='Darwin'",
                          "onnxruntime-extensions==0.3.1; (platform_machine=='x86_64' or platform_machine == 'AMD64') and \
                          platform_system=='Darwin'",
                          "openvino-dev==2022.3.0",
                          "scipy<=1.10.1",
                          "neural-compressor==2.0; platform_system!='Windows'",
                          "onnxsim==0.4.8; platform_system!='Darwin'",
                          "onnxsim==0.4.1; (platform_machine=='x86_64' or platform_machine == 'AMD64') and \
                          platform_system=='Darwin'"]

    install_requires = ["intel-openmp; (platform_machine=='x86_64' or platform_machine == 'AMD64')",
                        "cloudpickle",
                        "protobuf==3.19.5",
                        "py-cpuinfo",
                        "pyyaml",
                        "packaging",
                        "sigfig",
                        "setuptools<66"]

    package_data = [
        "libs/libjemalloc.so",
        "libs/libturbojpeg.so.0.2.0",
        "libs/libtcmalloc.so"
    ]

    for url in lib_urls:
        download_libs(url)

    scripts = ["scripts/bigdl-nano-init",
               "scripts/bigdl-nano-init.ps1",
               "scripts/bigdl-nano-unset-env",
               "scripts/bigdl-nano-unset-env.ps1"]

    metadata = dict(
        name='bigdl-nano',
        version=VERSION,
        description='High-performance scalable acceleration components for intel.',
        long_description=long_description,
        long_description_content_type="text/markdown",
        author='BigDL Authors',
        author_email='bigdl-user-group@googlegroups.com',
        url='https://github.com/intel-analytics/BigDL',
        install_requires=install_requires,
        extras_require={"tensorflow": tensorflow_requires,
                        "tensorflow_27": tensorflow_27_requires,
                        "tensorflow_28": tensorflow_28_requires,
                        "tensorflow_29": tensorflow_29_requires,
                        "tensorflow_210": tensorflow_210_requires,
                        "stock_tensorflow_27": stock_tensorflow_27_requires,
                        "stock_tensorflow_28": stock_tensorflow_28_requires,
                        "stock_tensorflow_29": stock_tensorflow_29_requires,
                        "stock_tensorflow_210": stock_tensorflow_210_requires,
                        "pytorch": pytorch_requires,
                        "pytorch_20": pytorch_20_requires,
                        "pytorch_113": pytorch_113_requires,
                        "pytorch_112": pytorch_112_requires,
                        "pytorch_111": pytorch_111_requires,
                        "pytorch_110": pytorch_110_requires,
                        "pytorch_113_xpu": pytorch_113_xpu_requires,
                        "pytorch_nightly": pytorch_nightly_requires,
                        "inference": inference_requires},
        package_data={"bigdl.nano": package_data},
        scripts=scripts,
        package_dir={"": "src"},
        entry_points = {
            'console_scripts': ['bigdl-submit=bigdl.nano.k8s:main'],
            },
        packages=get_nano_packages(),
    )
    setup(**metadata)


if __name__ == '__main__':
    setup_package()<|MERGE_RESOLUTION|>--- conflicted
+++ resolved
@@ -120,12 +120,8 @@
     # ipex is only avaliable for linux now
     pytorch_20_requires = ["torch==2.0.0",
                            "torchvision==0.15.1",
-<<<<<<< HEAD
-                           "intel_extension_for_pytorch==2.0.0;platform_system=='Linux'",
+                           "intel_extension_for_pytorch==2.0.100;platform_system=='Linux'",
                            "lightning==2.0.0"]
-=======
-                           "intel_extension_for_pytorch==2.0.100;platform_system=='Linux'"]
->>>>>>> 77524b32
 
     pytorch_113_requires = ["torch==1.13.1",
                             "torchvision==0.14.1",
