#
# Copyright 2016 The BigDL Authors.
#
# Licensed under the Apache License, Version 2.0 (the "License");
# you may not use this file except in compliance with the License.
# You may obtain a copy of the License at
#
#     http://www.apache.org/licenses/LICENSE-2.0
#
# Unless required by applicable law or agreed to in writing, software
# distributed under the License is distributed on an "AS IS" BASIS,
# WITHOUT WARRANTIES OR CONDITIONS OF ANY KIND, either express or implied.
# See the License for the specific language governing permissions and
# limitations under the License.
#

from bigdl.llm.langchain.embeddings import *
from bigdl.llm.langchain.llms import *
import pytest
from unittest import TestCase
import os


class Test_Models_Basics(TestCase):
    def setUp(self):
        self.llama_model_path = os.environ.get('LLAMA_INT4_CKPT_PATH')
        self.bloom_model_path = os.environ.get('BLOOM_INT4_CKPT_PATH')
        self.gptneox_model_path = os.environ.get('GPTNEOX_INT4_CKPT_PATH')
        self.starcoder_model_path = os.environ.get('STARCODER_INT4_CKPT_PATH')
<<<<<<< HEAD
        self.chatglm_model_path = os.environ.get('CHATGLM_INT4_CKPT_PATH')
=======
>>>>>>> 0d8d8078
        thread_num = os.environ.get('THREAD_NUM')
        if thread_num is not None:
            self.n_threads = int(thread_num)
        else:
            self.n_threads = 2         

        
    def test_langchain_llm_embedding_llama(self):
        bigdl_embeddings = LlamaEmbeddings(
            model_path=self.llama_model_path)
        text = "This is a test document."
        query_result = bigdl_embeddings.embed_query(text)
        doc_result = bigdl_embeddings.embed_documents([text])
    
    def test_langchain_llm_embedding_gptneox(self):
        bigdl_embeddings = GptneoxEmbeddings(
            model_path=self.gptneox_model_path)
        text = "This is a test document."
        query_result = bigdl_embeddings.embed_query(text)
        doc_result = bigdl_embeddings.embed_documents([text])

    def test_langchain_llm_embedding_bloom(self):
        bigdl_embeddings = BloomEmbeddings(
            model_path=self.bloom_model_path)
        text = "This is a test document."
        query_result = bigdl_embeddings.embed_query(text)
        doc_result = bigdl_embeddings.embed_documents([text])

    def test_langchain_llm_embedding_starcoder(self):
        bigdl_embeddings = StarcoderEmbeddings(
            model_path=self.starcoder_model_path)
<<<<<<< HEAD
        text = "This is a test document."
        query_result = bigdl_embeddings.embed_query(text)
        doc_result = bigdl_embeddings.embed_documents([text])

    def test_langchain_llm_embedding_chatglm(self):
        bigdl_embeddings = ChatGLMEmbeddings(
            model_path=self.chatglm_model_path)
=======
>>>>>>> 0d8d8078
        text = "This is a test document."
        query_result = bigdl_embeddings.embed_query(text)
        doc_result = bigdl_embeddings.embed_documents([text])

        
    def test_langchain_llm_llama(self):
        llm = LlamaLLM(
            model_path=self.llama_model_path,
            max_tokens=32,
            n_threads=self.n_threads)
        question = "What is AI?"
        result = llm(question)
        
    def test_langchain_llm_gptneox(self):
        llm = GptneoxLLM(
            model_path=self.gptneox_model_path,
            max_tokens=32,
            n_threads=self.n_threads)
        question = "What is AI?"
        result = llm(question)
        
    def test_langchain_llm_bloom(self):
        llm = BloomLLM(
            model_path=self.bloom_model_path,
            max_tokens=32,
            n_threads=self.n_threads)
        question = "What is AI?"
        result = llm(question)

    def test_langchain_llm_starcoder(self):
        llm = StarcoderLLM(
            model_path=self.starcoder_model_path,
            max_tokens=32,
            n_threads=self.n_threads)
        question = "What is AI?"
        result = llm(question)

<<<<<<< HEAD
    def test_langchain_llm_chatglm(self):
        llm = ChatGLMLLM(
            model_path=self.chatglm_model_path,
            max_tokens=32,
            n_threads=self.n_threads)
        question = "What is AI?"
        result = llm(question)

=======
>>>>>>> 0d8d8078
if __name__ == '__main__':
    pytest.main([__file__])<|MERGE_RESOLUTION|>--- conflicted
+++ resolved
@@ -27,10 +27,8 @@
         self.bloom_model_path = os.environ.get('BLOOM_INT4_CKPT_PATH')
         self.gptneox_model_path = os.environ.get('GPTNEOX_INT4_CKPT_PATH')
         self.starcoder_model_path = os.environ.get('STARCODER_INT4_CKPT_PATH')
-<<<<<<< HEAD
         self.chatglm_model_path = os.environ.get('CHATGLM_INT4_CKPT_PATH')
-=======
->>>>>>> 0d8d8078
+
         thread_num = os.environ.get('THREAD_NUM')
         if thread_num is not None:
             self.n_threads = int(thread_num)
@@ -62,7 +60,6 @@
     def test_langchain_llm_embedding_starcoder(self):
         bigdl_embeddings = StarcoderEmbeddings(
             model_path=self.starcoder_model_path)
-<<<<<<< HEAD
         text = "This is a test document."
         query_result = bigdl_embeddings.embed_query(text)
         doc_result = bigdl_embeddings.embed_documents([text])
@@ -70,8 +67,6 @@
     def test_langchain_llm_embedding_chatglm(self):
         bigdl_embeddings = ChatGLMEmbeddings(
             model_path=self.chatglm_model_path)
-=======
->>>>>>> 0d8d8078
         text = "This is a test document."
         query_result = bigdl_embeddings.embed_query(text)
         doc_result = bigdl_embeddings.embed_documents([text])
@@ -109,7 +104,6 @@
         question = "What is AI?"
         result = llm(question)
 
-<<<<<<< HEAD
     def test_langchain_llm_chatglm(self):
         llm = ChatGLMLLM(
             model_path=self.chatglm_model_path,
@@ -118,7 +112,6 @@
         question = "What is AI?"
         result = llm(question)
 
-=======
->>>>>>> 0d8d8078
+
 if __name__ == '__main__':
     pytest.main([__file__])