--- conflicted
+++ resolved
@@ -2,11 +2,7 @@
   - 'THUDM/chatglm2-6b'
   - 'THUDM/chatglm3-6b'
   - 'baichuan-inc/Baichuan2-7B-Chat'
-<<<<<<< HEAD
-#  - 'internlm/internlm-chat-7b'
-=======
   - 'internlm/internlm-chat-7b'
->>>>>>> 11df5f97
   - 'Qwen/Qwen-7B-Chat'
   - 'BAAI/AquilaChat2-7B'
   - 'meta-llama/Llama-2-7b-chat-hf'
