repo_id:
  - 'THUDM/chatglm3-6b'
  - 'THUDM/chatglm2-6b'
  - 'baichuan-inc/Baichuan2-7B-Chat'
  - 'baichuan-inc/Baichuan2-13B-Chat'
<<<<<<< HEAD
#  - 'internlm/internlm-chat-7b'
=======
  - 'internlm/internlm-chat-7b'
>>>>>>> 11df5f97
  - 'Qwen/Qwen-7B-Chat'
  - 'BAAI/AquilaChat2-7B'
  # - '01-ai/Yi-6B'
  - 'meta-llama/Llama-2-7b-chat-hf'
  - 'meta-llama/Llama-2-13b-chat-hf'
  - 'WisdomShell/CodeShell-7B-Chat'
  - 'tiiuae/falcon-7b-instruct-with-patch'
  - 'mosaicml/mpt-7b-chat'
#  - 'liuhaotian/llava-v1.5-7b' # Cannot load using AutoModelForCausalLM in 4.36+
  - 'RWKV/rwkv-4-world-7b'
  - 'RWKV/rwkv-5-world-7b'
  - 'IEITYuan/Yuan2-2B-hf'
  - 'mistralai/Mistral-7B-Instruct-v0.1'
local_model_hub: 'path to your local model hub'
warm_up: 1
num_trials: 3
num_beams: 1 # default to greedy search
low_bit: 'sym_int4' # default to use 'sym_int4' (i.e. symmetric int4)
batch_size: 1 # default to 1
in_out_pairs:
  - '1024-128'
test_api:
  - "transformer_int4_gpu_win" # on Intel GPU for Windows (catch GPU peak memory)
cpu_embedding: True # whether put embedding to CPU (only avaiable now for gpu win related test_api)<|MERGE_RESOLUTION|>--- conflicted
+++ resolved
@@ -3,11 +3,7 @@
   - 'THUDM/chatglm2-6b'
   - 'baichuan-inc/Baichuan2-7B-Chat'
   - 'baichuan-inc/Baichuan2-13B-Chat'
-<<<<<<< HEAD
-#  - 'internlm/internlm-chat-7b'
-=======
   - 'internlm/internlm-chat-7b'
->>>>>>> 11df5f97
   - 'Qwen/Qwen-7B-Chat'
   - 'BAAI/AquilaChat2-7B'
   # - '01-ai/Yi-6B'
