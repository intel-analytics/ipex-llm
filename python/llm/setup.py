#!/usr/bin/env python

#
# Copyright 2016 The BigDL Authors.
#
# Licensed under the Apache License, Version 2.0 (the "License");
# you may not use this file except in compliance with the License.
# You may obtain a copy of the License at
#
#     http://www.apache.org/licenses/LICENSE-2.0
#
# Unless required by applicable law or agreed to in writing, software
# distributed under the License is distributed on an "AS IS" BASIS,
# WITHOUT WARRANTIES OR CONDITIONS OF ANY KIND, either express or implied.
# See the License for the specific language governing permissions and
# limitations under the License.
#

# >> Usage:
#
# >>>> Build for the current platform:
# python setup.py clean --all bdist_wheel
# >>>> Windows:
# python setup.py clean --all bdist_wheel --win
# >>>> Linux：
# python setup.py clean --all bdist_wheel --linux

import fnmatch
import os
import platform
import shutil
import sys
import urllib.request
import requests
import re
import glob
import copy

from setuptools import setup

long_description = '''
    IPEX LLM
'''

exclude_patterns = ["*__pycache__*", "*ipynb_checkpoints*"]
IPEX_LLM_PYTHON_HOME = os.path.dirname(os.path.dirname(os.path.abspath(__file__)))
VERSION = open(os.path.join(IPEX_LLM_PYTHON_HOME,
               './llm/version.txt'), 'r').read().strip()
CORE_XE_VERSION = VERSION.replace("2.1.0", "2.5.0")
llm_home = os.path.join(os.path.dirname(os.path.abspath(__file__)), "src")
github_artifact_dir = os.path.join(llm_home, '../llm-binary')
libs_dir = os.path.join(llm_home, "ipex_llm", "libs")

all_torch_version = 'torch == 2.0.1+cpu'
CONVERT_DEP = ['numpy == 1.26.4', # lastet 2.0.0b1 will cause error
               all_torch_version,
               'transformers == 4.31.0', 'sentencepiece', 'tokenizers == 0.13.3',
               # TODO: Support accelerate 0.22.0
               'accelerate == 0.21.0', 'tabulate']
SERVING_DEP = ['fschat[model_worker, webui] == 0.2.36', 'protobuf']
windows_binarys = [
    "llama.dll",
    "gptneox.dll",
    "bloom.dll",
    "starcoder.dll",
    "llama-api.dll",
    "gptneox-api.dll",
    "bloom-api.dll",
    "starcoder-api.dll",
    "quantize-llama.exe",
    "quantize-gptneox.exe",
    "quantize-bloom.exe",
    "quantize-starcoder.exe",
    "main-llama.exe",
    "main-gptneox.exe",
    "main-bloom.exe",
    "main-starcoder.exe",
    "libllama_vnni.dll",
    "libgptneox_vnni.dll",
    "libbloom_vnni.dll",
    "libstarcoder_vnni.dll",
    "libllama_avx.dll",
    "libgptneox_avx.dll",
    "libbloom_avx.dll",
    "libstarcoder_avx.dll",
    "quantize-llama_vnni.exe",
    "quantize-gptneox_vnni.exe",
    "quantize-bloom_vnni.exe",
    "quantize-starcoder_vnni.exe",

    "main-chatglm_vnni.exe",
    "chatglm_C.cp39-win_amd64.pyd",
    "chatglm_C.cp310-win_amd64.pyd",
    "chatglm_C.cp311-win_amd64.pyd"
]
linux_binarys = [
    "libllama_avx.so",
    "libgptneox_avx.so",
    "libbloom_avx.so",
    "libstarcoder_avx.so",
    "libllama_avx2.so",
    "libgptneox_avx2.so",
    "libbloom_avx2.so",
    "libstarcoder_avx2.so",
    "libllama_avxvnni.so",
    "libgptneox_avxvnni.so",
    "libbloom_avxvnni.so",
    "libstarcoder_avxvnni.so",
    "libllama_avx512.so",
    "libgptneox_avx512.so",
    "libbloom_avx512.so",
    "libstarcoder_avx512.so",
    "libllama_amx.so",
    "libgptneox_amx.so",
    "libbloom_amx.so",
    "libstarcoder_amx.so",
    "quantize-llama",
    "quantize-gptneox",
    "quantize-bloom",
    "quantize-starcoder",
    "libllama-api.so",
    "libgptneox-api.so",
    "libbloom-api.so",
    "libstarcoder-api.so",
    "main-llama",
    "main-gptneox",
    "main-bloom",
    "main-starcoder",

    "main-chatglm_vnni",
    "main-chatglm_amx",
    "chatglm_C.cpython-39-x86_64-linux-gnu.so",
    "chatglm_C.cpython-310-x86_64-linux-gnu.so",
    "chatglm_C.cpython-311-x86_64-linux-gnu.so"
]

ext_lib_urls = [
    "https://github.com/analytics-zoo/jemalloc/releases/download/v5.3.0/libjemalloc.so",
    "https://github.com/analytics-zoo/tcmalloc/releases/download/v2.10/libtcmalloc.so"
]

ext_libs = [
    "libjemalloc.so",
    "libtcmalloc.so"
]



def get_llm_packages():
    llm_packages = []
    for dirpath, _, _ in os.walk(os.path.join(llm_home, "ipex_llm")):
        print(dirpath)
        package = dirpath.split(llm_home + os.sep)[1].replace(os.sep, '.')
        if any(fnmatch.fnmatchcase(package, pat=pattern)
               for pattern in exclude_patterns):
            print("excluding", package)
        else:
            llm_packages.append(package)
            print("including", package)
    return llm_packages


def obtain_lib_urls():
    base_url = "https://sourceforge.net/projects/analytics-zoo/files/bigdl-llm/"

    def get_date_urls(base_url):
        # obtain all urls based on date(format: xxxx-xx-xx)
        text = ''
        try:
            text = requests.get(base_url).text
        except Exception as e:
            print("error - > ", base_url, e)
            pass
        reg = "https://sourceforge.net/projects/analytics-zoo/files/bigdl-llm/[0-9]{4}-[0-9]{1,2}-[0-9]{1,2}/"
        urls = re.findall(reg, text)
        return urls

    def get_urls_for_binary(date_urls, binarys):
        # Sort by time from near to far
        date_urls = sorted(date_urls, reverse=True)
        binary_url = {}
        download_num = len(binarys)
        for url in date_urls:
            try:
                text = requests.get(url).text
            except Exception as e:
                print("error - > ", url, e)
                continue
            for binary in binarys:
                if binary in binary_url:
                    continue
                # Filename hard matching
                match_pattern = "\"name\":\"{}\"".format(binary)
                if match_pattern in text:
                    lib_url = url + binary
                    binary_url[binary] = lib_url
                    download_num -= 1
                    if download_num == 0:
                        break
            if download_num == 0:
                break
        return binary_url

    lib_urls = {}
    date_urls = get_date_urls(base_url)
    windows_binary_urls = get_urls_for_binary(date_urls, windows_binarys)
    lib_urls["Windows"] = list(windows_binary_urls.values())
    linux_binary_urls = get_urls_for_binary(date_urls, linux_binarys)
    lib_urls["Linux"] = list(linux_binary_urls.values()) + ext_lib_urls
    return lib_urls


def download_libs(url: str, change_permission=False):
    libso_file_name = url.split('/')[-1]
    libso_file = os.path.join(libs_dir, libso_file_name)
    if not os.path.exists(libso_file):
        print(">> Downloading from ", url)
        urllib.request.urlretrieve(url, libso_file)
    else:
        print('>> Skip downloading ', libso_file)
    if change_permission:
        os.chmod(libso_file, 0o775)


def setup_package():
    package_data = {}
    package_data["Windows"] = list(map(lambda x: os.path.join('libs', x),
                                       windows_binarys))
    package_data["Linux"] = list(map(lambda x: os.path.join('libs', x),
                                     linux_binarys + ext_libs))
    platform_name = None
    if "--win" in sys.argv:
        platform_name = "Windows"
        sys.argv.remove("--win")
    if "--linux" in sys.argv:
        platform_name = "Linux"
        sys.argv.remove("--linux")

    if platform_name is None:
        if platform.platform().startswith('Windows'):
            platform_name = "Windows"
        else:
            platform_name = "Linux"

    change_permission = True if platform_name == "Linux" else False

    # Delete legacy libs
    if os.path.exists(libs_dir):
        print(f"Deleting existing libs_dir {libs_dir} ....")
        shutil.rmtree(libs_dir)
    os.makedirs(libs_dir, exist_ok=True)
    open(os.path.join(libs_dir, "__init__.py"), 'w').close()

    # copy built files for github workflow
    for built_file in glob.glob(os.path.join(github_artifact_dir, '*')):
        print(f'Copy workflow built file: {built_file}')
        if change_permission:
            os.chmod(built_file, 0o775)
        shutil.copy(built_file, libs_dir)

    lib_urls = obtain_lib_urls()

    for url in lib_urls[platform_name]:
        download_libs(url, change_permission=change_permission)

    # Check if all package files are ready
    for file in package_data[platform_name]:
        file_path = os.path.join(libs_dir, os.path.basename(file))
        if not os.path.exists(file_path):
            print(f'Could not find package dependency file: {file_path}')
            raise FileNotFoundError(
                f'Could not find package dependency file: {file_path}')

    all_requires = ['py-cpuinfo', 'protobuf',
                    "intel-openmp; (platform_machine=='x86_64' or platform_machine == 'AMD64')",
                    'mpmath==1.3.0' # fix AttributeError: module 'mpmath' has no attribute 'rational'
                    ]
    all_requires += CONVERT_DEP

    # Add internal requires for llama-index
    llama_index_requires = copy.deepcopy(all_requires)
    for exclude_require in [all_torch_version, 'transformers == 4.31.0', 'tokenizers == 0.13.3']:
        llama_index_requires.remove(exclude_require)
    llama_index_requires += ["torch<2.2.0",
                             "transformers>=4.34.0,<4.39.0",
                             "sentence-transformers~=2.6.1"]


    oneapi_2024_0_requires = ["dpcpp-cpp-rt==2024.0.2;platform_system=='Windows'",
                              "mkl-dpcpp==2024.0.0;platform_system=='Windows'",
                              "onednn==2024.0.0;platform_system=='Windows'"]
    # Linux install with --extra-index-url https://pytorch-extension.intel.com/release-whl/stable/xpu/us/
<<<<<<< HEAD
    xpu_20_requires = copy.deepcopy(all_requires)
    xpu_20_requires.remove(all_torch_version)
    # xpu_20 only works for linux now
    xpu_20_requires += ["torch==2.0.1a0;platform_system=='Linux'",
                        "torchvision==0.15.2a0;platform_system=='Linux'",
                        "intel_extension_for_pytorch==2.0.110+xpu;platform_system=='Linux'",
                        "bigdl-core-xe==" + CORE_XE_VERSION + ";platform_system=='Linux'",
                        "bigdl-core-xe-esimd==" + CORE_XE_VERSION + ";platform_system=='Linux'"]

=======
>>>>>>> 4053a6ef
    xpu_21_requires = copy.deepcopy(all_requires)
    xpu_21_requires.remove(all_torch_version)
    xpu_21_requires += ["torch==2.1.0a0",
                        "torchvision==0.16.0a0",
                        "intel_extension_for_pytorch==2.1.10+xpu",
                        "bigdl-core-xe-21==" + CORE_XE_VERSION,
                        "bigdl-core-xe-esimd-21==" + CORE_XE_VERSION]
    xpu_21_requires += oneapi_2024_0_requires
    # default to ipex 2.1 for linux and windows
    xpu_requires = copy.deepcopy(xpu_21_requires)


    cpp_requires = ["bigdl-core-cpp==" + CORE_XE_VERSION]
    cpp_requires += oneapi_2024_0_requires

    serving_requires = ['py-cpuinfo']
    serving_requires += SERVING_DEP


    metadata = dict(
        name='ipex_llm',
        version=VERSION,
        description='Large Language Model Develop Toolkit',
        long_description=long_description,
        long_description_content_type="text/markdown",
        author='BigDL Authors',
        author_email='bigdl-user-group@googlegroups.com',
        license='Apache License, Version 2.0',
        url='https://github.com/intel-analytics/BigDL',
        packages=get_llm_packages(),
        package_dir={"": "src"},
        package_data={
            "ipex_llm": package_data[platform_name] + ["cli/prompts/*.txt"] + ["transformers/gguf/models/model_implement/*/*.json"]},
        include_package_data=True,
        entry_points={
            "console_scripts": [
                'llm-convert=ipex_llm.convert_model:main'
            ]
        },
        extras_require={"all": all_requires,
                        "xpu": xpu_requires,  # default to ipex 2.1 for linux and windows
                        "xpu-2-1": xpu_21_requires,
                        "serving": serving_requires,
                        "cpp": cpp_requires,
                        "llama-index": llama_index_requires}, # for internal usage when upstreaming for llama-index
        classifiers=[
            'License :: OSI Approved :: Apache Software License',
            'Programming Language :: Python :: 3',
            'Programming Language :: Python :: 3.9',
            'Programming Language :: Python :: Implementation :: CPython'],
        scripts={
            'Linux': ['src/ipex_llm/cli/llm-cli', 'src/ipex_llm/cli/llm-chat', 'scripts/ipex-llm-init'],
            'Windows': ['src/ipex_llm/cli/llm-cli.ps1', 'src/ipex_llm/cli/llm-chat.ps1'],
        }[platform_name],
        platforms=['windows']
    )

    setup(**metadata)


if __name__ == '__main__':
    setup_package()<|MERGE_RESOLUTION|>--- conflicted
+++ resolved
@@ -290,18 +290,6 @@
                               "mkl-dpcpp==2024.0.0;platform_system=='Windows'",
                               "onednn==2024.0.0;platform_system=='Windows'"]
     # Linux install with --extra-index-url https://pytorch-extension.intel.com/release-whl/stable/xpu/us/
-<<<<<<< HEAD
-    xpu_20_requires = copy.deepcopy(all_requires)
-    xpu_20_requires.remove(all_torch_version)
-    # xpu_20 only works for linux now
-    xpu_20_requires += ["torch==2.0.1a0;platform_system=='Linux'",
-                        "torchvision==0.15.2a0;platform_system=='Linux'",
-                        "intel_extension_for_pytorch==2.0.110+xpu;platform_system=='Linux'",
-                        "bigdl-core-xe==" + CORE_XE_VERSION + ";platform_system=='Linux'",
-                        "bigdl-core-xe-esimd==" + CORE_XE_VERSION + ";platform_system=='Linux'"]
-
-=======
->>>>>>> 4053a6ef
     xpu_21_requires = copy.deepcopy(all_requires)
     xpu_21_requires.remove(all_torch_version)
     xpu_21_requires += ["torch==2.1.0a0",
