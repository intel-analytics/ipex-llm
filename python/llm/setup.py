#!/usr/bin/env python

#
# Copyright 2016 The BigDL Authors.
#
# Licensed under the Apache License, Version 2.0 (the "License");
# you may not use this file except in compliance with the License.
# You may obtain a copy of the License at
#
#     http://www.apache.org/licenses/LICENSE-2.0
#
# Unless required by applicable law or agreed to in writing, software
# distributed under the License is distributed on an "AS IS" BASIS,
# WITHOUT WARRANTIES OR CONDITIONS OF ANY KIND, either express or implied.
# See the License for the specific language governing permissions and
# limitations under the License.
#

# >> Usage:
#
# >>>> Build for the current platform:
# python setup.py clean --all bdist_wheel
# >>>> Windows:
# python setup.py clean --all bdist_wheel --win
# >>>> Linux：
# python setup.py clean --all bdist_wheel --linux

import fnmatch
import os
import platform
import shutil
import sys
import urllib.request
import requests
import re
import glob
import copy

from setuptools import setup

long_description = '''
    IPEX LLM
'''

exclude_patterns = ["*__pycache__*", "*ipynb_checkpoints*"]
IPEX_LLM_PYTHON_HOME = os.path.dirname(os.path.dirname(os.path.abspath(__file__)))
VERSION = open(os.path.join(IPEX_LLM_PYTHON_HOME,
               './llm/version.txt'), 'r').read().strip()
CORE_XE_VERSION = VERSION.replace("2.1.0", "2.5.0")
llm_home = os.path.join(os.path.dirname(os.path.abspath(__file__)), "src")
github_artifact_dir = os.path.join(llm_home, '../llm-binary')
libs_dir = os.path.join(llm_home, "ipex_llm", "libs")

cpu_torch_version = ["torch==2.1.2+cpu;platform_system=='Linux'", "torch==2.1.2;platform_system=='Windows'"]
CONVERT_DEP = ['numpy == 1.26.4', # lastet 2.0.0b1 will cause error
<<<<<<< HEAD
               'torch',
               'transformers == 4.36.2', 'sentencepiece', 'tokenizers == 0.15.2',
=======
               'transformers == 4.31.0', 'sentencepiece', 'tokenizers == 0.13.3',
>>>>>>> f1156e6b
               # TODO: Support accelerate 0.22.0
               'accelerate == 0.21.0', 'tabulate'] + cpu_torch_version

SERVING_DEP = ['fschat[model_worker, webui] == 0.2.36', 'protobuf']
windows_binarys = [
    "llama.dll",
    "gptneox.dll",
    "bloom.dll",
    "starcoder.dll",
    "llama-api.dll",
    "gptneox-api.dll",
    "bloom-api.dll",
    "starcoder-api.dll",
    "quantize-llama.exe",
    "quantize-gptneox.exe",
    "quantize-bloom.exe",
    "quantize-starcoder.exe",
    "main-llama.exe",
    "main-gptneox.exe",
    "main-bloom.exe",
    "main-starcoder.exe",
    "libllama_vnni.dll",
    "libgptneox_vnni.dll",
    "libbloom_vnni.dll",
    "libstarcoder_vnni.dll",
    "libllama_avx.dll",
    "libgptneox_avx.dll",
    "libbloom_avx.dll",
    "libstarcoder_avx.dll",
    "quantize-llama_vnni.exe",
    "quantize-gptneox_vnni.exe",
    "quantize-bloom_vnni.exe",
    "quantize-starcoder_vnni.exe",

    "main-chatglm_vnni.exe",
    "chatglm_C.cp39-win_amd64.pyd",
    "chatglm_C.cp310-win_amd64.pyd",
    "chatglm_C.cp311-win_amd64.pyd"
]
linux_binarys = [
    "libllama_avx.so",
    "libgptneox_avx.so",
    "libbloom_avx.so",
    "libstarcoder_avx.so",
    "libllama_avx2.so",
    "libgptneox_avx2.so",
    "libbloom_avx2.so",
    "libstarcoder_avx2.so",
    "libllama_avxvnni.so",
    "libgptneox_avxvnni.so",
    "libbloom_avxvnni.so",
    "libstarcoder_avxvnni.so",
    "libllama_avx512.so",
    "libgptneox_avx512.so",
    "libbloom_avx512.so",
    "libstarcoder_avx512.so",
    "libllama_amx.so",
    "libgptneox_amx.so",
    "libbloom_amx.so",
    "libstarcoder_amx.so",
    "quantize-llama",
    "quantize-gptneox",
    "quantize-bloom",
    "quantize-starcoder",
    "libllama-api.so",
    "libgptneox-api.so",
    "libbloom-api.so",
    "libstarcoder-api.so",
    "main-llama",
    "main-gptneox",
    "main-bloom",
    "main-starcoder",

    "main-chatglm_vnni",
    "main-chatglm_amx",
    "chatglm_C.cpython-39-x86_64-linux-gnu.so",
    "chatglm_C.cpython-310-x86_64-linux-gnu.so",
    "chatglm_C.cpython-311-x86_64-linux-gnu.so"
]

ext_lib_urls = [
    "https://github.com/analytics-zoo/jemalloc/releases/download/v5.3.0/libjemalloc.so",
    "https://github.com/analytics-zoo/tcmalloc/releases/download/v2.10/libtcmalloc.so"
]

ext_libs = [
    "libjemalloc.so",
    "libtcmalloc.so"
]



def get_llm_packages():
    llm_packages = []
    for dirpath, _, _ in os.walk(os.path.join(llm_home, "ipex_llm")):
        print(dirpath)
        package = dirpath.split(llm_home + os.sep)[1].replace(os.sep, '.')
        if any(fnmatch.fnmatchcase(package, pat=pattern)
               for pattern in exclude_patterns):
            print("excluding", package)
        else:
            llm_packages.append(package)
            print("including", package)
    return llm_packages


def obtain_lib_urls():
    base_url = "https://sourceforge.net/projects/analytics-zoo/files/bigdl-llm/"

    def get_date_urls(base_url):
        # obtain all urls based on date(format: xxxx-xx-xx)
        text = ''
        try:
            text = requests.get(base_url).text
        except Exception as e:
            print("error - > ", base_url, e)
            pass
        reg = "https://sourceforge.net/projects/analytics-zoo/files/bigdl-llm/[0-9]{4}-[0-9]{1,2}-[0-9]{1,2}/"
        urls = re.findall(reg, text)
        return urls

    def get_urls_for_binary(date_urls, binarys):
        # Sort by time from near to far
        date_urls = sorted(date_urls, reverse=True)
        binary_url = {}
        download_num = len(binarys)
        for url in date_urls:
            try:
                text = requests.get(url).text
            except Exception as e:
                print("error - > ", url, e)
                continue
            for binary in binarys:
                if binary in binary_url:
                    continue
                # Filename hard matching
                match_pattern = "\"name\":\"{}\"".format(binary)
                if match_pattern in text:
                    lib_url = url + binary
                    binary_url[binary] = lib_url
                    download_num -= 1
                    if download_num == 0:
                        break
            if download_num == 0:
                break
        return binary_url

    lib_urls = {}
    date_urls = get_date_urls(base_url)
    windows_binary_urls = get_urls_for_binary(date_urls, windows_binarys)
    lib_urls["Windows"] = list(windows_binary_urls.values())
    linux_binary_urls = get_urls_for_binary(date_urls, linux_binarys)
    lib_urls["Linux"] = list(linux_binary_urls.values()) + ext_lib_urls
    return lib_urls


def download_libs(url: str, change_permission=False):
    libso_file_name = url.split('/')[-1]
    libso_file = os.path.join(libs_dir, libso_file_name)
    if not os.path.exists(libso_file):
        print(">> Downloading from ", url)
        urllib.request.urlretrieve(url, libso_file)
    else:
        print('>> Skip downloading ', libso_file)
    if change_permission:
        os.chmod(libso_file, 0o775)


def setup_package():
    package_data = {}
    package_data["Windows"] = list(map(lambda x: os.path.join('libs', x),
                                       windows_binarys))
    package_data["Linux"] = list(map(lambda x: os.path.join('libs', x),
                                     linux_binarys + ext_libs))
    platform_name = None
    if "--win" in sys.argv:
        platform_name = "Windows"
        sys.argv.remove("--win")
    if "--linux" in sys.argv:
        platform_name = "Linux"
        sys.argv.remove("--linux")

    if platform_name is None:
        if platform.platform().startswith('Windows'):
            platform_name = "Windows"
        else:
            platform_name = "Linux"

    change_permission = True if platform_name == "Linux" else False

    # Delete legacy libs
    if os.path.exists(libs_dir):
        print(f"Deleting existing libs_dir {libs_dir} ....")
        shutil.rmtree(libs_dir)
    os.makedirs(libs_dir, exist_ok=True)
    open(os.path.join(libs_dir, "__init__.py"), 'w').close()

    # copy built files for github workflow
    for built_file in glob.glob(os.path.join(github_artifact_dir, '*')):
        print(f'Copy workflow built file: {built_file}')
        if change_permission:
            os.chmod(built_file, 0o775)
        shutil.copy(built_file, libs_dir)

    lib_urls = obtain_lib_urls()

    for url in lib_urls[platform_name]:
        download_libs(url, change_permission=change_permission)

    # Check if all package files are ready
    for file in package_data[platform_name]:
        file_path = os.path.join(libs_dir, os.path.basename(file))
        if not os.path.exists(file_path):
            print(f'Could not find package dependency file: {file_path}')
            raise FileNotFoundError(
                f'Could not find package dependency file: {file_path}')

    all_requires = ['py-cpuinfo', 'protobuf',
                    "intel-openmp; (platform_machine=='x86_64' or platform_machine == 'AMD64')",
                    'mpmath==1.3.0' # fix AttributeError: module 'mpmath' has no attribute 'rational'
                    ]
    all_requires += CONVERT_DEP

    # Add internal requires for llama-index
    llama_index_requires = copy.deepcopy(all_requires)
<<<<<<< HEAD
    for exclude_require in ['torch']:
=======
    for exclude_require in ['transformers == 4.31.0', 'tokenizers == 0.13.3'] + cpu_torch_version:
>>>>>>> f1156e6b
        llama_index_requires.remove(exclude_require)
    llama_index_requires += ["torch<2.2.0",
                             "sentence-transformers~=2.6.1"]


    oneapi_2024_0_requires = ["dpcpp-cpp-rt==2024.0.2;platform_system=='Windows'",
                              "mkl-dpcpp==2024.0.0;platform_system=='Windows'",
                              "onednn==2024.0.0;platform_system=='Windows'"]
    # Linux install with --extra-index-url https://pytorch-extension.intel.com/release-whl/stable/xpu/us/
    xpu_21_requires = copy.deepcopy(all_requires)
    for exclude_require in cpu_torch_version:
        xpu_21_requires.remove(exclude_require)
    xpu_21_requires += ["torch==2.1.0a0",
                        "torchvision==0.16.0a0",
                        "intel_extension_for_pytorch==2.1.10+xpu",
                        "bigdl-core-xe-21==" + CORE_XE_VERSION,
                        "bigdl-core-xe-esimd-21==" + CORE_XE_VERSION]
    xpu_21_requires += oneapi_2024_0_requires
    # default to ipex 2.1 for linux and windows
    xpu_requires = copy.deepcopy(xpu_21_requires)


    cpp_requires = ["bigdl-core-cpp==" + CORE_XE_VERSION]
    cpp_requires += oneapi_2024_0_requires

    serving_requires = ['py-cpuinfo']
    serving_requires += SERVING_DEP


    metadata = dict(
        name='ipex_llm',
        version=VERSION,
        description='Large Language Model Develop Toolkit',
        long_description=long_description,
        long_description_content_type="text/markdown",
        author='BigDL Authors',
        author_email='bigdl-user-group@googlegroups.com',
        license='Apache License, Version 2.0',
        url='https://github.com/intel-analytics/BigDL',
        packages=get_llm_packages(),
        package_dir={"": "src"},
        package_data={
            "ipex_llm": package_data[platform_name] + ["cli/prompts/*.txt"] + ["transformers/gguf/models/model_implement/*/*.json"]},
        include_package_data=True,
        entry_points={
            "console_scripts": [
                'llm-convert=ipex_llm.convert_model:main'
            ]
        },
        extras_require={"all": all_requires,
                        "xpu": xpu_requires,  # default to ipex 2.1 for linux and windows
                        "xpu-2-1": xpu_21_requires,
                        "serving": serving_requires,
                        "cpp": cpp_requires,
                        "llama-index": llama_index_requires}, # for internal usage when upstreaming for llama-index
        classifiers=[
            'License :: OSI Approved :: Apache Software License',
            'Programming Language :: Python :: 3',
            'Programming Language :: Python :: 3.9',
            'Programming Language :: Python :: Implementation :: CPython'],
        scripts={
            'Linux': ['src/ipex_llm/cli/llm-cli', 'src/ipex_llm/cli/llm-chat', 'scripts/ipex-llm-init'],
            'Windows': ['src/ipex_llm/cli/llm-cli.ps1', 'src/ipex_llm/cli/llm-chat.ps1'],
        }[platform_name],
        platforms=['windows']
    )

    setup(**metadata)


if __name__ == '__main__':
    setup_package()<|MERGE_RESOLUTION|>--- conflicted
+++ resolved
@@ -53,12 +53,7 @@
 
 cpu_torch_version = ["torch==2.1.2+cpu;platform_system=='Linux'", "torch==2.1.2;platform_system=='Windows'"]
 CONVERT_DEP = ['numpy == 1.26.4', # lastet 2.0.0b1 will cause error
-<<<<<<< HEAD
-               'torch',
                'transformers == 4.36.2', 'sentencepiece', 'tokenizers == 0.15.2',
-=======
-               'transformers == 4.31.0', 'sentencepiece', 'tokenizers == 0.13.3',
->>>>>>> f1156e6b
                # TODO: Support accelerate 0.22.0
                'accelerate == 0.21.0', 'tabulate'] + cpu_torch_version
 
@@ -284,11 +279,7 @@
 
     # Add internal requires for llama-index
     llama_index_requires = copy.deepcopy(all_requires)
-<<<<<<< HEAD
-    for exclude_require in ['torch']:
-=======
-    for exclude_require in ['transformers == 4.31.0', 'tokenizers == 0.13.3'] + cpu_torch_version:
->>>>>>> f1156e6b
+    for exclude_require in cpu_torch_version:
         llama_index_requires.remove(exclude_require)
     llama_index_requires += ["torch<2.2.0",
                              "sentence-transformers~=2.6.1"]
