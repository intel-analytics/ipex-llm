--- conflicted
+++ resolved
@@ -619,32 +619,19 @@
     # Load model in 4 bit,
     # which convert the relevant layers in the model into INT4 format
     st = time.perf_counter()
-    transpose_value = True
     if repo_id in CHATGLM_IDS:
         model = AutoModel.from_pretrained(model_path, load_in_low_bit=low_bit, trust_remote_code=True,
-<<<<<<< HEAD
-                                          optimize_model=optimize_model, max_output_len=max_output_len, max_prompt_len=int(in_out_len[0]), transpose_value_cache=transpose_value,
-=======
                                           optimize_model=optimize_model, max_output_len=max_output_len, max_prompt_len=int(in_out_len[0]), transpose_value_cache=transpose_value_cache,
->>>>>>> 7ea607cd
                                           torch_dtype=torch.float16, attn_implementation="eager").eval()
         tokenizer = AutoTokenizer.from_pretrained(model_path, trust_remote_code=True)
     elif repo_id in LLAMA_IDS:
         model = AutoModelForCausalLM.from_pretrained(model_path, load_in_low_bit=low_bit, trust_remote_code=True, torch_dtype=torch.float16,
-<<<<<<< HEAD
-                                                     optimize_model=optimize_model, max_output_len=max_output_len, max_prompt_len=int(in_out_len[0]), transpose_value_cache=transpose_value,
-=======
                                                      optimize_model=optimize_model, max_output_len=max_output_len, max_prompt_len=int(in_out_len[0]), transpose_value_cache=transpose_value_cache,
->>>>>>> 7ea607cd
                                                      use_cache=True, attn_implementation="eager").eval()
         tokenizer = LlamaTokenizer.from_pretrained(model_path, trust_remote_code=True)
     else:
         model = AutoModelForCausalLM.from_pretrained(model_path, load_in_low_bit=low_bit, trust_remote_code=True, torch_dtype=torch.float16,
-<<<<<<< HEAD
-                                                     optimize_model=optimize_model, max_output_len=max_output_len, max_prompt_len=int(in_out_len[0]), transpose_value_cache=transpose_value,
-=======
                                                      optimize_model=optimize_model, max_output_len=max_output_len, max_prompt_len=int(in_out_len[0]), transpose_value_cache=transpose_value_cache,
->>>>>>> 7ea607cd
                                                      use_cache=True, attn_implementation="eager").eval()
         tokenizer = AutoTokenizer.from_pretrained(model_path, trust_remote_code=True)
     end = time.perf_counter()
