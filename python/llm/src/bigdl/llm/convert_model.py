--- conflicted
+++ resolved
@@ -84,7 +84,7 @@
     :return: the path string to the converted lower precision checkpoint.
     """
     if model_format == "pth":
-<<<<<<< HEAD
+        from bigdl.llm.ggml.convert_model import convert_model as ggml_convert_model
         with tempfile.TemporaryDirectory() as tmp_merged_dir:
             if lora_id_or_path:
                 from bigdl.llm.utils.lora_util import merge_and_export_lora_model
@@ -109,19 +109,7 @@
                                       )
     elif model_format == "gptq":
         # TODO: support lora?
-=======
-        from bigdl.llm.ggml.convert_model import convert_model as ggml_convert_model
-        _, _used_args = _special_kwarg_check(kwargs=kwargs,
-                                             check_args=["tmp_path"])
-        return ggml_convert_model(input_path=model,
-                                  output_path=outfile,
-                                  model_family=model_family,
-                                  dtype=outtype,
-                                  **_used_args,
-                                  )
-    elif model_format == "gptq":
         from bigdl.llm.gptq.convert.convert_gptq_to_ggml import convert_gptq2ggml
->>>>>>> 440b91cb
         invalidInputError(model_family == "llama" and outtype == 'int4',
                           "Convert GPTQ models should always "
                           "specify `--model-family llama --dtype int4` in the command line.")
