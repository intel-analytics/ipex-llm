#
# Copyright 2016 The BigDL Authors.
#
# Licensed under the Apache License, Version 2.0 (the "License");
# you may not use this file except in compliance with the License.
# You may obtain a copy of the License at
#
#     http://www.apache.org/licenses/LICENSE-2.0
#
# Unless required by applicable law or agreed to in writing, software
# distributed under the License is distributed on an "AS IS" BASIS,
# WITHOUT WARRANTIES OR CONDITIONS OF ANY KIND, either express or implied.
# See the License for the specific language governing permissions and
# limitations under the License.
#

import torch
import os
import json
from .transformers import ggml_convert_low_bit
from torch.nn.modules import Module
from torch.nn.modules.module import _IncompatibleKeys
from accelerate import init_empty_weights
from accelerate.utils import set_module_tensor_to_device
from bigdl.llm.ggml.quantize import ggml_tensor_qtype
from bigdl.llm.utils.common import invalidInputError
from bigdl.llm.transformers.utils import extract_local_archive_file, get_local_shard_files
import transformers
from transformers import PreTrainedModel
from .utils.common import MuteHFLogger
from .utils.lazy_load_torch import LazyLoadTensors
from contextlib import ExitStack, contextmanager


# Simulate the Hugging Face format
PYTORCH_MODEL_NAME = "pytorch_model.bin"
CONFIG_NAME = "bigdl_config.json"


def _save_low_bit(self, save_dir, *args, **kwargs):
    invalidInputError(self._bigdl_config.get("bigdl_transformers_low_bit", False),
                      f"Detected this model is not a low-bit model, please use from_pretrained's"
                      f" load_in_4bit or load_in_low_bit parameter to load a 4-bit model first.")
    os.makedirs(save_dir, exist_ok=True)
    model_path = os.path.join(save_dir, PYTORCH_MODEL_NAME)
    if isinstance(self, PreTrainedModel):
        # We borrowed this method to adapt to Transformer model cases
        # as much as possible, and later we may merge these two situations
        self.save_pretrained(save_dir)
    else:
        # TODO: For the lowbit model still larger than 8GB,
        #       save it into shards.
        torch.save(self.state_dict(), model_path, *args, **kwargs)
    with open(os.path.join(save_dir, CONFIG_NAME), "w") as json_file:
        json.dump(self._bigdl_config, json_file)


# Under `init_empty_weights()`, we need to disable all actions
# that may lead to any parameter allocation", otherwise may need to error:
# NotImplementedError: Cannot copy out of meta tensor; no data!
class DisableTorchAllocTensor():
    def __init__(self) -> None:
        self._old_torch_load_state_dict = Module.load_state_dict
        self._old_torch_to_device = Module.to
        self._old_torch_load_from_state_dict = Module._load_from_state_dict
        # Chatglm2 init weights manually,
        # and `skip_init` init on `cpu` by default
        self._old_skip_init = torch.nn.utils.skip_init

    def __enter__(self):
        Module.load_state_dict = lambda *args, **kwargs: _IncompatibleKeys([], [])
        Module._load_from_state_dict = lambda *args, **kwargs: None
        Module.to = lambda self, *args, **kwargs: self

        def skip_init_on_meta(module_cls, *args, **kwargs):
            kwargs['device'] = 'meta'
            return self._old_skip_init(module_cls, *args, **kwargs)
        torch.nn.utils.skip_init = skip_init_on_meta

    def __exit__(self, exc_type, exc_value, traceback):
        Module.load_state_dict = self._old_torch_load_state_dict
        Module._load_from_state_dict = self._old_torch_load_from_state_dict
        Module.to = self._old_torch_to_device
        torch.nn.utils.skip_init = self._old_skip_init


class ContextManagers:
    """
    Wrapper for `contextlib.ExitStack` which enters a collection of context managers.
    Adaptation of `ContextManagers` in the `fastcore` library.
    """

    def __init__(self, context_managers):
        self.context_managers = context_managers
        self.stack = ExitStack()

    def __enter__(self):
        for context_manager in self.context_managers:
            self.stack.enter_context(context_manager)

    def __exit__(self, *args, **kwargs):
        self.stack.__exit__(*args, **kwargs)


def low_bit_sanity_check(model_path):
    invalidInputError(os.path.isdir(model_path),
                      "model_path should be a valid directory path.")
    invalidInputError(os.path.isfile(os.path.join(model_path, CONFIG_NAME)),
                      "bigdl_config.json should be under your model directory,"
                      "please check your input path.")
    with open(os.path.join(model_path, CONFIG_NAME), 'r') as f:
        _config = json.load(f)

    low_bit = _config.get("bigdl_transformers_low_bit", None)
    invalidInputError(low_bit,
                      "Detect this model is not a low-bit model, Please use `optimize_model`"
                      " with low_bit to get a low-bit model , and "
                      " serialize the model using save_low_bit first.")
    return low_bit


@contextmanager
def low_memory_init():
    init_contexts = []
    init_contexts.extend([init_empty_weights(), DisableTorchAllocTensor()])
    # Load everything except Tensors' parameters
    init_contexts.append(LazyLoadTensors())
    # As we have muted the `torch.load`, this will trigger a key missing warning in hf
    # but this matters not for we will load again later.
    init_contexts.append(MuteHFLogger(logger=transformers.modeling_utils.logger))
    with ContextManagers(init_contexts):
        yield


def load_low_bit(model, model_path):
    low_bit = low_bit_sanity_check(model_path)
    invalidInputError(isinstance(model, torch.nn.Module),
                      "model should be a instance of "
                      f"`torch.nn.Module`, but got {type(model)} at last.")
    if low_bit:
<<<<<<< HEAD
        # a creator
        if is_creator:
            with init_empty_weights(), DisableTorchAllocTensor():
                model = model_or_creator(**kwargs)
        else:
            model = model_or_creator
        invalidInputError(isinstance(model, torch.nn.Module),
                          "model_or_creator should be an instance of "
                          "`torch.nn.Module`or a method that returns "
                          f"an instance of `torch.nn.Module`, but got {type(model)} at last.")
=======
>>>>>>> 855ea328
        qtype = ggml_tensor_qtype[low_bit]
        model = ggml_convert_low_bit(model, qtype=qtype, convert_shape_only=True)

    resolved_archive_file, is_sharded = extract_local_archive_file(model_path, subfolder="")
    if is_sharded:
        # For now only shards transformers models
        # can run in this branch.
        resolved_archive_file, _ = \
            get_local_shard_files(model_path,
                                  resolved_archive_file,
                                  subfolder="")
    else:
        resolved_archive_file = [os.path.join(model_path, PYTORCH_MODEL_NAME)]

    for model_file in resolved_archive_file:
        state_dict = torch.load(model_file)
        for param_name, param in state_dict.items():
            set_module_tensor_to_device(model, param_name, "cpu", param)
    return model


def optimize_model(model, low_bit='sym_int4', optimize_llm=True):
    """
    A method to optimize any pytorch models.

    :param model: The original PyTorch model (nn.module)
    :param low_bit: Supported low-bit options are "sym_int4", "asym_int4", "sym_int5",
        "asym_int5" or "sym_int8".
    :param optimize_llm: Whether to further optimize llm model.

    return: The optimized model.
    """
    invalidInputError(low_bit in ggml_tensor_qtype,
                      f"Unknown load_in_low_bit value: {low_bit}, expected:"
                      f" sym_int4, asym_int4, sym_int5, asym_int5 or sym_int8.")
    invalidInputError(isinstance(model, torch.nn.Module),
                      "model should be an instance of "
                      f"`torch.nn.Module`, but got {type(model)} at last.")
    invalidInputError(model.device.type == 'cpu',
                      "Expect model on device `cpu`, "
                      f"but got device type {model.device.type}")
    qtype = ggml_tensor_qtype[low_bit]
    model = ggml_convert_low_bit(model, qtype=qtype, optimize_model=optimize_llm)
    # add save_low_bit to pretrained model dynamically
    import types
    model._bigdl_config = dict()
    model._bigdl_config["bigdl_transformers_low_bit"] = low_bit
    model.save_low_bit = types.MethodType(_save_low_bit, model)
    return model<|MERGE_RESOLUTION|>--- conflicted
+++ resolved
@@ -138,19 +138,10 @@
                       "model should be a instance of "
                       f"`torch.nn.Module`, but got {type(model)} at last.")
     if low_bit:
-<<<<<<< HEAD
-        # a creator
-        if is_creator:
-            with init_empty_weights(), DisableTorchAllocTensor():
-                model = model_or_creator(**kwargs)
-        else:
-            model = model_or_creator
         invalidInputError(isinstance(model, torch.nn.Module),
                           "model_or_creator should be an instance of "
                           "`torch.nn.Module`or a method that returns "
                           f"an instance of `torch.nn.Module`, but got {type(model)} at last.")
-=======
->>>>>>> 855ea328
         qtype = ggml_tensor_qtype[low_bit]
         model = ggml_convert_low_bit(model, qtype=qtype, convert_shape_only=True)
 
