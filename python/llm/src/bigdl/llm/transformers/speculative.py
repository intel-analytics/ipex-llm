#
# Copyright 2016 The BigDL Authors.
#
# Licensed under the Apache License, Version 2.0 (the "License");
# you may not use this file except in compliance with the License.
# You may obtain a copy of the License at
#
#     http://www.apache.org/licenses/LICENSE-2.0
#
# Unless required by applicable law or agreed to in writing, software
# distributed under the License is distributed on an "AS IS" BASIS,
# WITHOUT WARRANTIES OR CONDITIONS OF ANY KIND, either express or implied.
# See the License for the specific language governing permissions and
# limitations under the License.
#
# Some parts of this file is adapted from
# https://github.com/dilab-zju/self-speculative-decoding/blob/main/decoding.py and
# https://github.com/huggingface/transformers/blob/main/src/transformers/generation
# /utils.py
#

import torch
import time
import os
import copy
import logging
import warnings
import inspect
from typing import TYPE_CHECKING, Any, Callable, Dict, List, Optional, Tuple, Union
from transformers import top_k_top_p_filtering, GenerationConfig, \
    LogitsProcessorList, StoppingCriteriaList
from bigdl.llm.utils.common import invalidInputError

# patch GenerationMixin.generate
from transformers import GenerationMixin
original_generate = GenerationMixin.generate
query_group_size = 16
logger = logging.getLogger("bigdl.llm.speculative")


@torch.no_grad()
def generate(
    self,
    inputs: Optional[torch.Tensor] = None,
    generation_config: Optional[GenerationConfig] = None,
    logits_processor: Optional[LogitsProcessorList] = None,
    stopping_criteria: Optional[StoppingCriteriaList] = None,
    prefix_allowed_tokens_fn: Optional[Callable[[int, torch.Tensor], List[int]]]=None,
    synced_gpus: Optional[bool] = None,
    assistant_model: Optional["PreTrainedModel"] = None,
    streamer: Optional["BaseStreamer"] = None,
    **kwargs,
):
    if hasattr(self, "draft_model"):
        # do speculative decoding
        # TODO: maybe add other way to double check
        new_speculative_kwargs = {}
        for var in ['max_new_tokens', 'max_step_draft', 'th_stop_draft', 'do_sample',
                    'top_k', 'top_p', 'temperature', 'hf_adjust',
                    'auto_th_stop_draft', 'auto_parameters', 'repetition_penalty',
                    'attention_mask', 'min_step_draft']:
            value = kwargs.pop(var, None)
            if value is not None:
                new_speculative_kwargs[var] = value
        return self.speculative_generate(inputs=inputs,
                                         draft_model=self.draft_model,
                                         **new_speculative_kwargs)
    else:
        return original_generate(self,
                                 inputs=inputs,
                                 generation_config=generation_config,
                                 logits_processor=logits_processor,
                                 stopping_criteria=stopping_criteria,
                                 prefix_allowed_tokens_fn=prefix_allowed_tokens_fn,
                                 synced_gpus=synced_gpus,
                                 assistant_model=assistant_model,
                                 streamer=streamer,
                                 **kwargs)

GenerationMixin.generate = generate


def greedy(logits, return_probs: bool=False):
    if return_probs:
        all_probs = logits.softmax(-1)
        probs, output_ids = torch.max(all_probs, dim=-1)
        return output_ids, probs
    else:
        output_ids = torch.argmax(logits, dim=-1)
        return output_ids


def deepmind_sample(logits, return_probs: bool=False, top_k: int=50,
                    top_p: float=0.7, temperature: float=0.7):
    prob_list = logits_to_probs(logits, top_k=top_k, top_p=top_p, temperature=temperature)
    output_ids = multinomial_sample_one_no_sync(prob_list)
    if return_probs:
        all_probs = logits.softmax(-1)
        probs = torch.gather(all_probs, -1, output_ids.unsqueeze(-1)).squeeze(-1)
        return output_ids, prob_list, probs
    else:
        return output_ids, prob_list


def logits_to_probs(logits, top_k: int=50, top_p: float=0.7, temperature: float=0.7):
    invalidInputError(top_k != 1 and top_p != 0.0 and temperature != 0.0,
                      "top_k != 1 and top_p != 0.0 and temperature != 0.0 if do_sample=True")
    _logits = top_k_top_p_filtering(logits.view(-1, logits.size(-1)) / temperature,
                                    top_k=top_k, top_p=top_p)
    prob_list = _logits.softmax(-1)

    return prob_list


def multinomial_sample_one_no_sync(probs_sort):
    q = torch.empty_like(probs_sort).exponential_(1)
    return torch.argmax(probs_sort / q, dim=-1, keepdim=True).to(dtype=torch.int64)


def clear_benchmarks(self):
    self.first_token_time = 0
    self.generate_time = []
    self.draft_time = []
    self.verify_time = []
    self.draft_num = []
    self.accept_num = []
    self.n_drafted = 0
    self.n_matched = 0


def _prepare_past_key_values_storage_cpu(self, past_key_values,
                                         max_new_tokens, _enable_ipex=False):
    past_key_values_storage = []
    # init ipex_past_key_values
    if _enable_ipex:
        ipex_past_key_values = []
        cur_len = past_key_values[0][0].size(1)
<<<<<<< HEAD
        ipex_past_key_values = [
            [pkv[1].permute(1, 2, 0, 3)[:, :, :cur_len, :],
                pkv[2].permute(1, 2, 0, 3)[:, :, :cur_len, :]]
            for pkv in past_key_values
        ]

    for i in range(len(past_key_values)):
        if not _enable_ipex:
            len0 = past_key_values[i][0].size(0)
            len1 = past_key_values[i][0].size(1)
            # gpt_bigcode has only 2-dimension kv
            if len(past_key_values[i][0].shape) == 4:
                len2 = past_key_values[i][0].size(2)
                len3 = past_key_values[i][0].size(3)
        else:
            len0 = past_key_values[i][1].size(1)
            len1 = past_key_values[i][1].size(2)
            len2 = past_key_values[i][0].size(2)  # seq length
            len3 = past_key_values[i][1].size(3)
        if self.config.model_type == "qwen":
            k0 = torch.ones(len0, len2, len1 + max_new_tokens, len3,
                            dtype=torch.float32)
            v0 = torch.ones(len0, len2, len1 + max_new_tokens, len3,
                            dtype=torch.float32)
            k0 = k0.transpose(1, 2)
            v0 = v0.transpose(1, 2)
            past_key_values_storage.append((k0, v0))
            past_key_values_storage[i][0][:, :len1, :, :] = past_key_values[i][0].to(
                torch.float32)
            past_key_values_storage[i][1][:, :len1, :, :] = past_key_values[i][1].to(
                torch.float32)
        elif self.config.model_type == "chatglm":
            k0 = torch.ones(len1, len2, len0 + max_new_tokens, len3,
                            dtype=torch.float32)
            v0 = torch.ones(len1, len2, len0 + max_new_tokens, len3,
                            dtype=torch.float32)
            k0 = k0.permute(2, 0, 1, 3)
            v0 = v0.permute(2, 0, 1, 3)
            past_key_values_storage.append((k0, v0))
            past_key_values_storage[i][0][:len0, :, :, :] = past_key_values[i][0].to(
                torch.float32)
            past_key_values_storage[i][1][:len0, :, :, :] = past_key_values[i][1].to(
                torch.float32)
        elif self.config.model_type == "gpt_bigcode":
            kv = torch.ones(len0 + max_new_tokens, len1,
                            dtype=torch.float32)
            past_key_values_storage.append(kv[None, :, :])
            past_key_values_storage[i][0][:len0, :] = past_key_values[i][0].to(
                torch.float32)
=======
        if self.config.model_type == "chatglm":
            len0 = past_key_values[0][1].size(0)  # seq max length
            len1 = past_key_values[0][1].size(1)
            len2 = past_key_values[0][1].size(2)
            len3 = past_key_values[0][1].size(3)
            for pkv in past_key_values:
                key = pkv[1]
                value = pkv[2]
                key = key.permute(1, 2, 0, 3).unsqueeze(-3)
                key = key.expand(-1, -1, query_group_size, -1, -1)
                key = key.contiguous().view(len1, len2 * query_group_size,
                                            len0,  len3).permute(2, 0, 1, 3)
                value = value.permute(1, 2, 0, 3).unsqueeze(-3)
                value = value.expand(-1, -1, query_group_size, -1, -1)
                value = value.contiguous().view(len1, len2 * query_group_size,
                                                len0, len3).permute(2, 0, 1, 3)
                list = [key[:cur_len, :, :, :], value[:cur_len, :, :, :]]
                ipex_past_key_values.append(list)
>>>>>>> 593cfc09
        else:
            ipex_past_key_values = [
                [pkv[1].permute(1, 2, 0, 3)[:, :, :cur_len, :],
                    pkv[2].permute(1, 2, 0, 3)[:, :, :cur_len, :]]
                for pkv in past_key_values
            ]
    if not _enable_ipex:
        len0 = past_key_values[0][0].size(0)
        len1 = past_key_values[0][0].size(1)
        len2 = past_key_values[0][0].size(2)
        len3 = past_key_values[0][0].size(3)
        for i in range(len(past_key_values)):
            if self.config.model_type == "qwen":
                k0 = torch.ones(len0, len2, len1 + max_new_tokens, len3,
                                dtype=torch.float32)
                v0 = torch.ones(len0, len2, len1 + max_new_tokens, len3,
                                dtype=torch.float32)
                k0 = k0.transpose(1, 2)
                v0 = v0.transpose(1, 2)
                past_key_values_storage.append((k0, v0))
                past_key_values_storage[i][0][:, :len1, :, :] = past_key_values[i][0].to(
                    torch.float32)
                past_key_values_storage[i][1][:, :len1, :, :] = past_key_values[i][1].to(
                    torch.float32)
            elif self.config.model_type == "chatglm":
                k0 = torch.ones(len1, len2, len0 + max_new_tokens, len3,
                                dtype=torch.float32)
                v0 = torch.ones(len1, len2, len0 + max_new_tokens, len3,
                                dtype=torch.float32)
                k0 = k0.permute(2, 0, 1, 3)
                v0 = v0.permute(2, 0, 1, 3)
                past_key_values_storage.append((k0, v0))
                past_key_values_storage[i][0][:len0, :, :, :] = past_key_values[i][0].to(
                    torch.float32)
                past_key_values_storage[i][1][:len0, :, :, :] = past_key_values[i][1].to(
                    torch.float32)
            else:
                k0 = torch.ones(len0, len1, len2 + max_new_tokens, len3,
                                dtype=torch.float32)
                v0 = torch.ones(len0, len1, len2 + max_new_tokens, len3,
                                dtype=torch.float32)
                past_key_values_storage.append((k0, v0))
                past_key_values_storage[i][0][:, :, :len2, :] = past_key_values[i][0].to(
                    torch.float32)
                past_key_values_storage[i][1][:, :, :len2, :] = past_key_values[i][1].to(
                    torch.float32)
    else:
        len0 = past_key_values[0][1].size(1)
        len1 = past_key_values[0][1].size(2)
        len2 = past_key_values[0][0].size(2)  # seq length
        len3 = past_key_values[0][1].size(3)
        for i in range(len(past_key_values)):
            if self.config.model_type == "chatglm":
                k0 = torch.ones(len0, len1 * query_group_size, len2 + max_new_tokens, len3,
                                dtype=torch.float32)
                v0 = torch.ones(len0, len1 * query_group_size, len2 + max_new_tokens, len3,
                                dtype=torch.float32)
                k0 = k0.permute(2, 0, 1, 3)
                v0 = v0.permute(2, 0, 1, 3)
                past_key_values_storage.append((k0, v0))
                past_key_values_storage[i][0][:len2, :, :, :] = ipex_past_key_values[i][0].to(
                    torch.float32)
                past_key_values_storage[i][1][:len2, :, :, :] = ipex_past_key_values[i][1].to(
                    torch.float32)
            else:
                k0 = torch.ones(len0, len1, len2 + max_new_tokens, len3,
                                dtype=torch.float32)
                v0 = torch.ones(len0, len1, len2 + max_new_tokens, len3,
                                dtype=torch.float32)
                past_key_values_storage.append((k0, v0))
                past_key_values_storage[i][0][:, :, :len2, :] = ipex_past_key_values[i][0].to(
                    torch.float32)
                past_key_values_storage[i][1][:, :, :len2, :] = ipex_past_key_values[i][1].to(
                    torch.float32)

    return past_key_values_storage


def _prepare_draft_past_key_values_cpu(self, past_key_values,
                                       past_key_values_storage, _enable_ipex):
    tmp_past_key_values = []
    for i in range(len(past_key_values)):
        if self.config.model_type == "qwen":
            len1 = past_key_values[0][0].size(1)
            k0 = past_key_values_storage[i][0][:, :len1, :, :]
            v0 = past_key_values_storage[i][1][:, :len1, :, :]
            tmp_past_key_values.append((k0, v0))
        elif self.config.model_type == "chatglm":
            if not _enable_ipex:
                len0 = past_key_values[0][0].size(0)
            else:
                len0 = past_key_values[0][0].size(1)
            k0 = past_key_values_storage[i][0][:len0, :, :, :]
            v0 = past_key_values_storage[i][1][:len0, :, :, :]
            tmp_past_key_values.append((k0, v0))
        elif self.config.model_type == "gpt_bigcode":
            len0 = past_key_values[0][0].size(0)
            kv = past_key_values_storage[i][0][:len0, :]
            tmp_past_key_values.append(kv[None, :, :])
        else:
            len2 = past_key_values[0][0].size(2)
            k0 = past_key_values_storage[i][0][:, :, :len2, :]
            v0 = past_key_values_storage[i][1][:, :, :len2, :]
            tmp_past_key_values.append((k0, v0))
    return tmp_past_key_values


def _update_past_key_values_storage_cpu(self, past_key_values, past_key_values_storage,
                                        original_draft_past_key_values, _enable_ipex=False):
    for i in range(len(past_key_values)):
        if not _enable_ipex:
            if self.config.model_type == "qwen":
                size = original_draft_past_key_values[i][0].size(1)
                size1 = past_key_values[i][0].size(1)
                past_key_values_storage[i][0][:, size:size1, :, :] = \
                    past_key_values[i][0][:, size:size1, :, :].to(torch.float32)
                past_key_values_storage[i][1][:, size:size1, :, :] = \
                    past_key_values[i][1][:, size:size1, :, :].to(torch.float32)
            elif self.config.model_type == "chatglm":
                size = original_draft_past_key_values[i][0].size(0)
                size1 = past_key_values[i][0].size(0)
                past_key_values_storage[i][0][size:size1, :, :, :] = \
                    past_key_values[i][0][size:size1, :, :, :].to(torch.float32)
                past_key_values_storage[i][1][size:size1, :, :, :] = \
                    past_key_values[i][1][size:size1, :, :, :].to(torch.float32)
            elif self.config.model_type == "gpt_bigcode":
                size = original_draft_past_key_values[i][0].size(0)
                size1 = past_key_values[i][0].size(0)
                if size < size1:
                    past_key_values_storage[i][0][size:size1, :] = \
                        past_key_values[i][0][size:size1, :].to(torch.float32)
            else:
                size = original_draft_past_key_values[i][0].size(2)
                size1 = past_key_values[i][0].size(2)
                past_key_values_storage[i][0][:, :, size:size1, :] = \
                    past_key_values[i][0][:, :, size:size1, :].to(torch.float32)
                past_key_values_storage[i][1][:, :, size:size1, :] = \
                    past_key_values[i][1][:, :, size:size1, :].to(torch.float32)
        else:
            size = original_draft_past_key_values[i][0].size(2)
            size1 = past_key_values[i][0].size(1)
            if self.config.model_type == "chatglm":
                size = original_draft_past_key_values[0][0].size(0)
                size1 = past_key_values[0][0].size(1)
                len0 = past_key_values[0][1].size(0)  # seq max_length
                len1 = past_key_values[0][1].size(1)
                len2 = past_key_values[0][1].size(2)
                len3 = past_key_values[0][1].size(3)
                key0 = torch.ones(size1-size, len1, len2, len3,
                                  dtype=torch.float32)
                value0 = torch.ones(size1-size, len1, len2, len3,
                                    dtype=torch.float32)
                key0 = past_key_values[i][1][size:size1, :, :, :]
                value0 = past_key_values[i][2][size:size1, :, :, :]
                key = key0.permute(1, 2, 0, 3).unsqueeze(-3)
                key = key.expand(-1, -1, query_group_size, -1, -1)
                key = key.contiguous().view(len1, len2 * query_group_size, size1-size, len3)
                key = key.permute(2, 0, 1, 3)
                value = value0.permute(1, 2, 0, 3).unsqueeze(-3)
                value = value.expand(-1, -1, query_group_size, -1, -1)
                value = value.contiguous().view(len1, len2 * query_group_size, size1-size, len3)
                value = value.permute(2, 0, 1, 3)
                past_key_values_storage[i][0][size:size1, :, :, :] = \
                    key.to(torch.float32)
                past_key_values_storage[i][1][size:size1, :, :, :] = \
                    value.to(torch.float32)
            else:
                delta_past_key = \
                    past_key_values[i][1][size:size1, :, :, :].permute(1, 2, 0, 3)
                delta_past_value = \
                    past_key_values[i][2][size:size1, :, :, :].permute(1, 2, 0, 3)

                past_key_values_storage[i][0][:, :, size:size1, :] = \
                    delta_past_key.to(torch.float32)
                past_key_values_storage[i][1][:, :, size:size1, :] = \
                    delta_past_value.to(torch.float32)


@torch.no_grad()
def speculative_generate(self,
                         inputs: Optional[torch.Tensor] = None,
                         draft_model=None,
                         max_new_tokens=10,
                         max_step_draft=8,
                         th_stop_draft=0.8,
                         auto_th_stop_draft=True,
                         auto_parameters=[1, 0.5, 0.9, 1e-2, 0.9],
                         hf_adjust=False,
                         min_step_draft=3,
                         generation_config: Optional[GenerationConfig] = None,
                         attention_mask=None,
                         **sampling_kwargs):
    invalidInputError(draft_model is not None,
                      "Draft model should be provided.")
    # min_step_draft >= 1. Since the max_step_draft may adjust,
    # min_step_draft can > max_step_draft
    min_step_draft = min_step_draft if min_step_draft >= 1 else 1

    if generation_config is None:
        generation_config = self.generation_config

    generation_config = copy.deepcopy(generation_config)
    # All unused kwargs must be model kwargs
    model_kwargs = generation_config.update(**sampling_kwargs)
    generation_config.validate()
    self._validate_model_kwargs(model_kwargs.copy())

    if generation_config.pad_token_id is None and generation_config.eos_token_id is not None:
        if model_kwargs.get("attention_mask", None) is None:
            logger.warning(
                "The attention mask and the pad token id were not set. As a consequence, "
                "you may observe unexpected behavior. Please pass your input's "
                "`attention_mask` to obtain reliable results."
            )
        eos_token_id = generation_config.eos_token_id
        if isinstance(eos_token_id, list):
            eos_token_id = eos_token_id[0]
        logger.warning(f"Setting `pad_token_id` to `eos_token_id`:"
                       f"{eos_token_id} for open-end generation.")
        generation_config.pad_token_id = eos_token_id

    # 2. Set generation parameters if not already defined
    logits_processor = LogitsProcessorList()
    stopping_criteria = StoppingCriteriaList()

    # 3. Define model inputs
    # inputs_tensor has to be defined
    # model_input_name is defined if model-specific keyword input is passed
    # otherwise model_input_name is None
    # all model-specific keyword inputs are removed from `model_kwargs`
    inputs_tensor, model_input_name, model_kwargs = self._prepare_model_inputs(
        inputs, generation_config.bos_token_id, model_kwargs
    )
    batch_size = inputs_tensor.shape[0]

    # 4. Define other model kwargs
    # Removed not used

    # decoder-only models should use left-padding for generation
    if not self.config.is_encoder_decoder:
        # If `input_ids` was given, check if the last id in any sequence is `pad_token_id`
        # Note: If using, `inputs_embeds` this check does not work,
        # because we want to be more hands-off.
        if (
            generation_config.pad_token_id is not None
            and len(inputs_tensor.shape) == 2
            and torch.sum(inputs_tensor[:, -1] == generation_config.pad_token_id) > 0
        ):
            logger.warning(
                "A decoder-only architecture is being used, but right-padding "
                "was detected! For correct generation results, please set "
                "`padding_side='left'` when initializing the tokenizer."
            )
    else:
        invalidInputError(False, "encoder-decoder models are not supported now.")

    # 5. Prepare `input_ids` which will be used for auto-regressive generation
    input_ids = inputs_tensor if model_input_name == "input_ids" else model_kwargs.pop("input_ids")

    # if streamer is not None:
    #     streamer.put(input_ids.cpu())

    input_ids_length = input_ids.shape[-1]

    # Here we use sample generation mode
    # 8. prepare distribution pre_processing samplers
    logits_processor = self._get_logits_processor(
        generation_config=generation_config,
        input_ids_seq_length=input_ids_length,
        encoder_input_ids=inputs_tensor,
        prefix_allowed_tokens_fn=None,
        logits_processor=logits_processor,
    )

    # 12. expand input_ids with `num_return_sequences` additional sequences per batch
    input_ids, model_kwargs = self._expand_inputs_for_generation(
        input_ids=input_ids,
        expand_size=generation_config.num_return_sequences,
        is_encoder_decoder=self.config.is_encoder_decoder,
        **model_kwargs,
    )

    step = 0
    step_draft = 0
    step_verify = 0

    draft_gen_length = max_step_draft + 6 if hf_adjust else max_step_draft + 1
    current_input_ids = input_ids
    generate_ids = torch.empty([input_ids.size(0), max_new_tokens+max_step_draft],
                               dtype=torch.long, device=self.device)
    draft_generate_ids = torch.empty([input_ids.size(0), draft_gen_length],
                                     dtype=torch.long, device=self.device)
    past_key_values = None
    past_key_values_storage = []

    _enable_ipex = os.getenv("BIGDL_OPT_IPEX")
    _enable_ipex = (_enable_ipex is not None) and (_enable_ipex.lower() == "true")
    if _enable_ipex:
        if not ((self.config.model_type == 'baichuan') or
                ('llama' in self.config.model_type) or
                ("mistral" in self.config.model_type) or
                ("chatglm" in self.config.model_type)):
            invalidInputError(False, "BigDL Speculative Decoding with IPEX BF16 only supports \
                                      Llama, Baichuan2, Mistral and ChatGLM models currently.")
        if "chatglm" in self.config.model_type:
            global query_group_size
            query_group_size = draft_model.config.num_attention_heads // \
                draft_model.config.multi_query_group_num

    tmp_matchness = 0
    e2e_tic = 0.0

    self.clear_benchmarks()

    # Example:
    # Target model forward for the first token
    # Step 1. target_model(prompt) -> a
    # Generate k drafts, k = 3
    # Step 2. draft_model(a) -> b, c, d
    # Verify k drafts -> k + 1 results (f is always accepted)
    # Step 3. target_model (a, b, c, d) -> b, c, e, f
    # Compare drafts with results
    # Step 4. (b, c, e) match (b, c, d) -> b, c
    # Final, f will be the next input, just like a
    # Step 5. Final-> b, c, f
    while True:
        if step >= max_new_tokens:
            break

        if step == 0:
            # first token use full model
            tic = time.time()
            output = self(input_ids=current_input_ids,
                          past_key_values=past_key_values,
                          attention_mask=attention_mask,
                          return_dict=True,
                          use_cache=True)
            logits = output['logits']
            logits = logits[:, -1:]
            logits[:, -1, :] = logits_processor(current_input_ids, logits[:, -1, :])
            if generation_config.do_sample:
                output_ids, prob_list = deepmind_sample(logits,
                                                        top_k=generation_config.top_k,
                                                        top_p=generation_config.top_p,
                                                        temperature=generation_config.temperature)
            else:
                output_ids = greedy(logits)
            generate_ids[:, step] = output_ids
            current_input_ids = output_ids
            past_key_values = output['past_key_values']
            step += 1
            if self.device.type == 'xpu':
                torch.xpu.synchronize()
            toc = time.time()
            self.first_token_time = toc - tic
            e2e_tic = time.time()
        else:
            draft_current_input_ids = current_input_ids
            # Target model KV cache to draft model

            if self.device.type == 'cpu':
                # init past_key_values_storage and assign initial fp32 value
                if step == 1:
                    past_key_values_storage = \
                        _prepare_past_key_values_storage_cpu(self, past_key_values,
                                                             max_new_tokens, _enable_ipex)
                # each iter cut off cur_len kv_cache from past_key_values1
                draft_past_key_values = \
                    _prepare_draft_past_key_values_cpu(self, past_key_values,
                                                       past_key_values_storage,  _enable_ipex)
                original_draft_past_key_values = draft_past_key_values
            else:
                draft_past_key_values = past_key_values
            draft_generate_ids[:, 0] = current_input_ids
            draft_prob_list = []
            tic = time.time()
            random_probs = None
            if generation_config.do_sample:
                random_probs = torch.rand(max_step_draft, device=self.device, dtype=self.dtype)
            # Draft model auto-regressively generate k tokens
            # Early stop when prob less then th_stop_draft
            for step_draft in range(max_step_draft):
                if attention_mask is None:
                    draft_attention_mask = None
                else:
                    appended_len = step_draft + step
                    ones_to_append = torch.ones(attention_mask.size(0), appended_len)
                    draft_attention_mask = torch.cat((attention_mask, ones_to_append), dim=1)
                forward_args = {
                    "input_ids": draft_current_input_ids,
                    "past_key_values": draft_past_key_values,
                    "attention_mask": draft_attention_mask,
                    "return_dict": True,
                    "use_cache": True,
                }
                if self.config.model_type == "chatglm":
                    if _enable_ipex:
                        past_key_value_len = past_key_values[0][0].shape[1]
                    else:
                        past_key_value_len = past_key_values[0][0].shape[0]
                    position_ids = torch.Tensor([[past_key_value_len + step_draft]]).long()
                    forward_args["position_ids"] = position_ids
                elif self.config.model_type == "gptj":
                    past_length = draft_past_key_values[0][0].size(2)
                    position_ids = torch.Tensor([[past_length]]).long().to(self.device)
                    forward_args["position_ids"] = position_ids
                draft_output = draft_model(**forward_args)
                temp_input_ids = torch.cat((input_ids, generate_ids[:, :step],
                                            draft_generate_ids[:, 1:step_draft+1]), dim=-1)
                logits = draft_output['logits']
                logits[:, -1, :] = logits_processor(temp_input_ids,
                                                    draft_output['logits'][:, -1, :])
                if generation_config.do_sample:
                    draft_output_ids, draft_probs, draft_output_probs = deepmind_sample(
                        logits,
                        return_probs=True,
                        top_k=generation_config.top_k,
                        top_p=generation_config.top_p,
                        temperature=generation_config.temperature)
                    draft_prob_list.append(draft_probs)
                else:
                    draft_output_ids, draft_output_probs = greedy(
                        logits,
                        return_probs=True)
                draft_generate_ids[:, step_draft+1] = draft_output_ids
                draft_current_input_ids = draft_output_ids
                draft_past_key_values = draft_output['past_key_values']
                # check if draft prob is less then th_stop_draft
                # Draft number + step >= max output token number
                th_random = 1 if random_probs is None else random_probs[step_draft]
                if (draft_output_probs.item() < th_stop_draft and th_random > 0.3 and
                        step_draft + 1 >= min_step_draft) or \
                        step + step_draft + 2 >= max_new_tokens:
                    break
            if self.device.type == 'xpu':
                torch.xpu.synchronize()
            toc = time.time()
            self.draft_time.append(toc - tic)
            drafted_n_tokens = step_draft + 1
            # raft input + raft completion
            drafted_input_ids = draft_generate_ids[:, :drafted_n_tokens+1]
            self.draft_num.append(drafted_n_tokens)
            tic = time.time()
            # Target model verify drafts
            # input.size is k + 1, 1 previous token + k drafts
            # verified output.size is k + 1, k token + 1 final
            # Final token is always accepted
            if attention_mask is None:
                cur_attention_mask = None
            else:
                appended_len = drafted_input_ids.size(1) + step - 1
                ones_to_append = torch.ones(attention_mask.size(0), appended_len)
                cur_attention_mask = torch.cat((attention_mask, ones_to_append), dim=1)
            if _enable_ipex and hasattr(self, "trace_graph"):
                if self.config.model_type == "baichuan":
                    if self.config.hidden_size == 4096:
                        past_key_value_len = past_key_values[0][0].shape[2]
                        seq_len = drafted_input_ids.shape[1]
                        seq_len_with_past = seq_len + past_key_value_len
                        position_ids = torch.arange(past_key_value_len,
                                                    seq_len_with_past,
                                                    dtype=torch.long,
                                                    device=drafted_input_ids.device)
                        position_ids = position_ids.unsqueeze(0).view(-1, seq_len)
                        output = self.trace_graph(input_ids=drafted_input_ids,
                                                  attention_mask=cur_attention_mask,
                                                  past_key_values=past_key_values,
                                                  position_ids=position_ids,
                                                  )
                    elif self.config.hidden_size == 5120:
                        output = self.trace_graph(input_ids=drafted_input_ids,
                                                  attention_mask=cur_attention_mask,
                                                  past_key_values=past_key_values,
                                                  )
                elif "llama" in self.config.model_type:
                    past_key_value_len = past_key_values[0][0].shape[2]
                    position_ids = torch.arange(drafted_input_ids.shape[1], dtype=torch.long,
                                                device=drafted_input_ids.device).unsqueeze(0)
                    position_ids = position_ids.repeat(1, 1) + past_key_value_len
                    output = self.trace_graph(input_ids=drafted_input_ids,
                                              attention_mask=cur_attention_mask,
                                              position_ids=position_ids,
                                              past_key_values=past_key_values,
                                              )
                elif "chatglm" in self.config.model_type:
                    past_key_value_len = past_key_values[0][0].shape[2]
                    position_ids = torch.arange(drafted_input_ids.shape[1], dtype=torch.long,
                                                device=drafted_input_ids.device).unsqueeze(0)
                    position_ids = position_ids.repeat(1, 1) + past_key_value_len
                    output = self.trace_graph(input_ids=drafted_input_ids,
                                              attention_mask=cur_attention_mask,
                                              position_ids=position_ids,
                                              # return_last_logit=torch.tensor(False),
                                              past_key_values=past_key_values,)
                elif "mistral" in self.config.model_type:
                    past_key_value_len = past_key_values[0][0].shape[2]
                    seq_len = drafted_input_ids.shape[1]
                    position_ids = torch.arange(past_key_value_len,
                                                seq_len + past_key_value_len,
                                                dtype=torch.long,
                                                device=drafted_input_ids.device)
                    position_ids = position_ids.unsqueeze(0).view(-1, seq_len)
                    output = self.trace_graph(input_ids=drafted_input_ids,
                                              attention_mask=cur_attention_mask,
                                              past_key_values=past_key_values,
                                              position_ids=position_ids,
                                              )
                logits = output[0]
                past_key_values = output[1]
            else:
                forward_args = {
                    "input_ids": drafted_input_ids,
                    "past_key_values": past_key_values,
                    "attention_mask": cur_attention_mask,
                    "return_dict": True,
                    "use_cache": True,
                }
                if self.config.model_type == "chatglm":
                    past_key_value_len = past_key_values[0][0].shape[0]
                    position_ids = torch.arange(drafted_input_ids.shape[1], dtype=torch.long,
                                                device=drafted_input_ids.device)
                    position_ids = position_ids.unsqueeze(0).repeat(1, 1) + past_key_value_len
                    forward_args["position_ids"] = position_ids
                elif self.config.model_type == "gptj":
                    past_length = past_key_values[0][0].size(2)
                    input_len = drafted_input_ids.shape[1]
                    position_ids = torch.arange(past_length, input_len + past_length,
                                                dtype=torch.long, device=drafted_input_ids.device)
                    position_ids = position_ids.unsqueeze(0).view(-1, input_len)
                    forward_args["position_ids"] = position_ids
                output = self(**forward_args)
            if isinstance(output, dict):
                logits = output['logits']
                past_key_values = output['past_key_values']
            temp_input_ids = torch.cat((input_ids, generate_ids[:, :step],
                                        draft_generate_ids[:, 1:step_draft + 2]), dim=-1)
            for i in range(logits.size(1)):
                logits[:, i, :] = logits_processor(temp_input_ids[:, :input_ids.size(1)+step+i],
                                                   logits[:, i, :])
            if generation_config.do_sample:
                target_probs = logits_to_probs(logits,
                                               top_k=generation_config.top_k,
                                               top_p=generation_config.top_p,
                                               temperature=generation_config.temperature)
            else:
                output_ids = greedy(logits)
            if self.device.type == 'xpu':
                torch.xpu.synchronize()
            toc = time.time()
            self.verify_time.append(toc - tic)
            self.generate_time.append(self.draft_time[-1] + self.verify_time[-1])

            if past_key_values is None:
                past_key_values = output['past_key_values']

            if generation_config.do_sample:
                draft_tokens = drafted_input_ids[:, 1:].squeeze(0)
                draft_probs = torch.stack(draft_prob_list).squeeze((1, 2))

                # q: target prob, p: draft prob
                # q >= p: always accept draft token
                # q < p: q/p prob to accept draft token
                p = draft_probs[torch.arange(0, drafted_n_tokens), draft_tokens]
                q = target_probs[torch.arange(0, drafted_n_tokens), draft_tokens]
                accept_draft_prob = torch.minimum(torch.ones(()), q[:drafted_n_tokens] / p)
                rejected_locations = (random_probs[:drafted_n_tokens] > accept_draft_prob).nonzero()

                if rejected_locations.shape[0] == 0:    # All draft tokens have been accepted
                    max_matched = drafted_n_tokens + 1
                    last_token = multinomial_sample_one_no_sync(target_probs[-1])
                    output_ids = torch.cat([draft_tokens, last_token])
                else:
                    max_matched = rejected_locations[0].item()
                    p = draft_probs[max_matched]
                    q = target_probs[max_matched]
                    resample_prob = q - p
                    resample_prob = torch.where(resample_prob > 0, resample_prob, 0.0)
                    resample_prob = resample_prob / resample_prob.sum()
                    next_token = multinomial_sample_one_no_sync(resample_prob)
                    output_ids = torch.cat([draft_tokens[:max_matched], next_token])
                    max_matched += 1
                output_ids = output_ids.unsqueeze(0)
            else:
                # Compare drafts with target verified outputs
                # Drafts start from [1, k]
                # Verified output start from [0, k - 1]
                # including the one generated by the base model
                max_matched = ((output_ids[:, :-1] != drafted_input_ids[:, 1:]).cumsum(-1) == 0)
                max_matched = max_matched.sum(-1).item() + 1

            max_of_max_matched = output_ids.size(1)
            # Accept number is max_matched, min is 1
            self.accept_num.append(max_matched)
            # Clean up target model KV cache
            if max_of_max_matched != max_matched:
                output_ids = output_ids[:, :max_matched]
                # For Qwen
                if _enable_ipex:
                    cur_len = past_key_values[0][0].size(1)
                    delta = max_of_max_matched - max_matched
                    tmp = torch.empty(1, (cur_len - delta), (cur_len - delta), 1,
                                      dtype=torch.long,
                                      ).contiguous()
                    past_key_values = [[tmp, key_cache, value_cache, beam_idx]
                                       for _, key_cache, value_cache, beam_idx in past_key_values]
                else:
                    if self.config.model_type in ["qwen"]:
                        past_key_values = [
                            (k[:, :-(max_of_max_matched - max_matched), :],
                             v[:, :-(max_of_max_matched - max_matched), :])
                            for k, v in past_key_values
                        ]
                    elif self.config.model_type == "chatglm":
                        # for chatglm, cache shape is [sl, bs, nh, hn]
                        past_key_values = [
                            (k[:-(max_of_max_matched - max_matched), :, :, :],
                             v[:-(max_of_max_matched - max_matched), :, :, :])
                            for k, v in past_key_values
                        ]
                    elif self.config.model_type in ["baichuan", "gptj"]:
                        past_key_values = [
                            (k[:, :, :-(max_of_max_matched - max_matched), :],
                             v[:, :, :-(max_of_max_matched - max_matched), :])
                            for k, v in past_key_values
                        ]
                    elif self.config.model_type == "gpt_bigcode":
                        past_key_values = [
                            kv[:, :-(max_of_max_matched - max_matched)]
                            for kv in past_key_values
                        ]
                    else:
                        past_key_values = [
                            (k[:, :, :-(max_of_max_matched - max_matched)],
                             v[:, :, :-(max_of_max_matched - max_matched)])
                            for k, v in past_key_values
                        ]

            # Each iter assign new_matched kv_cache to past_key_values1
            if self.device.type == 'cpu':
                _update_past_key_values_storage_cpu(self, past_key_values, past_key_values_storage,
                                                    original_draft_past_key_values,
                                                    _enable_ipex)

            generate_ids[:, step:step+output_ids.size(1)] = output_ids
            current_input_ids = output_ids[:, -1:]

            step += output_ids.size(1)

            # remove one generated by the base model
            self.n_matched += max_matched - 1
            self.n_drafted += drafted_n_tokens
            step_verify += 1

            if auto_th_stop_draft and step_verify % auto_parameters[0] == 0:
                tmp_matchness = auto_parameters[1]*(tmp_matchness) + \
                    (1-auto_parameters[1])*((max_matched - 1)/drafted_n_tokens)
                if tmp_matchness < auto_parameters[2]:
                    new_th_stop_draft = th_stop_draft+auto_parameters[3]
                else:
                    if drafted_n_tokens == max_step_draft:
                        new_th_stop_draft = th_stop_draft
                    else:
                        new_th_stop_draft = th_stop_draft - auto_parameters[3]
                th_stop_draft = auto_parameters[4] * th_stop_draft + \
                    (1-auto_parameters[4]) * new_th_stop_draft

            if hf_adjust:
                if (max_matched - 1) == max_step_draft:
                    max_step_draft = min(draft_gen_length - 1, max_step_draft + 1)
                else:
                    max_step_draft = max(1, max_step_draft - 1)

        # Stop on eos and remove content after eos
        output_ids_list = output_ids[0].tolist()
        if generation_config.eos_token_id in output_ids_list:
            idx = output_ids_list.index(generation_config.eos_token_id)
            step -= (len(output_ids_list) - idx - 1)
            break

    step = min(step, max_new_tokens)
    e2e_toc = time.time()
    self.n_token_generated = step
    self.e2e_time_without_first = e2e_toc - e2e_tic

    generate_ids = torch.cat([input_ids, generate_ids[:, :step]], dim=-1)

    return generate_ids<|MERGE_RESOLUTION|>--- conflicted
+++ resolved
@@ -135,57 +135,6 @@
     if _enable_ipex:
         ipex_past_key_values = []
         cur_len = past_key_values[0][0].size(1)
-<<<<<<< HEAD
-        ipex_past_key_values = [
-            [pkv[1].permute(1, 2, 0, 3)[:, :, :cur_len, :],
-                pkv[2].permute(1, 2, 0, 3)[:, :, :cur_len, :]]
-            for pkv in past_key_values
-        ]
-
-    for i in range(len(past_key_values)):
-        if not _enable_ipex:
-            len0 = past_key_values[i][0].size(0)
-            len1 = past_key_values[i][0].size(1)
-            # gpt_bigcode has only 2-dimension kv
-            if len(past_key_values[i][0].shape) == 4:
-                len2 = past_key_values[i][0].size(2)
-                len3 = past_key_values[i][0].size(3)
-        else:
-            len0 = past_key_values[i][1].size(1)
-            len1 = past_key_values[i][1].size(2)
-            len2 = past_key_values[i][0].size(2)  # seq length
-            len3 = past_key_values[i][1].size(3)
-        if self.config.model_type == "qwen":
-            k0 = torch.ones(len0, len2, len1 + max_new_tokens, len3,
-                            dtype=torch.float32)
-            v0 = torch.ones(len0, len2, len1 + max_new_tokens, len3,
-                            dtype=torch.float32)
-            k0 = k0.transpose(1, 2)
-            v0 = v0.transpose(1, 2)
-            past_key_values_storage.append((k0, v0))
-            past_key_values_storage[i][0][:, :len1, :, :] = past_key_values[i][0].to(
-                torch.float32)
-            past_key_values_storage[i][1][:, :len1, :, :] = past_key_values[i][1].to(
-                torch.float32)
-        elif self.config.model_type == "chatglm":
-            k0 = torch.ones(len1, len2, len0 + max_new_tokens, len3,
-                            dtype=torch.float32)
-            v0 = torch.ones(len1, len2, len0 + max_new_tokens, len3,
-                            dtype=torch.float32)
-            k0 = k0.permute(2, 0, 1, 3)
-            v0 = v0.permute(2, 0, 1, 3)
-            past_key_values_storage.append((k0, v0))
-            past_key_values_storage[i][0][:len0, :, :, :] = past_key_values[i][0].to(
-                torch.float32)
-            past_key_values_storage[i][1][:len0, :, :, :] = past_key_values[i][1].to(
-                torch.float32)
-        elif self.config.model_type == "gpt_bigcode":
-            kv = torch.ones(len0 + max_new_tokens, len1,
-                            dtype=torch.float32)
-            past_key_values_storage.append(kv[None, :, :])
-            past_key_values_storage[i][0][:len0, :] = past_key_values[i][0].to(
-                torch.float32)
-=======
         if self.config.model_type == "chatglm":
             len0 = past_key_values[0][1].size(0)  # seq max length
             len1 = past_key_values[0][1].size(1)
@@ -204,7 +153,6 @@
                                                 len0, len3).permute(2, 0, 1, 3)
                 list = [key[:cur_len, :, :, :], value[:cur_len, :, :, :]]
                 ipex_past_key_values.append(list)
->>>>>>> 593cfc09
         else:
             ipex_past_key_values = [
                 [pkv[1].permute(1, 2, 0, 3)[:, :, :cur_len, :],
@@ -214,8 +162,10 @@
     if not _enable_ipex:
         len0 = past_key_values[0][0].size(0)
         len1 = past_key_values[0][0].size(1)
-        len2 = past_key_values[0][0].size(2)
-        len3 = past_key_values[0][0].size(3)
+        # gpt_bigcode has only 2-dimension kv
+        if len(past_key_values[i][0].shape) == 4:
+            len2 = past_key_values[i][0].size(2)
+            len3 = past_key_values[i][0].size(3)
         for i in range(len(past_key_values)):
             if self.config.model_type == "qwen":
                 k0 = torch.ones(len0, len2, len1 + max_new_tokens, len3,
@@ -240,6 +190,12 @@
                 past_key_values_storage[i][0][:len0, :, :, :] = past_key_values[i][0].to(
                     torch.float32)
                 past_key_values_storage[i][1][:len0, :, :, :] = past_key_values[i][1].to(
+                    torch.float32)
+            elif self.config.model_type == "gpt_bigcode":
+                kv = torch.ones(len0 + max_new_tokens, len1,
+                                dtype=torch.float32)
+                past_key_values_storage.append(kv[None, :, :])
+                past_key_values_storage[i][0][:len0, :] = past_key_values[i][0].to(
                     torch.float32)
             else:
                 k0 = torch.ones(len0, len1, len2 + max_new_tokens, len3,
