--- conflicted
+++ resolved
@@ -75,13 +75,12 @@
         q_embed = (q * cos) + (rotate_half(q) * sin)
         k_embed = (k * cos) + (rotate_half(k) * sin)
         return q_embed, k_embed
-<<<<<<< HEAD
     elif model_family == "gptj":
         cos = torch.repeat_interleave(cos[:, :, None, :], 2, 3)
         sin = torch.repeat_interleave(sin[:, :, None, :], 2, 3)
         q_embed = (q * cos) + (rotate_every_two(q) * sin)
         k_embed = (k * cos) + (rotate_every_two(k) * sin)
-=======
+        return q_embed, k_embed
     elif model_family == "gpt_neox":
         gather_indices = position_ids[:, None, :, None]  # [bs, 1, seq_len, 1]
         gather_indices = gather_indices.repeat(1, cos.shape[1], 1, cos.shape[3])
@@ -89,7 +88,6 @@
         sin = torch.gather(sin.repeat(gather_indices.shape[0], 1, 1, 1), 2, gather_indices)
         q_embed = (q * cos) + (rotate_half(q) * sin)
         k_embed = (k * cos) + (rotate_half(k) * sin)
->>>>>>> 8cbcb6e6
         return q_embed, k_embed
     else:
         invalidInputError(False,
