#
# Copyright 2016 The BigDL Authors.
#
# Licensed under the Apache License, Version 2.0 (the "License");
# you may not use this file except in compliance with the License.
# You may obtain a copy of the License at
#
#     http://www.apache.org/licenses/LICENSE-2.0
#
# Unless required by applicable law or agreed to in writing, software
# distributed under the License is distributed on an "AS IS" BASIS,
# WITHOUT WARRANTIES OR CONDITIONS OF ANY KIND, either express or implied.
# See the License for the specific language governing permissions and
# limitations under the License.
#
# Some parts of this file is adapted from
# https://huggingface.co/IEITYuan/Yuan2-2B-hf/blob/7ab7b3c18eb8e5232ce2a3f720d4e6f4b53a2806/yuan_hf_model.py
# which is licensed under Apache License 2.0:
#
# https://huggingface.co/IEITYuan/Yuan2-2B-hf/blob/7ab7b3c18eb8e5232ce2a3f720d4e6f4b53a2806/README.md#%E5%A3%B0%E6%98%8E%E4%B8%8E%E5%8D%8F%E8%AE%AEterms-and-conditions
#

import copy
import math
from einops import rearrange
from typing import Optional, Tuple

import torch
import torch.nn as nn
from bigdl.llm.utils.common import invalidInputError
from bigdl.llm.transformers.models.utils import apply_rotary_pos_emb
from bigdl.llm.transformers.models.utils import init_kv_cache, extend_kv_cache, append_kv_cache
from bigdl.llm.transformers.models.utils import is_enough_kv_cache_room_4_31
from bigdl.llm.transformers.low_bit_linear import SYM_INT4, FP8E5

KV_CACHE_ALLOC_BLOCK_LENGTH = 256


def use_decoding_fast_path(q_type, use_fuse_rope, enough_kv_room, bs):
    return q_type in [SYM_INT4, FP8E5] and \
        use_fuse_rope and enough_kv_room and bs == 1


def should_use_fuse_rope(self, hidden_states, position_ids):
    use_fuse_rope = hidden_states.device.type == "xpu"
    use_fuse_rope = use_fuse_rope and not (self.training and hidden_states.requires_grad)
    use_fuse_rope = use_fuse_rope and position_ids is not None
    return use_fuse_rope


def yuan_attention_forward(
    self,
    hidden_states: torch.Tensor,
    attention_mask: Optional[torch.Tensor] = None,
    position_ids: Optional[torch.LongTensor] = None,
    past_key_value: Optional[Tuple[torch.Tensor]] = None,
    output_attentions: bool = False,
    use_cache: bool = False,
) -> Tuple[torch.Tensor, Optional[torch.Tensor], Optional[Tuple[torch.Tensor]]]:
    bsz, q_len, _ = hidden_states.size()
    device = hidden_states.device
    before_hidden_states = None
    is_first_step = False
    self.use_shareqk = False

    use_fuse_rope = should_use_fuse_rope(self, hidden_states, position_ids)
    enough_kv_room = is_enough_kv_cache_room_4_31(past_key_value)
    decoding_fast_path = use_decoding_fast_path(self.q_proj.qtype,
                                                use_fuse_rope,
                                                enough_kv_room,
                                                bsz * q_len)

    if use_cache:
        if past_key_value is None:
            inference_hidden_states_memory = torch.empty(bsz, 2,
                                                         hidden_states.shape[2],
                                                         dtype=hidden_states.dtype)
            is_first_step = True
        else:
            before_hidden_states = past_key_value[2]

    if use_cache:
        if is_first_step:
            if q_len >= 2:
                inference_hidden_states_memory = hidden_states[:, -2:, :]
            else:
                inference_hidden_states_memory[:, :, :] = 0
                inference_hidden_states_memory[:, -1:, :] = hidden_states[:, -1:, :]
        else:
            hidden_states_tmp = before_hidden_states[:, -1:, :]
            inference_hidden_states_memory = \
                copy.deepcopy(torch.cat((hidden_states_tmp, hidden_states), dim=1))

<<<<<<< HEAD
    if decoding_fast_path:
        hidden_states = hidden_states.view(1, -1)
        kv_seq_len = past_key_value[0].shape[-2]
        cache_k = past_key_value[0]
        cache_v = past_key_value[1]
        import linear_q4_0
        query_states, key_states, value_states = linear_q4_0.forward_qkv(hidden_states,
                                                                         self.q_proj.weight,
                                                                         self.k_proj.weight,
                                                                         self.v_proj.weight,
                                                                         position_ids,
                                                                         cache_k, cache_v,
                                                                         self.q_proj.weight.qtype,
                                                                         kv_seq_len,
                                                                         self.head_dim)
        kv_seq_len += 1

    else:
        value_states = \
            self.v_proj(hidden_states).view(bsz, q_len, self.num_heads, self.head_dim).transpose(1, 2)
        if self.use_shareqk:
            # use_shareqk is disabled for now
            qk_states = self.qk_proj(hidden_states).view(bsz, q_len, self.num_heads*self.head_dim)
            query_key = qk_states.unsqueeze(2) * self.qk_weight + self.qk_bias
            query_states, key_states = torch.unbind(query_key, dim=2)

            query_states = query_states.view(bsz, q_len, self.num_heads, self.head_dim).transpose(1, 2)
            key_states = key_states.view(bsz, q_len, self.num_heads, self.head_dim).transpose(1, 2)
        else:
            hidden_states = self.lf_gate(hidden_states, before_hidden_states)
            query_states = self.q_proj(hidden_states)
            key_states = self.k_proj(hidden_states)
            qk_states = torch.cat([query_states, key_states], dim=-1)
            qk_states = qk_states.view(bsz, q_len,
                                    self.num_heads,
                                    int(qk_states.shape[-1]//self.num_heads))
            (query_states, key_states) = torch.chunk(qk_states, 2, dim=-1)
            query_states = query_states.transpose(1, 2)
            key_states = key_states.transpose(1, 2)

        kv_seq_len = key_states.shape[-2]
        if past_key_value is not None:
            kv_seq_len += past_key_value[0].shape[-2]
        cos, sin = self.rotary_emb(value_states, seq_len=kv_seq_len)
        query_states, key_states = apply_rotary_pos_emb(query_states,
                                                        key_states,
                                                        cos, sin,
                                                        position_ids,
                                                        "yuan")

        if past_key_value is not None:
            # reuse k, v, self_attention
            cache_k = past_key_value[0]
            cache_v = past_key_value[1]
            if not enough_kv_room:
                # allocate new
                new_cache_k, new_cache_v = extend_kv_cache(bsz,
                                                           self.num_heads,
                                                           self.head_dim,
                                                           cache_k.size(2),
                                                           kv_seq_len + KV_CACHE_ALLOC_BLOCK_LENGTH,
                                                           dtype=cache_k.d_type,
                                                           device=device)
                new_cache_k[:] = cache_k
                new_cache_v[:] = cache_v
                cache_k = new_cache_k
                cache_v = new_cache_v
            
            key_states, value_states = append_kv_cache(cache_k, cache_v, key_states, value_states)

        elif use_cache:
            max_cache_length = kv_seq_len + KV_CACHE_ALLOC_BLOCK_LENGTH
            new_key_states, new_value_states = init_kv_cache(bsz,
                                                             self.num_heads,
                                                             self.head_dim,
                                                             kv_seq_len,
                                                             max_cache_length,
                                                             dtype=key_states.dtype,
                                                             device=device)
            new_key_states[:] = key_states
            new_value_states[:] = value_states
            key_states = new_key_states
            value_states = new_value_states

    past_key_value = \
        (key_states, value_states, inference_hidden_states_memory) if use_cache else None

=======
    value_states = \
        self.v_proj(hidden_states).view(bsz, q_len, self.num_heads, self.head_dim).transpose(1, 2)
    if self.use_shareqk:
        qk_states = self.qk_proj(hidden_states).view(bsz, q_len, self.num_heads*self.head_dim)
        query_key = qk_states.unsqueeze(2) * self.qk_weight + self.qk_bias
        query_states, key_states = torch.unbind(query_key, dim=2)

        query_states = query_states.view(bsz, q_len, self.num_heads, self.head_dim).transpose(1, 2)
        key_states = key_states.view(bsz, q_len, self.num_heads, self.head_dim).transpose(1, 2)
    else:
        hidden_states = self.lf_gate(hidden_states, before_hidden_states)
        query_states = self.q_proj(hidden_states)
        key_states = self.k_proj(hidden_states)
        qk_states = torch.cat([query_states, key_states], dim=-1)
        qk_states = qk_states.view(bsz, q_len,
                                   self.num_heads,
                                   int(qk_states.shape[-1]//self.num_heads))
        (query_states, key_states) = torch.chunk(qk_states, 2, dim=-1)
        query_states = query_states.transpose(1, 2)
        key_states = key_states.transpose(1, 2)

    kv_seq_len = key_states.shape[-2]
    if past_key_value is not None:
        kv_seq_len += past_key_value[0].shape[-2]
    cos, sin = self.rotary_emb(value_states, seq_len=kv_seq_len)
    query_states, key_states = apply_rotary_pos_emb(query_states,
                                                    key_states,
                                                    cos, sin,
                                                    position_ids,
                                                    "yuan")

    if past_key_value is not None:
        # reuse k, v, self_attention
        key_states = torch.cat([past_key_value[0], key_states], dim=2)
        value_states = torch.cat([past_key_value[1], value_states], dim=2)

    past_key_value = \
        (key_states, value_states, inference_hidden_states_memory) if use_cache else None

>>>>>>> 294a118a
    if self.use_flash_attention:
        from flash_attn import flash_attn_varlen_func as flash_attn_unpadded_func
        attn_weights = None
        query_states = query_states.transpose(1, 2)
        key_states = key_states.transpose(1, 2)
        value_states = value_states.transpose(1, 2)

        batch_size, seqlen_q = query_states.shape[0], query_states.shape[1]
        seqlen_k = key_states.shape[1]

        q, k, v = \
            [rearrange(x, 'b s ... -> (b s) ...') for x in [query_states, key_states, value_states]]

        cu_seqlens_q = torch.arange(0, (batch_size + 1) * seqlen_q,
                                    step=seqlen_q,
                                    dtype=torch.int,
                                    device=q.device)

        if self.training:
            invalidInputError(seqlen_k == seqlen_q,
                              "`seqlen_k` should be equal to `seqlen_q`, but is not")
            cu_seqlens_k = cu_seqlens_q
            is_causal = self.causal_mask
        else:
            is_causal = seqlen_q == seqlen_k
            cu_seqlens_k = torch.arange(0, (batch_size + 1) * seqlen_k,
                                        step=seqlen_k,
                                        dtype=torch.int,
                                        device=q.device)
            self.dropout = 0

        output = flash_attn_unpadded_func(
            q, k, v, cu_seqlens_q, cu_seqlens_k, seqlen_q, seqlen_k, self.dropout, causal=is_causal
        )

        attn_output = rearrange(output, '(b s) ... -> b s ...', b=batch_size)
    else:
        attn_weights = \
            torch.matmul(query_states, key_states.transpose(2, 3)) / math.sqrt(self.head_dim)

        invalidInputError(attn_weights.size() == (bsz, self.num_heads, q_len, kv_seq_len),
                          "Attention weights should be of size "
                          f"{(bsz, self.num_heads, q_len, kv_seq_len)}, "
                          f"but is {attn_weights.size()}")

        if attention_mask is not None:
            invalidInputError(attention_mask.size() == (bsz, 1, q_len, kv_seq_len),
                              f"Attention mask should be of size {(bsz, 1, q_len, kv_seq_len)}, "
                              f"but is {attention_mask.size()}")
            attn_weights = attn_weights + attention_mask
            attn_weights = torch.max(attn_weights,
                                     torch.tensor(torch.finfo(attn_weights.dtype).min))

        # upcast attention to fp32
        attn_weights = \
            torch.nn.functional.softmax(attn_weights,
                                        dim=-1,
                                        dtype=torch.float32).to(query_states.dtype)
        attn_output = torch.matmul(attn_weights, value_states)

        invalidInputError(attn_output.size() == (bsz, self.num_heads, q_len, self.head_dim),
                          "`attn_output` should be of size "
                          f"{(bsz, self.num_heads, q_len, self.head_dim)}, "
                          f"but is {attn_output.size()}")

        attn_output = attn_output.transpose(1, 2)

    attn_output = attn_output.reshape(bsz, q_len, self.hidden_size)

    attn_output = self.o_proj(attn_output)

    if not output_attentions:
        attn_weights = None
    return attn_output, attn_weights, past_key_value<|MERGE_RESOLUTION|>--- conflicted
+++ resolved
@@ -91,7 +91,6 @@
             inference_hidden_states_memory = \
                 copy.deepcopy(torch.cat((hidden_states_tmp, hidden_states), dim=1))
 
-<<<<<<< HEAD
     if decoding_fast_path:
         hidden_states = hidden_states.view(1, -1)
         kv_seq_len = past_key_value[0].shape[-2]
@@ -179,47 +178,6 @@
     past_key_value = \
         (key_states, value_states, inference_hidden_states_memory) if use_cache else None
 
-=======
-    value_states = \
-        self.v_proj(hidden_states).view(bsz, q_len, self.num_heads, self.head_dim).transpose(1, 2)
-    if self.use_shareqk:
-        qk_states = self.qk_proj(hidden_states).view(bsz, q_len, self.num_heads*self.head_dim)
-        query_key = qk_states.unsqueeze(2) * self.qk_weight + self.qk_bias
-        query_states, key_states = torch.unbind(query_key, dim=2)
-
-        query_states = query_states.view(bsz, q_len, self.num_heads, self.head_dim).transpose(1, 2)
-        key_states = key_states.view(bsz, q_len, self.num_heads, self.head_dim).transpose(1, 2)
-    else:
-        hidden_states = self.lf_gate(hidden_states, before_hidden_states)
-        query_states = self.q_proj(hidden_states)
-        key_states = self.k_proj(hidden_states)
-        qk_states = torch.cat([query_states, key_states], dim=-1)
-        qk_states = qk_states.view(bsz, q_len,
-                                   self.num_heads,
-                                   int(qk_states.shape[-1]//self.num_heads))
-        (query_states, key_states) = torch.chunk(qk_states, 2, dim=-1)
-        query_states = query_states.transpose(1, 2)
-        key_states = key_states.transpose(1, 2)
-
-    kv_seq_len = key_states.shape[-2]
-    if past_key_value is not None:
-        kv_seq_len += past_key_value[0].shape[-2]
-    cos, sin = self.rotary_emb(value_states, seq_len=kv_seq_len)
-    query_states, key_states = apply_rotary_pos_emb(query_states,
-                                                    key_states,
-                                                    cos, sin,
-                                                    position_ids,
-                                                    "yuan")
-
-    if past_key_value is not None:
-        # reuse k, v, self_attention
-        key_states = torch.cat([past_key_value[0], key_states], dim=2)
-        value_states = torch.cat([past_key_value[1], value_states], dim=2)
-
-    past_key_value = \
-        (key_states, value_states, inference_hidden_states_memory) if use_cache else None
-
->>>>>>> 294a118a
     if self.use_flash_attention:
         from flash_attn import flash_attn_varlen_func as flash_attn_unpadded_func
         attn_weights = None
@@ -293,4 +251,5 @@
 
     if not output_attentions:
         attn_weights = None
-    return attn_output, attn_weights, past_key_value+    return attn_output, attn_weights, past_key_value
+  