#
# Copyright 2016 The BigDL Authors.
#
# Licensed under the Apache License, Version 2.0 (the "License");
# you may not use this file except in compliance with the License.
# You may obtain a copy of the License at
#
#     http://www.apache.org/licenses/LICENSE-2.0
#
# Unless required by applicable law or agreed to in writing, software
# distributed under the License is distributed on an "AS IS" BASIS,
# WITHOUT WARRANTIES OR CONDITIONS OF ANY KIND, either express or implied.
# See the License for the specific language governing permissions and
# limitations under the License.
#


# Some parts of this file is adapted from
# https://github.com/huggingface/transformers/blob/v4.30.2/src/transformers/utils/bitsandbytes.py
# and https://github.com/huggingface/transformers/blob/main/src/transformers/modeling_utils.py
# which is licensed under Apache License 2.0:
#
# Copyright 2021 The HuggingFace Inc. team. All rights reserved.
#
# Licensed under the Apache License, Version 2.0 (the "License");
# you may not use this file except in compliance with the License.
# You may obtain a copy of the License at
#
#     http://www.apache.org/licenses/LICENSE-2.0
#
# Unless required by applicable law or agreed to in writing, software
# distributed under the License is distributed on an "AS IS" BASIS,
# WITHOUT WARRANTIES OR CONDITIONS OF ANY KIND, either express or implied.
# See the License for the specific language governing permissions and
# limitations under the License.


import torch
import torch.nn as nn
from accelerate import init_empty_weights
import warnings
import transformers
import importlib
from bigdl.llm.ggml.quantize import ggml_tensor_qtype
from .utils import logger


def _replace_with_low_bit_linear(model, qtype, modules_to_not_convert=None,
                                 current_key_name=None, convert_shape_only=False):
    from bigdl.llm.transformers.low_bit_linear import LowBitLinear, FP4Params, FP16Linear
    has_been_replaced = False

    for name, module in model.named_children():
        if current_key_name is None:
            current_key_name = []

        if isinstance(module, nn.Linear) and name not in modules_to_not_convert:
            # Check if the current key is not in the `modules_to_not_convert`
            if not any(key in ".".join(current_key_name) for key in modules_to_not_convert):
                with init_empty_weights():
                    new_linear = None
                    if qtype != ggml_tensor_qtype["fp16"]:
                        new_linear = LowBitLinear(
                            module.in_features,
                            module.out_features,
                            qtype,
                            module.bias is not None,
                        )

                        device_type = module.weight.data.device.type
                        # Copy the weights
                        paramsLowBit = FP4Params(data=module.weight.data,
                                                 requires_grad=False,
                                                 quantized=False,
                                                 _shape=None,
                                                 convert_shape_only=convert_shape_only,
                                                 qtype=qtype).to(device_type)
                        new_linear._parameters['weight'] = paramsLowBit
                    else:
                        #  only support two size now
                        #  may generalize to other sizes
                        if module.in_features in [4096, 11008]:
                            # esimd fp16 path
                            new_linear = FP16Linear(
                                module.in_features,
                                module.out_features,
                                qtype,
                                module.bias is not None,
                            )
                            device_type = module.weight.data.device.type

                            # convert here
                            m, n = module.weight.data.shape
                            trans_weight = module.weight.data.reshape(m//16, 16, n)
                            trans_weight = trans_weight.transpose(1, 2).contiguous()
                            new_linear._parameters['weight'] = nn.Parameter(trans_weight)

                    #  fp16 may generalize to other sizes later
                    if new_linear is not None:
                        if module.bias is not None:
                            new_linear._parameters['bias'] = nn.Parameter(module.bias.data)\
                                .to(device_type)

                        model._modules[name] = new_linear
                        has_been_replaced = True
                        # Force requires grad to False to avoid unexpected errors
                        model._modules[name].requires_grad_(False)

                        module.weight = None

        # Remove the last key for recursion
        if len(list(module.children())) > 0:
            _, _flag = _replace_with_low_bit_linear(
                module,
                qtype,
                modules_to_not_convert,
                current_key_name,
                convert_shape_only,
            )
            has_been_replaced = _flag or has_been_replaced
    return model, has_been_replaced


def ggml_convert_low_bit(model, qtype, optimize_model=True,
                         convert_shape_only=False, device="cpu",
                         modules_to_not_convert=None):
    modules_to_not_convert = [] if modules_to_not_convert is None else modules_to_not_convert
    model, has_been_replaced = _replace_with_low_bit_linear(
        model, qtype, modules_to_not_convert,
        None, convert_shape_only,
    )
    if not has_been_replaced:
        warnings.warn(
            "No linear modules were found in "
            "your model. This can happen for some architectures such as gpt2 that uses Conv1D "
            "instead of Linear layers. Please double check your model architecture, or submit "
            "an issue on github if you think this is a bug."
        )
    elif device == "cpu":
        model.to(torch.float32)
    elif device == "meta":
        # Do nothing here for weights are empty.
        pass

    if optimize_model:
        model = optimize(model)
    return model


def convert_forward(m, target_m, new_forward):
    for _, sub_m in m.named_children():
        if isinstance(sub_m, target_m):
            bound_method = new_forward.__get__(sub_m, sub_m.__class__)
            setattr(sub_m, "forward", bound_method)
        convert_forward(sub_m, target_m, new_forward)


def optimize(model):
    from packaging import version
    from bigdl.llm.transformers.models.llama import llama_attention_forward_4_31
    from bigdl.llm.transformers.models.llama import llama_rms_norm_forward
    from transformers.modeling_utils import PreTrainedModel

    # All huggingface format models are inherited from `PreTrainedModel`
    if not isinstance(model, PreTrainedModel):
        logger.info("Only HuggingFace Transformers models are currently "
                    "supported for further optimizations")
        return model

    trans_version = transformers.__version__
    if version.parse(trans_version) >= version.parse("4.31.0"):
        convert_forward(
            model,
            transformers.models.llama.modeling_llama.LlamaAttention,
            llama_attention_forward_4_31,)
        convert_forward(
            model,
            transformers.models.llama.modeling_llama.LlamaRMSNorm,
            llama_rms_norm_forward,)
    else:
        # todo implement 4.28.0 ~ 4.30.2
        pass

    if model.config.architectures[0] == "ChatGLMModel":
        if model.config.num_layers == 28 and hasattr(model.config, 'rope_ratio'):
            # chatglm2-6b-32k
            modeling_module_name = model.__class__.__module__
            module = importlib.import_module(modeling_module_name)
            from bigdl.llm.transformers.models.chatglm2_32k import chatglm2_32k_attention_forward
            convert_forward(model,
                            module.SelfAttention,
                            chatglm2_32k_attention_forward)
        elif model.config.padded_vocab_size == 65024:
            # chatglm2-6b
            modeling_module_name = model.__class__.__module__
            module = importlib.import_module(modeling_module_name)
            from bigdl.llm.transformers.models.chatglm2 import chatglm2_attention_forward_8eb45c
            from bigdl.llm.transformers.models.chatglm2 import core_attn_forward_8eb45c
            convert_forward(model,
                            module.SelfAttention,
                            chatglm2_attention_forward_8eb45c
                            )
            convert_forward(model,
                            module.CoreAttention,
                            core_attn_forward_8eb45c)
        elif model.config.vocab_size == 130528:
            # chatglm-6b
            modeling_module_name = model.__class__.__module__
            module = importlib.import_module(modeling_module_name)
            from bigdl.llm.transformers.models.chatglm import chatglm_attention_forward
            convert_forward(model,
                            module.SelfAttention,
                            chatglm_attention_forward
                            )
    elif "mpt" in model.config.model_type:
        modeling_module_name = model.__class__.__module__
        attention_module_name = '.'.join(modeling_module_name.split('.')[:-1]) + ".attention"
        module = importlib.import_module(attention_module_name)
        from bigdl.llm.transformers.models.mpt import mpt_multihead_attention_forward
        convert_forward(model,
                        module.MultiheadAttention,
                        mpt_multihead_attention_forward
                        )
    elif "gptj" in model.config.model_type:
        # dolly-v1-6b
        modeling_module_name = model.__class__.__module__
        module = importlib.import_module(modeling_module_name)
        from bigdl.llm.transformers.models.gptj import gptj_attention_forward
        convert_forward(model,
                        module.GPTJAttention,
                        gptj_attention_forward)
    elif "bloom" in model.config.model_type:
        modeling_module_name = model.__class__.__module__
        module = importlib.import_module(modeling_module_name)
        from bigdl.llm.transformers.models.bloom import bloom_attention_forward
        convert_forward(model,
                        module.BloomAttention,
                        bloom_attention_forward
                        )
    elif "falcon" in model.config.model_type or "RefinedWeb" in model.config.model_type:
        modeling_module_name = model.__class__.__module__
        module = importlib.import_module(modeling_module_name)
        if "RWForCausalLM" in model.config.architectures:
            if hasattr(model.config, "multi_query"):
                # falcon-7b need to check performance drop after kv cache support.
                # from bigdl.llm.transformers.models.falcon import rw_attention_forward_7b
                # convert_forward(model,
                #                 module.Attention,
                #                 rw_attention_forward_7b
                #                 )
                pass
            else:
                # falcon-40b
                from bigdl.llm.transformers.models.falcon import rw_attention_forward_40b
                convert_forward(model,
                                module.Attention,
                                rw_attention_forward_40b
                                )
        elif "FalconForCausalLM" in model.config.architectures:
            # falcon-180b
            from bigdl.llm.transformers.models.falcon import falcon_attention_forward
            convert_forward(model,
                            module.FalconAttention,
                            falcon_attention_forward
                            )
    elif model.config.model_type == "baichuan" and model.config.vocab_size == 125696:
        # baichuan2
        if model.config.hidden_size == 4096:
            # baichuan2-7B
            modeling_module_name = model.__class__.__module__
            module = importlib.import_module(modeling_module_name)
            from bigdl.llm.transformers.models.baichuan2 import baichuan_attention_forward_7b
            convert_forward(model,
                            module.Attention,
                            baichuan_attention_forward_7b
                            )
        elif model.config.hidden_size == 5120:
            # baichuan2-13B
            modeling_module_name = model.__class__.__module__
            module = importlib.import_module(modeling_module_name)
            from bigdl.llm.transformers.models.baichuan2 import baichuan_attention_forward_13b
            convert_forward(model,
                            module.BaichuanAttention,
                            baichuan_attention_forward_13b
                            )
        convert_forward(model,
                        module.RMSNorm,
                        llama_rms_norm_forward)

    elif model.config.model_type == "baichuan":
        # baichuan1
        if model.config.hidden_size == 4096:
            # baichuan-7B
            modeling_module_name = model.__class__.__module__
            module = importlib.import_module(modeling_module_name)
            from bigdl.llm.transformers.models.baichuan import baichuan_attention_forward_7b
            convert_forward(model,
                            module.Attention,
                            baichuan_attention_forward_7b
                            )
        elif model.config.hidden_size == 5120:
            # baichuan-13B
            modeling_module_name = model.__class__.__module__
            module = importlib.import_module(modeling_module_name)
            from bigdl.llm.transformers.models.baichuan import baichuan_attention_forward_13b
            convert_forward(model,
                            module.BaichuanAttention,
                            baichuan_attention_forward_13b
                            )
        convert_forward(model,
                        module.RMSNorm,
                        llama_rms_norm_forward)

    elif model.config.model_type == "gpt_neox":
        from bigdl.llm.transformers.models.gptneox import gptneox_attention_forward
        convert_forward(model,
                        transformers.models.gpt_neox.modeling_gpt_neox.GPTNeoXAttention,
                        gptneox_attention_forward
                        )
    elif model.config.model_type == "internlm":
        modeling_module_name = model.__class__.__module__
        module = importlib.import_module(modeling_module_name)
        from bigdl.llm.transformers.models.internlm import internlm_attention_forward
        convert_forward(model,
                        module.InternLMAttention,
                        internlm_attention_forward
                        )
        convert_forward(model,
                        module.InternLMRMSNorm,
                        llama_rms_norm_forward
                        )
    elif model.config.model_type == "qwen":
        modeling_module_name = model.__class__.__module__
        module = importlib.import_module(modeling_module_name)
        from bigdl.llm.transformers.models.qwen import qwen_attention_forward
        convert_forward(model,
                        module.QWenAttention,
                        qwen_attention_forward
                        )
    elif model.config.model_type == "aquila":
        modeling_module_name = model.__class__.__module__
        module = importlib.import_module(modeling_module_name)
        from bigdl.llm.transformers.models.aquila import aquila_attention_forward
        convert_forward(model,
                        module.AquilaAttention,
                        aquila_attention_forward
                        )
        convert_forward(model,
                        module.AquilaRMSNorm,
                        llama_rms_norm_forward)
    elif model.config.model_type == "mistral":
        modeling_module_name = model.__class__.__module__
        module = importlib.import_module(modeling_module_name)
        from bigdl.llm.transformers.models.mistral import mistral_attention_forward
        convert_forward(model,
                        module.MistralAttention,
                        mistral_attention_forward
                        )
<<<<<<< HEAD
=======
        convert_forward(model,
                        module.MistralRMSNorm,
                        llama_rms_norm_forward)
>>>>>>> 991a7473
    return model<|MERGE_RESOLUTION|>--- conflicted
+++ resolved
@@ -356,10 +356,7 @@
                         module.MistralAttention,
                         mistral_attention_forward
                         )
-<<<<<<< HEAD
-=======
         convert_forward(model,
                         module.MistralRMSNorm,
                         llama_rms_norm_forward)
->>>>>>> 991a7473
     return model