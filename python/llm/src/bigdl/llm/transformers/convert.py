#
# Copyright 2016 The BigDL Authors.
#
# Licensed under the Apache License, Version 2.0 (the "License");
# you may not use this file except in compliance with the License.
# You may obtain a copy of the License at
#
#     http://www.apache.org/licenses/LICENSE-2.0
#
# Unless required by applicable law or agreed to in writing, software
# distributed under the License is distributed on an "AS IS" BASIS,
# WITHOUT WARRANTIES OR CONDITIONS OF ANY KIND, either express or implied.
# See the License for the specific language governing permissions and
# limitations under the License.
#


# Some parts of this file is adapted from
# https://github.com/huggingface/transformers/blob/v4.30.2/src/transformers/utils/bitsandbytes.py
# and https://github.com/huggingface/transformers/blob/main/src/transformers/modeling_utils.py
# which is licensed under Apache License 2.0:
#
# Copyright 2021 The HuggingFace Inc. team. All rights reserved.
#
# Licensed under the Apache License, Version 2.0 (the "License");
# you may not use this file except in compliance with the License.
# You may obtain a copy of the License at
#
#     http://www.apache.org/licenses/LICENSE-2.0
#
# Unless required by applicable law or agreed to in writing, software
# distributed under the License is distributed on an "AS IS" BASIS,
# WITHOUT WARRANTIES OR CONDITIONS OF ANY KIND, either express or implied.
# See the License for the specific language governing permissions and
# limitations under the License.


import platform
import torch
import torch.nn as nn
from accelerate import init_empty_weights
import warnings
import transformers
import importlib.util
from bigdl.llm.ggml.quantize import ggml_tensor_qtype
from .utils import logger
from typing import Union
import numpy as np
import os
from bigdl.llm.utils.common import invalidInputError


def is_auto_gptq_available():
    return importlib.util.find_spec("auto_gptq") is not None


def is_auto_awq_available():
    return importlib.util.find_spec("awq") is not None


def is_deepspeed_available():
    spec = importlib.util.find_spec("deepspeed")
    if spec is not None:
        deepspeed_path = spec.submodule_search_locations[0]
        if deepspeed_path != os.path.join(os.getcwd(), "deepspeed"):
            return True
        else:
            # not deepspeed package, just local dir
            return False
    else:
        return False


if is_auto_gptq_available():
    from auto_gptq.utils.peft_utils import QuantLinearCuda, QuantLinearCudaOld

if is_auto_awq_available():
    from bigdl.llm.transformers.awq.linear import WQLinear_GEMM
    from transformers.utils.quantization_config import AwqBackendPackingMethod


def is_linear_module(module):

    in_features = None
    out_features = None
    mp_group = None

    is_awq = is_auto_awq_available() and isinstance(module, WQLinear_GEMM)

    if is_auto_gptq_available() and isinstance(module, QuantLinearCudaOld):
        in_features = module.infeatures
        out_features = module.outfeatures
        mp_group = None
        result = True
    elif isinstance(module, nn.Linear) or is_awq:
        in_features = module.in_features
        out_features = module.out_features
        mp_group = None
        result = True
    else:
        if is_deepspeed_available():
            from deepspeed.module_inject.layers import LinearLayer, LinearAllreduce
            if isinstance(module, LinearLayer):
                in_features = module.weight.shape[1]
                out_features = module.weight.shape[0]
                mp_group = None
                result = True
            elif isinstance(module, LinearAllreduce):
                in_features = module.weight.shape[1]
                out_features = module.weight.shape[0]
                mp_group = module.mp_group
                result = True
            else:
                result = False
        else:
            result = False

    return result, (in_features, out_features, mp_group)


def convert_gptq(module, awq=False, llm_awq=False):
    from bigdl.llm.transformers.low_bit_linear import get_block_size
    Q4_1 = get_block_size("asym_int4")

    scales = module.scales

    zeros = torch.bitwise_right_shift(
        torch.unsqueeze(module.qzeros, 2).expand(-1, -1, 32 // module.bits),
        module.wf.unsqueeze(0)).to(torch.int16 if module.bits == 8 else torch.int8)
    zeros = torch.bitwise_and(zeros, (2 ** module.bits) - 1)

    if not awq:
        zeros = zeros + 1
    zeros = zeros.reshape(scales.shape)

    if awq:
        weight = torch.bitwise_right_shift(
            torch.unsqueeze(module.qweight, 2).expand(-1, -1, 32 // module.bits),
            module.wf.unsqueeze(0)).to(torch.int16 if module.bits == 8 else torch.int8)
        weight = torch.bitwise_and(weight, (2 ** module.bits) - 1)
        weight = weight.reshape(weight.shape[0], weight.shape[1] * weight.shape[2])
        if llm_awq:
            weight = weight.t()
    else:
        weight = torch.bitwise_right_shift(
            torch.unsqueeze(module.qweight, 1).expand(-1, 32 // module.bits, -1),
            module.wf.unsqueeze(-1)).to(torch.int8)
        weight = torch.bitwise_and(weight, (2 ** module.bits) - 1)
        weight = weight.reshape(weight.shape[0] * weight.shape[1], weight.shape[2])

    # convert weight to ggml format
    weight = weight.reshape(weight.shape[0]//module.group_size, module.group_size, weight.shape[1])
    weight = weight.permute(2, 0, 1).reshape(weight.shape[2], -1, 2, Q4_1//2)
    weight = weight.transpose(2, 3)
    weight = torch.bitwise_left_shift(weight,
                                      torch.tensor([0, 4], dtype=torch.int8).reshape(1, 1, 1, 2))
    weight = torch.bitwise_or(weight[:, :, :, 0], weight[:, :, :, 1]).contiguous()

    # convert zeros to ggml format
    if llm_awq:
        real_scale_num = module.in_features // module.group_size
        zeros = zeros[:, : real_scale_num]
        scales = scales[:, : real_scale_num]
        zeros = zeros.t()
        scales = scales.t()
    zeros = zeros.reshape(-1, 1, zeros.shape[1]).permute(2, 0, 1)\
        .unsqueeze(2)\
        .expand(-1, -1, module.group_size//Q4_1, -1)\
        .reshape(zeros.shape[1], -1, 1)\
        .contiguous().to(torch.float16)

    # convert scales to ggml format
    scales = scales.reshape(-1, 1, scales.shape[1]).permute(2, 0, 1)\
        .unsqueeze(2)\
        .expand(-1, -1, module.group_size//Q4_1, -1)\
        .reshape(scales.shape[-1], -1, 1)\
        .contiguous().to(torch.float16)

    m = -(zeros * scales)
    d = scales

    ggml_weight = torch.cat([d.view(torch.uint8),
                             m.view(torch.uint8),
                             weight.view(torch.uint8)], dim=-1)
    ggml_weight = ggml_weight.reshape([-1])

    return ggml_weight


def _replace_with_low_bit_linear(model, qtype, modules_to_not_convert=None,
                                 current_key_name=None, convert_shape_only=False,
                                 cpu_embedding=False):
    from bigdl.llm.transformers.low_bit_linear import LowBitLinear, FP4Params, \
        FP16Linear, BF16Linear
    from bigdl.llm.transformers.embedding import LLMEmbedding
    has_been_replaced = False

    for name, module in model.named_children():
        if current_key_name is None:
            current_key_name = []

        is_linear, linear_args = is_linear_module(module)
        if is_linear and name not in modules_to_not_convert:
            # Check if the current key is not in the `modules_to_not_convert`
            if (not any(key in ".".join(current_key_name) for key in modules_to_not_convert) and
                    module.weight.data.device.type != 'meta' and
                    not isinstance(module, LowBitLinear)):
                in_features, out_features, mp_group = linear_args
                with init_empty_weights():
                    new_linear = None
                    is_gptq = is_auto_gptq_available() and isinstance(module, QuantLinearCudaOld)
                    is_awq = is_auto_awq_available() and isinstance(module, WQLinear_GEMM)
                    is_llm_awq = is_awq and module.backend == AwqBackendPackingMethod.LLMAWQ
                    if is_gptq or is_awq:
                        has_bias = module.bias is not None and module.bias.abs().sum() != 0
                        new_linear = LowBitLinear(
                            in_features,
                            out_features,
                            qtype=qtype,
                            bias=has_bias,
                            mp_group=mp_group,
                        )
                        device = module.qweight.data.device
                        invalidInputError(device.type != "meta",
                                          "converting from meta device is not supported")
                        # Copy the weights
                        paramsLowBit = FP4Params(data=convert_gptq(module, awq=is_awq,
                                                                   llm_awq=is_llm_awq),
                                                 requires_grad=False,
                                                 quantized=True,
                                                 _shape=(out_features, in_features),
                                                 convert_shape_only=convert_shape_only,
                                                 qtype=qtype).to(device)
                        new_linear._parameters['weight'] = paramsLowBit
                        if has_bias:
                            new_linear._parameters['bias'] = nn.Parameter(module.bias.data)\
                                .to(device)
                    elif qtype not in [ggml_tensor_qtype["fp16"], ggml_tensor_qtype["bf16"]]:
                        new_linear = LowBitLinear(
                            in_features,
                            out_features,
                            qtype,
                            module.bias is not None,
                            mp_group=mp_group,
                        )

                        device = module.weight.data.device
                        # Copy the weights
                        paramsLowBit = FP4Params(data=module.weight.data,
                                                 requires_grad=False,
                                                 quantized=False,
                                                 _shape=None,
                                                 convert_shape_only=convert_shape_only,
                                                 qtype=qtype).to(device)
                        new_linear._parameters['weight'] = paramsLowBit
                        if module.bias is not None:
                            new_linear._parameters['bias'] = nn.Parameter(module.bias.data)\
                                .to(device)
                    elif qtype == ggml_tensor_qtype["fp16"]:
                        module.to(torch.float16)
                        new_linear = FP16Linear(
                            in_features,
                            out_features,
                            module.bias is not None,
                            mp_group=mp_group,
                        )
                        device = module.weight.data.device
                        from bigdl.llm.transformers.utils import get_ipex_version
                        if get_ipex_version() < "2.1.10+xpu":
                            new_linear._parameters['weight'] = nn.Parameter(module.weight)
                        else:
                            # only from 2.1, ipex provides matmul_bias_out
                            # so we need to transpose weight
                            new_weight = module.weight.transpose(0, 1).contiguous()
                            new_linear._parameters['weight'] = nn.Parameter(new_weight)
                            new_linear.weight_type = 2
                        if module.bias is not None:
                            new_linear._parameters['bias'] = nn.Parameter(module.bias.data)\
                                .to(device)
                    elif qtype == ggml_tensor_qtype["bf16"]:
                        module.to(torch.bfloat16)
                        new_linear = BF16Linear(
                            in_features,
                            out_features,
                            module.bias is not None,
                            mp_group=mp_group,
                        )
                        device = module.weight.data.device
                        # convert here
                        new_linear._parameters['weight'] = nn.Parameter(module.weight)
                        if module.bias is not None:
                            new_linear._parameters['bias'] = nn.Parameter(module.bias.data)\
                                .to(device)

                    if new_linear is not None:
                        if not module.training:
                            new_linear.eval()
                        model._modules[name] = new_linear
                        has_been_replaced = True
                        # Force requires grad to False to avoid unexpected errors
                        model._modules[name].requires_grad_(False)

                        module.weight = None
        elif cpu_embedding and type(module) == nn.Embedding:
            # skip user-defined Embedding layer
            if platform.system().lower() == 'windows':
                model._modules[name] = LLMEmbedding(
                    num_embeddings=module.num_embeddings,
                    embedding_dim=module.embedding_dim,
                    padding_idx=module.padding_idx,
                    max_norm=module.max_norm,
                    norm_type=module.norm_type,
                    scale_grad_by_freq=module.scale_grad_by_freq,
                    sparse=module.sparse,
                    _weight=module.weight.data,
                )

        # Remove the last key for recursion
        if len(list(module.children())) > 0:
            _, _flag = _replace_with_low_bit_linear(
                module,
                qtype,
                modules_to_not_convert,
                current_key_name,
                convert_shape_only,
                cpu_embedding,
            )
            has_been_replaced = _flag or has_been_replaced
    return model, has_been_replaced


def replace_with_low_bit_linear_for_module(model, qtype, module_name=None,
                                           modules_to_not_convert=None, current_key_name=None,
                                           convert_shape_only=False, torch_dtype="auto"):
    from bigdl.llm.transformers.low_bit_linear import LowBitLinear, FP4Params, \
        FP16Linear, BF16Linear
    has_been_replaced = False

    if "." in module_name:
        splits = module_name.split(".")
    parent_module = getattr(model, splits[0])

    if "lm_head" not in module_name:
        for split in splits[1:-2]:
            new_module = getattr(parent_module, split)
            parent_module = new_module
        module = getattr(parent_module, splits[-2])
        module_name = splits[-2]
    else:
        module = parent_module
        parent_module = model
        module_name = splits[0]

    if current_key_name is None:
        current_key_name = []

    if modules_to_not_convert is None:
        modules_to_not_convert = []

    is_linear, linear_args = is_linear_module(module)
    if is_linear and module_name not in modules_to_not_convert:
        # Check if the current key is not in the `modules_to_not_convert`
        if (not any(key in ".".join(current_key_name) for key in modules_to_not_convert) and
                module.weight.data.device.type != 'meta' and not isinstance(module, LowBitLinear)):
            in_features, out_features, mp_group = linear_args
            with init_empty_weights():
                new_linear = None
                is_gptq = is_auto_gptq_available() and isinstance(module, QuantLinearCudaOld)
                is_awq = is_auto_awq_available() and isinstance(module, WQLinear_GEMM)
                is_llm_awq = is_awq and module.backend == AwqBackendPackingMethod.LLMAWQ
                if is_gptq or is_awq:
                    has_bias = module.bias is not None and module.bias.abs().sum() != 0
                    new_linear = LowBitLinear(
                        in_features,
                        out_features,
                        qtype=qtype,
                        bias=has_bias,
                        mp_group=mp_group,
                    )
                    device = module.qweight.data.device
                    invalidInputError(device.type != "meta",
                                      "converting from meta device is not supported")
                    # Copy the weights
                    paramsLowBit = FP4Params(data=convert_gptq(module, awq=is_awq,
                                                               llm_awq=is_llm_awq),
                                             requires_grad=False,
                                             quantized=True,
                                             _shape=(out_features, in_features),
                                             convert_shape_only=convert_shape_only,
                                             qtype=qtype).to(device)
                    new_linear._parameters['weight'] = paramsLowBit
                    if has_bias:
                        new_linear._parameters['bias'] = nn.Parameter(module.bias.data)\
                            .to(device)
                elif qtype not in [ggml_tensor_qtype["fp16"], ggml_tensor_qtype["bf16"]]:
                    new_linear = LowBitLinear(
                        in_features,
                        out_features,
                        qtype,
                        module.bias is not None,
                        mp_group=mp_group,
                    )

                    device = module.weight.data.device
                    # Copy the weights
                    paramsLowBit = FP4Params(data=module.weight.data,
                                             requires_grad=False,
                                             quantized=False,
                                             _shape=None,
                                             convert_shape_only=convert_shape_only,
                                             qtype=qtype).to(device)
                    new_linear._parameters['weight'] = paramsLowBit
                    if module.bias is not None:
                        new_linear._parameters['bias'] = nn.Parameter(module.bias.data)\
                            .to(device)
                elif qtype == ggml_tensor_qtype["fp16"]:
                    module.to(torch.float16)
                    new_linear = FP16Linear(
                        in_features,
                        out_features,
                        module.bias is not None,
                        mp_group=mp_group,
                    )
                    device = module.weight.data.device
                    from bigdl.llm.transformers.utils import get_ipex_version
                    if get_ipex_version() < "2.1.10+xpu":
                        new_linear._parameters['weight'] = nn.Parameter(module.weight)
                    else:
                        # only from 2.1, ipex provides matmul_bias_out
                        # so we need to transpose weight
                        new_weight = module.weight.transpose(0, 1).contiguous()
                        new_linear._parameters['weight'] = nn.Parameter(new_weight)
                        new_linear.weight_type = 2
                    if module.bias is not None:
                        new_linear._parameters['bias'] = nn.Parameter(module.bias.data)\
                            .to(device)
                elif qtype == ggml_tensor_qtype["bf16"]:
                    module.to(torch.bfloat16)
                    new_linear = BF16Linear(
                        in_features,
                        out_features,
                        module.bias is not None,
                        mp_group=mp_group,
                    )
                    device = module.weight.data.device
                    # convert here
                    new_linear._parameters['weight'] = nn.Parameter(module.weight)
                    if module.bias is not None:
                        new_linear._parameters['bias'] = nn.Parameter(module.bias.data)\
                            .to(device)

                if new_linear is not None:
                    if not module.training:
                        new_linear.eval()
                    parent_module._modules[module_name] = new_linear
                    has_been_replaced = True
                    # Force requires grad to False to avoid unexpected errors
                    parent_module._modules[module_name].requires_grad_(False)

                    module.weight = None

    if has_been_replaced:
        if not (getattr(model, "quantization_method", None) == "gptq"):
            if torch_dtype == "auto":
                convert_bigdl_other_module(model, torch.float32)
            else:
                convert_bigdl_other_module(model, torch_dtype)
    return model


def _optimize_pre(model):
    from transformers.modeling_utils import PreTrainedModel
    # All huggingface format models are inherited from `PreTrainedModel`
    if not isinstance(model, PreTrainedModel):
        logger.info("Only HuggingFace Transformers models are currently "
                    "supported for further optimizations")
        return model
    # for rwkv models (verified RWKV/rwkv-4-world-7b)
    if model.config.model_type == "rwkv":
        model.rwkv._rescale_layers()
    # process NormHead module in Baichuan2 7B and 13B
    if model.config.model_type == "baichuan" and model.config.vocab_size == 125696:
        # NormHead do normalization on the weights just once at inference time.
        # so we do it in advance and convert it to Linear so that it can be replaced.
        # modeling_module_name = model.__class__.__module__
        # module = importlib.import_module(modeling_module_name)
        if hasattr(model, 'lm_head') and model.lm_head is not None:
            # do we need to check the class instance?
            vocab_size, hidden_size = model.lm_head.weight.shape
            lm_head_weight_data = model.lm_head.weight.data
            model.lm_head = nn.Linear(hidden_size, vocab_size, bias=False,
                                      device=lm_head_weight_data.device)
            # In which case we are NOT loading the normalized weights
            if model.lm_head.weight.data.device != "meta":
                norm_weight = nn.functional.normalize(lm_head_weight_data)
                model.lm_head.weight.data = norm_weight
    return model


def ggml_convert_low_bit(model, qtype, optimize_model=True,
                         convert_shape_only=False, device="cpu",
                         modules_to_not_convert=None, cpu_embedding=False,
                         lightweight_bmm=False, torch_dtype="auto"):
    logger.info(f"Converting the current model to "
                f"{list(ggml_tensor_qtype.keys())[list(ggml_tensor_qtype.values()).index(qtype)]} "
                f"format......")
    modules_to_not_convert = [] if modules_to_not_convert is None else modules_to_not_convert

    if optimize_model:
        model = _optimize_pre(model)

    model, has_been_replaced = _replace_with_low_bit_linear(
        model, qtype, modules_to_not_convert,
        None, convert_shape_only, cpu_embedding,
    )
    if not has_been_replaced:
        warnings.warn(
            "No linear modules were found in "
            "your model. This can happen for some architectures such as gpt2 that uses Conv1D "
            "instead of Linear layers. Please double check your model architecture, or submit "
            "an issue on github if you think this is a bug."
        )
    elif device == "cpu":
        if not (getattr(model, "quantization_method", None) == "gptq"):
            if torch_dtype == "auto":
                convert_bigdl_other_module(model, torch.float32)
            else:
                convert_bigdl_other_module(model, torch_dtype)
    elif device == "meta":
        # Do nothing here for weights are empty.
        pass

    if optimize_model:
        model = _optimize_post(model, lightweight_bmm)
    return model


def convert_bigdl_other_module(model, dtype):
    # Convert modules outside of bigdl linear to corresponding dtype
    from bigdl.llm.transformers.low_bit_linear import LowBitLinear, \
        FP16Linear, BF16Linear
    for module in model.modules():
        if list(module.children()) == []:
            # leaf module
            if not isinstance(module, (LowBitLinear, FP16Linear, BF16Linear)):
                module.to(dtype)


def convert_forward(m, target_m, new_forward):
    for _, sub_m in m.named_children():
        if isinstance(sub_m, target_m):
            bound_method = new_forward.__get__(sub_m, sub_m.__class__)
            setattr(sub_m, "forward", bound_method)
        convert_forward(sub_m, target_m, new_forward)


def replace_func(m, target_m, func_name, new_func):
    for _, sub_m in m.named_children():
        if isinstance(sub_m, target_m):
            bound_method = new_func.__get__(sub_m, sub_m.__class__)
            setattr(sub_m, func_name, bound_method)
        replace_func(sub_m, target_m, func_name, new_func)


def _optimize_post(model, lightweight_bmm=False):
    from packaging import version
    from bigdl.llm.transformers.models.llama import llama_attention_forward_4_31
    from bigdl.llm.transformers.models.llama import llama_attention_selective_batching_forward_4_31
    from bigdl.llm.transformers.models.llama import llama_model_selective_batching_forward_4_31
    from bigdl.llm.transformers.models.llama import llama_rms_norm_forward
    from bigdl.llm.transformers.models.llama import llama_mlp_forward
    from transformers.modeling_utils import PreTrainedModel

    # All huggingface format models are inherited from `PreTrainedModel`
    if not isinstance(model, PreTrainedModel):
        logger.info("Only HuggingFace Transformers models are currently "
                    "supported for further optimizations")
        return model

    vllm_selective_batching = os.getenv("VLLM_ENABLE_SELECTIVE_BATCHING")
    enable_vllm_se_batching = vllm_selective_batching is not None
    enable_vllm_se_batching = enable_vllm_se_batching and vllm_selective_batching.lower() == "true"

    trans_version = transformers.__version__
    if version.parse(trans_version) >= version.parse("4.31.0"):
        convert_forward(
            model,
            transformers.models.llama.modeling_llama.LlamaRMSNorm,
            llama_rms_norm_forward,)
        convert_forward(model,
                        transformers.models.llama.modeling_llama.LlamaMLP,
                        llama_mlp_forward)
        if version.parse(trans_version) >= version.parse("4.36.0"):
            # transformers version >= 4.36.0
            from bigdl.llm.transformers.models.llama import llama_attention_forward_4_36
            convert_forward(
                model,
                transformers.models.llama.modeling_llama.LlamaAttention,
                llama_attention_forward_4_36, )
        else:
            # transformers version between 4.31.0 - 4.35.2
            convert_forward(
                model,
                transformers.models.llama.modeling_llama.LlamaAttention,
                llama_attention_forward_4_31, )
            if enable_vllm_se_batching:
                convert_forward(
                    model,
                    transformers.models.llama.modeling_llama.LlamaModel,
                    llama_model_selective_batching_forward_4_31,
                )
                convert_forward(
                    model,
                    transformers.models.llama.modeling_llama.LlamaAttention,
                    llama_attention_selective_batching_forward_4_31,
                )
    else:
        # todo implement 4.28.0 ~ 4.30.2
        pass

    # convert all nn.LayerNorm
    from bigdl.llm.transformers.models.bloom import bloom_layer_norm_forward
    convert_forward(model,
                    nn.LayerNorm,
                    bloom_layer_norm_forward)

    if model.config.architectures is not None \
       and model.config.architectures[0] in ["ChatGLMModel", "ChatGLMForConditionalGeneration"]:
        if model.config.num_layers == 28 and hasattr(model.config, 'rope_ratio'):
            # chatglm2-6b-32k
            modeling_module_name = model.__class__.__module__
            module = importlib.import_module(modeling_module_name)
            from bigdl.llm.transformers.models.chatglm2_32k import chatglm2_32k_attention_forward
            convert_forward(model,
                            module.SelfAttention,
                            chatglm2_32k_attention_forward)
        elif hasattr(model.config, 'padded_vocab_size') and \
                model.config.padded_vocab_size == 65024:
            # chatglm2-6b
            modeling_module_name = model.__class__.__module__
            module = importlib.import_module(modeling_module_name)
            from bigdl.llm.transformers.models.chatglm2 import chatglm2_attention_forward_8eb45c
            from bigdl.llm.transformers.models.chatglm2 import core_attn_forward_8eb45c
            from bigdl.llm.transformers.models.chatglm2 import chatglm_rms_norm_forward
            from bigdl.llm.transformers.models.chatglm2 import chatglm2_model_forward
            convert_forward(model,
                            module.SelfAttention,
                            chatglm2_attention_forward_8eb45c
                            )
            convert_forward(model,
                            module.CoreAttention,
                            core_attn_forward_8eb45c)
            convert_forward(model,
                            module.ChatGLMModel,
                            chatglm2_model_forward)
            convert_forward(model,
                            module.RMSNorm,
                            chatglm_rms_norm_forward)
        elif hasattr(model.config, 'vocab_size') and model.config.vocab_size == 130528:
            # chatglm-6b
            modeling_module_name = model.__class__.__module__
            module = importlib.import_module(modeling_module_name)
            from bigdl.llm.transformers.models.chatglm import chatglm_attention_forward
            convert_forward(model,
                            module.SelfAttention,
                            chatglm_attention_forward
                            )
    elif "mpt" in model.config.model_type:
        if model.config.architectures is not None:
            modeling_module_name = model.__class__.__module__
            attention_module_name = '.'.join(modeling_module_name.split('.')[:-1]) + ".attention"
            module = importlib.import_module(attention_module_name)
            from bigdl.llm.transformers.models.mpt import mpt_multihead_attention_forward
            convert_forward(model,
                            module.MultiheadAttention,
                            mpt_multihead_attention_forward
                            )
    elif "gptj" in model.config.model_type:
        # dolly-v1-6b
        modeling_module_name = model.__class__.__module__
        module = importlib.import_module(modeling_module_name)
        from bigdl.llm.transformers.models.gptj import gptj_attention_forward
        convert_forward(model,
                        module.GPTJAttention,
                        gptj_attention_forward)
    elif "bloom" in model.config.model_type:
        modeling_module_name = model.__class__.__module__
        module = importlib.import_module(modeling_module_name)
        from bigdl.llm.transformers.models.bloom import bloom_attention_forward
        convert_forward(model,
                        module.BloomAttention,
                        bloom_attention_forward
                        )
    elif "falcon" in model.config.model_type or "RefinedWeb" in model.config.model_type:
        if model.config.architectures is not None:
            modeling_module_name = model.__class__.__module__
            module = importlib.import_module(modeling_module_name)
            if "RWForCausalLM" in model.config.architectures:
                if model.config.hidden_size == 4544:
                    # falcon-7b need to check performance drop after kv cache support.
                    # from bigdl.llm.transformers.models.falcon import rw_attention_forward_7b
                    # convert_forward(model,
                    #                 module.Attention,
                    #                 rw_attention_forward_7b
                    #                 )
                    pass
                else:
                    # falcon-40b
                    from bigdl.llm.transformers.models.falcon import rw_attention_forward_40b
                    convert_forward(model,
                                    module.Attention,
                                    rw_attention_forward_40b
                                    )
            elif "FalconForCausalLM" in model.config.architectures:
                if model.config.hidden_size != 4544:
                    # falcon-180b and new falcon-40b
                    from bigdl.llm.transformers.models.falcon import falcon_attention_forward
                    convert_forward(model,
                                    module.FalconAttention,
                                    falcon_attention_forward
                                    )
    elif model.config.model_type == "baichuan" and model.config.vocab_size == 125696:
        # baichuan2
        if model.config.hidden_size == 4096:
            # baichuan2-7B
            modeling_module_name = model.__class__.__module__
            module = importlib.import_module(modeling_module_name)
            from bigdl.llm.transformers.models.baichuan2 import baichuan_attention_forward_7b
            from bigdl.llm.transformers.models.baichuan2 import baichuan_mlp_forward
            convert_forward(model,
                            module.Attention,
                            baichuan_attention_forward_7b
                            )
            convert_forward(model,
                            module.RMSNorm,
                            llama_rms_norm_forward)
            convert_forward(model,
                            module.MLP,
                            baichuan_mlp_forward)
        elif model.config.hidden_size == 5120:
            # baichuan2-13B
            modeling_module_name = model.__class__.__module__
            module = importlib.import_module(modeling_module_name)
            from bigdl.llm.transformers.models.baichuan2 import baichuan_attention_forward_13b
            from bigdl.llm.transformers.models.baichuan2 import baichuan_13b_rms_norm_forward
            from bigdl.llm.transformers.models.baichuan2 import baichuan_mlp_forward
            from bigdl.llm.transformers.models.baichuan2 import baichuan_13b_get_alibi_mask
            convert_forward(model,
                            module.BaichuanAttention,
                            baichuan_attention_forward_13b
                            )
            # baichuan2-13B's RMSNorm is a little different
            convert_forward(model,
                            module.RMSNorm,
                            baichuan_13b_rms_norm_forward)
            convert_forward(model,
                            module.MLP,
                            baichuan_mlp_forward)
            replace_func(model,
                         module.BaichuanModel,
                         "get_alibi_mask",
                         baichuan_13b_get_alibi_mask)
    elif model.config.model_type == "baichuan":
        # baichuan1
        if model.config.hidden_size == 4096:
            # baichuan-7B
            modeling_module_name = model.__class__.__module__
            module = importlib.import_module(modeling_module_name)
            from bigdl.llm.transformers.models.baichuan import baichuan_attention_forward_7b
            convert_forward(model,
                            module.Attention,
                            baichuan_attention_forward_7b
                            )
            convert_forward(model,
                            module.RMSNorm,
                            llama_rms_norm_forward)
        elif model.config.hidden_size == 5120:
            # baichuan-13B
            modeling_module_name = model.__class__.__module__
            module = importlib.import_module(modeling_module_name)
            from bigdl.llm.transformers.models.baichuan import baichuan_attention_forward_13b
            from bigdl.llm.transformers.models.baichuan2 import baichuan_13b_rms_norm_forward
            convert_forward(model,
                            module.BaichuanAttention,
                            baichuan_attention_forward_13b
                            )
            # baichuan-13B's RMSNorm is a little different
            convert_forward(model,
                            module.RMSNorm,
                            baichuan_13b_rms_norm_forward)
    elif model.config.model_type == "gpt_neox":
        from bigdl.llm.transformers.models.gptneox import gptneox_attention_forward
        convert_forward(model,
                        transformers.models.gpt_neox.modeling_gpt_neox.GPTNeoXAttention,
                        gptneox_attention_forward
                        )
    elif model.config.model_type == "internlm":
        modeling_module_name = model.__class__.__module__
        module = importlib.import_module(modeling_module_name)
        from bigdl.llm.transformers.models.internlm import internlm_attention_forward
        convert_forward(model,
                        module.InternLMAttention,
                        internlm_attention_forward
                        )
        convert_forward(model,
                        module.InternLMRMSNorm,
                        llama_rms_norm_forward
                        )
    elif model.config.model_type == "qwen":
        if hasattr(model.config, "visual"):
            # for Qwen-VL-Chat
            modeling_module_name = model.__class__.__module__
            module = importlib.import_module(modeling_module_name)
            from bigdl.llm.transformers.models.qwen_vl import qwen_attention_forward_vl
            convert_forward(model,
                            module.QWenAttention,
                            qwen_attention_forward_vl
                            )
        else:
            # for Qwen-7B and Qwen-14B
            modeling_module_name = model.__class__.__module__
            module = importlib.import_module(modeling_module_name)
            from bigdl.llm.transformers.models.qwen import qwen_attention_forward
            from bigdl.llm.transformers.models.qwen import qwen_mlp_forward
            from bigdl.llm.transformers.models.chatglm2 import chatglm_rms_norm_forward
            convert_forward(model,
                            module.QWenAttention,
                            qwen_attention_forward
                            )
            convert_forward(model,
                            module.RMSNorm,
                            chatglm_rms_norm_forward)
            convert_forward(model,
                            module.QWenMLP,
                            qwen_mlp_forward)
    elif model.config.model_type == "aquila":
        modeling_module_name = model.__class__.__module__
        module = importlib.import_module(modeling_module_name)
        from bigdl.llm.transformers.models.aquila import aquila_attention_forward
        convert_forward(model,
                        module.AquilaAttention,
                        aquila_attention_forward
                        )
        convert_forward(model,
                        module.AquilaRMSNorm,
                        llama_rms_norm_forward)
    elif model.config.model_type == "mixtral":
        # For mistralai/Mixtral-8x7B-v0.1
        invalidInputError(version.parse(trans_version) >= version.parse("4.36.0"),
                          "Please upgrade transformers to 4.36.0 or higher version "
                          "to run Mixtral models.")
        modeling_module_name = model.__class__.__module__
        module = importlib.import_module(modeling_module_name)
        from bigdl.llm.transformers.models.mixtral import mixtral_moeblock_forward, \
            mixtral_attention_forward, mixtral_mlp_forward
        convert_forward(model,
                        module.MixtralAttention,
                        mixtral_attention_forward)
        convert_forward(model,
                        module.MixtralRMSNorm,
                        llama_rms_norm_forward)
        convert_forward(model,
                        module.MixtralSparseMoeBlock,
                        mixtral_moeblock_forward)
        convert_forward(model,
                        module.MixtralBLockSparseTop2MLP,
                        mixtral_mlp_forward)
    elif model.config.model_type == "mistral":
        if model.config.architectures is not None and \
                model.config.architectures[0] == "MixtralForCausalLM":
            # For DiscoResearch/mixtral-7b-8expert
            invalidInputError(version.parse(trans_version) >= version.parse("4.36.0"),
                              "Please upgrade transformers to 4.36.0 or higher version "
                              "to run Mixtral models.")
            modeling_module_name = model.__class__.__module__
            module = importlib.import_module(modeling_module_name)
            convert_forward(model,
                            module.MistralRMSNorm,
                            llama_rms_norm_forward)
        else:
            if version.parse(trans_version) >= version.parse("4.36.0"):
                modeling_module_name = model.__class__.__module__
                module = importlib.import_module(modeling_module_name)
                from bigdl.llm.transformers.models.mistral import mistral_attention_forward_4_36
                convert_forward(model,
                                module.MistralAttention,
                                mistral_attention_forward_4_36
                                )
                convert_forward(model,
                                module.MistralRMSNorm,
                                llama_rms_norm_forward)
                convert_forward(model,
                                module.MistralMLP,
                                llama_mlp_forward)
            else:
                modeling_module_name = model.__class__.__module__
                module = importlib.import_module(modeling_module_name)
                from bigdl.llm.transformers.models.mistral import mistral_attention_forward
                convert_forward(model,
                                module.MistralAttention,
                                mistral_attention_forward
                                )
                convert_forward(model,
                                module.MistralRMSNorm,
                                llama_rms_norm_forward)
                convert_forward(model,
                                module.MistralMLP,
                                llama_mlp_forward)
    elif model.config.model_type == "Yi":
        modeling_module_name = model.__class__.__module__
        module = importlib.import_module(modeling_module_name)
        convert_forward(model,
                        module.YiRMSNorm,
                        llama_rms_norm_forward)
    elif model.config.model_type == "whisper" and lightweight_bmm:
        if platform.system().lower() == 'windows':
            from bigdl.llm.transformers.bmm import SafeBMM
            modeling_module_name = model.__class__.__module__
            module = importlib.import_module(modeling_module_name)
            old_fwd = module.WhisperAttention.forward

            def safe_bmm_fwd(*args, **kwargs):
                with SafeBMM():
                    return old_fwd(*args, **kwargs)

            convert_forward(model,
                            module.WhisperAttention,
                            safe_bmm_fwd)
    elif model.config.model_type == "rwkv":
        # rwkv v4
        modeling_module_name = model.__class__.__module__
        module = importlib.import_module(modeling_module_name)
        from bigdl.llm.transformers.models.rwkv4 import rwkv_attention_forward
        convert_forward(model,
                        module.RwkvSelfAttention,
                        rwkv_attention_forward)
<<<<<<< HEAD
    elif model.config.model_type == "deci":
        modeling_module_name = model.__class__.__module__
        module = importlib.import_module(modeling_module_name)
        from bigdl.llm.transformers.models.decilm import decilm_attention_forward_4_35_2
        convert_forward(model,
                        module.LlamaRMSNorm,
                        llama_rms_norm_forward)
        convert_forward(model,
                        module.LlamaMLP,
                        llama_mlp_forward)
        convert_forward(model,
                        module.DeciLMAttention,
                        decilm_attention_forward_4_35_2, )
=======
    elif model.config.model_type == "rwkv5":
        # rwkv v5
        modeling_module_name = model.__class__.__module__
        module = importlib.import_module(modeling_module_name)
        from bigdl.llm.transformers.models.rwkv5 import rwkv_attention_forward
        convert_forward(model,
                        module.RwkvSelfAttention,
                        rwkv_attention_forward)
>>>>>>> 2d05dbcc
    return model<|MERGE_RESOLUTION|>--- conflicted
+++ resolved
@@ -934,7 +934,6 @@
         convert_forward(model,
                         module.RwkvSelfAttention,
                         rwkv_attention_forward)
-<<<<<<< HEAD
     elif model.config.model_type == "deci":
         modeling_module_name = model.__class__.__module__
         module = importlib.import_module(modeling_module_name)
@@ -948,7 +947,6 @@
         convert_forward(model,
                         module.DeciLMAttention,
                         decilm_attention_forward_4_35_2, )
-=======
     elif model.config.model_type == "rwkv5":
         # rwkv v5
         modeling_module_name = model.__class__.__module__
@@ -957,5 +955,4 @@
         convert_forward(model,
                         module.RwkvSelfAttention,
                         rwkv_attention_forward)
->>>>>>> 2d05dbcc
     return model