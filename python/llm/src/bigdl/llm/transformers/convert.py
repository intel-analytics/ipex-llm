--- conflicted
+++ resolved
@@ -220,70 +220,6 @@
     return ggml_weight
 
 
-# def convert_awq(module):
-
-#     scales = module.scales
-
-#     wf = (torch.tensor([0, 4, 1, 5, 2, 6, 3, 7], dtype=torch.int32) * module.w_bit).unsqueeze(0)
-
-#     torch.set_printoptions(edgeitems=4)
-
-#     zeros = torch.bitwise_right_shift(
-#         torch.unsqueeze(module.qzeros, 2).expand(-1, -1, 32 // module.w_bit),
-#         wf.unsqueeze(0)).to(torch.int16 if module.w_bit == 8 else torch.int8)
-#     zeros = torch.bitwise_and(zeros, (2 ** module.w_bit) - 1)
-
-#     # zeros = zeros + 1
-#     zeros = zeros.reshape(scales.shape)
-
-#     # weight = torch.bitwise_right_shift(
-#     #     torch.unsqueeze(module.qweight, 1).expand(-1, 32 // module.w_bit, -1),
-#     #     wf.unsqueeze(-1)).to(torch.int8)
-#     # weight = torch.bitwise_and(weight, (2 ** module.w_bit) - 1)
-#     # weight = weight.reshape(weight.shape[0] * weight.shape[1], weight.shape[2])
-
-#     weight = torch.bitwise_right_shift(
-#         torch.unsqueeze(module.qweight, 2).expand(-1, -1, 32 // module.w_bit),
-#         wf.unsqueeze(0)).to(torch.int16 if module.w_bit == 8 else torch.int8)
-#     weight = torch.bitwise_and(weight, (2 ** module.w_bit) - 1)
-    
-#     weight = weight.reshape(weight.shape[0], weight.shape[1] * weight.shape[2])
-
-#     # convert weight to ggml format
-#     weight = weight.reshape(weight.shape[0]//module.group_size, module.group_size, weight.shape[1])
-#     weight = weight.permute(2, 0, 1).reshape(weight.shape[2], -1, 2, Q4_1//2)
-#     weight = weight.transpose(2, 3)
-#     weight = torch.bitwise_left_shift(weight,
-#                                       torch.tensor([0, 4], dtype=torch.int8).reshape(1, 1, 1, 2))
-#     weight = torch.bitwise_or(weight[:, :, :, 0], weight[:, :, :, 1]).contiguous()
-
-#     # convert zeros to ggml format
-#     zeros = zeros.reshape(-1, 1, zeros.shape[1]).permute(2, 0, 1)\
-#         .unsqueeze(2)\
-#         .expand(-1, -1, module.group_size//Q4_1, -1)\
-#         .reshape(zeros.shape[1], -1, 1)\
-#         .contiguous().to(torch.float16)
-
-#     # convert scales to ggml format
-#     scales = scales.reshape(-1, 1, scales.shape[1]).permute(2, 0, 1)\
-#         .unsqueeze(2)\
-#         .expand(-1, -1, module.group_size//Q4_1, -1)\
-#         .reshape(scales.shape[-1], -1, 1)\
-#         .contiguous().to(torch.float16)
-
-#     m = -(zeros * scales)
-#     d = scales
-
-#     a1 = [d.view(torch.uint8), m.view(torch.uint8), weight.view(torch.uint8)]
-
-#     ggml_weight = torch.cat([d.view(torch.uint8),
-#                              m.view(torch.uint8),
-#                              weight.view(torch.uint8)], dim=-1)
-#     ggml_weight = ggml_weight.reshape([-1])
-
-#     return ggml_weight
-
-
 def _replace_with_low_bit_linear(model, qtype, modules_to_not_convert=None,
                                  current_key_name=None, convert_shape_only=False,
                                  replace_embedding=False):
@@ -302,14 +238,10 @@
                 in_features, out_features, mp_group = linear_args
                 with init_empty_weights():
                     new_linear = None
-<<<<<<< HEAD
                     is_gptq = is_auto_gptq_available() and isinstance(module, QuantLinearCudaOld)
                     is_awq = is_auto_awq_available() and isinstance(module, WQLinear_GEMM)
                     if is_gptq or is_awq:
-=======
-                    if is_auto_gptq_available() and isinstance(module, QuantLinearCudaOld):
                         has_bias = module.bias is not None and module.bias.abs().sum() != 0
->>>>>>> c7d492fb
                         new_linear = LowBitLinear(
                             in_features,
                             out_features,
