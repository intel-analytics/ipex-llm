--- conflicted
+++ resolved
@@ -173,7 +173,6 @@
                         module.SelfAttention,
                         chatglm_attention_forward
                         )
-<<<<<<< HEAD
     elif "gptj" in model.config.model_type:
         modeling_module_name = model.__class__.__module__
         module = importlib.import_module(modeling_module_name)
@@ -183,7 +182,6 @@
             convert_forward(model,
                             module.GPTJAttention,
                             gptj_attention_forward
-=======
     elif "falcon" in model.config._name_or_path:
         modeling_module_name = model.__class__.__module__
         module = importlib.import_module(modeling_module_name)
@@ -249,7 +247,6 @@
             convert_forward(model,
                             module.BaichuanAttention,
                             baichuan_attention_forward_13b
->>>>>>> 8a5024d0
                             )
 
     return model