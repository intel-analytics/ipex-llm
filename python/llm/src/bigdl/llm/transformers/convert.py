#
# Copyright 2016 The BigDL Authors.
#
# Licensed under the Apache License, Version 2.0 (the "License");
# you may not use this file except in compliance with the License.
# You may obtain a copy of the License at
#
#     http://www.apache.org/licenses/LICENSE-2.0
#
# Unless required by applicable law or agreed to in writing, software
# distributed under the License is distributed on an "AS IS" BASIS,
# WITHOUT WARRANTIES OR CONDITIONS OF ANY KIND, either express or implied.
# See the License for the specific language governing permissions and
# limitations under the License.
#


# Some parts of this file is adapted from
# https://github.com/huggingface/transformers/blob/v4.30.2/src/transformers/utils/bitsandbytes.py
# and https://github.com/huggingface/transformers/blob/main/src/transformers/modeling_utils.py
# which is licensed under Apache License 2.0:
#
# Copyright 2021 The HuggingFace Inc. team. All rights reserved.
#
# Licensed under the Apache License, Version 2.0 (the "License");
# you may not use this file except in compliance with the License.
# You may obtain a copy of the License at
#
#     http://www.apache.org/licenses/LICENSE-2.0
#
# Unless required by applicable law or agreed to in writing, software
# distributed under the License is distributed on an "AS IS" BASIS,
# WITHOUT WARRANTIES OR CONDITIONS OF ANY KIND, either express or implied.
# See the License for the specific language governing permissions and
# limitations under the License.


import torch
import torch.nn as nn
from accelerate import init_empty_weights
import warnings
import transformers
import importlib


def _replace_with_low_bit_linear(model, qtype, modules_to_not_convert=None,
                               current_key_name=None):
    from bigdl.llm.transformers.low_bit_linear import LowBitLinear, FP4Params
    has_been_replaced = False

    for name, module in model.named_children():
        if current_key_name is None:
            current_key_name = []

        if isinstance(module, nn.Linear) and name not in modules_to_not_convert:
            # Check if the current key is not in the `modules_to_not_convert`
            if not any(key in ".".join(current_key_name) for key in modules_to_not_convert):
                with init_empty_weights():
                    new_linear = LowBitLinear(
                        module.in_features,
                        module.out_features,
                        qtype,
                        module.bias is not None,
                    )

                    device_type = module.weight.data.device.type
                    # Copy the weights
                    paramsLowBit = FP4Params(data=module.weight.data,
                                             requires_grad=False,
                                             quantized=False,
                                             _shape=None,
                                             qtype=qtype).to(device_type)
                    new_linear._parameters['weight'] = paramsLowBit

                    if module.bias is not None:
                        new_linear._parameters['bias'] = nn.Parameter(module.bias.data)\
                            .to(device_type)

                    model._modules[name] = new_linear
                    has_been_replaced = True
                    # Force requires grad to False to avoid unexpected errors
                    model._modules[name].requires_grad_(False)

                    module.weight = None

        # Remove the last key for recursion
        if len(list(module.children())) > 0:
<<<<<<< HEAD
            _, has_been_replaced = _replace_with_low_bit_linear(
=======
            _, _flag = _replace_with_quant_linear(
>>>>>>> 2d5bbdee
                module,
                qtype,
                modules_to_not_convert,
                current_key_name,
            )
            has_been_replaced = _flag or has_been_replaced
    return model, has_been_replaced


def ggml_convert_low_bit(model, qtype, optimize_model=True, device="cpu"):
    modules_to_not_convert = []  # ["lm_head"]
    model, has_been_replaced = _replace_with_low_bit_linear(
        model, qtype, modules_to_not_convert, None
    )
    if not has_been_replaced:
        warnings.warn(
            "No linear modules were found in "
            "your model. This can happen for some architectures such as gpt2 that uses Conv1D "
            "instead of Linear layers. Please double check your model architecture, or submit "
            "an issue on github if you think this is a bug."
        )
    elif device == "cpu":
        model.to(torch.float32)
    elif device == "meta":
        # Do nothing here for weights are empty.
        pass

    if optimize_model:
        model = optimize(model)
    return model


def convert_forward(m, target_m, new_forward):
    for _, sub_m in m.named_children():
        if isinstance(sub_m, target_m):
            bound_method = new_forward.__get__(sub_m, sub_m.__class__)
            setattr(sub_m, "forward", bound_method)
        convert_forward(sub_m, target_m, new_forward)


def optimize(model):
    from packaging import version
    from bigdl.llm.transformers.models.llama import llama_attention_forward_4_31
    trans_version = transformers.__version__
    if version.parse(trans_version) >= version.parse("4.31.0"):
        convert_forward(
            model,
            transformers.models.llama.modeling_llama.LlamaAttention,
            llama_attention_forward_4_31,)
    else:
        # todo implement 4.28.0 ~ 4.30.2
        pass

    if "chatglm2" in model.config._name_or_path:
        modeling_module_name = model.__class__.__module__
        module = importlib.import_module(modeling_module_name)
        from bigdl.llm.transformers.models.chatglm2 import chatglm2_attention_forward_8eb45c
        from bigdl.llm.transformers.models.chatglm2 import core_attn_forward_8eb45c
        convert_forward(model,
                        module.SelfAttention,
                        chatglm2_attention_forward_8eb45c
                        )
        convert_forward(model,
                        module.CoreAttention,
                        core_attn_forward_8eb45c)
    elif "chatglm" in model.config._name_or_path:
        modeling_module_name = model.__class__.__module__
        module = importlib.import_module(modeling_module_name)
        from bigdl.llm.transformers.models.chatglm import chatglm_attention_forward
        convert_forward(model,
                        module.SelfAttention,
                        chatglm_attention_forward
                        )

    return model<|MERGE_RESOLUTION|>--- conflicted
+++ resolved
@@ -85,11 +85,7 @@
 
         # Remove the last key for recursion
         if len(list(module.children())) > 0:
-<<<<<<< HEAD
-            _, has_been_replaced = _replace_with_low_bit_linear(
-=======
-            _, _flag = _replace_with_quant_linear(
->>>>>>> 2d5bbdee
+            _, _flag = _replace_with_low_bit_linear(
                 module,
                 qtype,
                 modules_to_not_convert,
