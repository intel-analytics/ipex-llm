--- conflicted
+++ resolved
@@ -51,13 +51,10 @@
 
 def is_auto_gptq_available():
     return importlib.util.find_spec("auto_gptq") is not None
-<<<<<<< HEAD
 
 
 def is_auto_awq_available():
     return importlib.util.find_spec("awq") is not None
-=======
->>>>>>> e204f259
 
 
 def is_deepspeed_available():
@@ -68,14 +65,10 @@
     from auto_gptq.utils.peft_utils import QuantLinearCuda, QuantLinearCudaOld
 
 
-<<<<<<< HEAD
 if is_auto_awq_available():
     from bigdl.llm.transformers.awq.linear import WQLinear_GEMM
-    # from awq.modules.linear import WQLinear_GEMM
-
-
-=======
->>>>>>> e204f259
+
+
 def is_linear_module(module):
 
     in_features = None
@@ -87,12 +80,8 @@
         out_features = module.outfeatures
         mp_group = None
         result = True
-<<<<<<< HEAD
     elif isinstance(module, nn.Linear) or\
         (is_auto_awq_available() and isinstance(module, WQLinear_GEMM)):
-=======
-    elif isinstance(module, nn.Linear):
->>>>>>> e204f259
         in_features = module.in_features
         out_features = module.out_features
         mp_group = None
@@ -122,11 +111,7 @@
 Q4_1 = get_ggml_qk_size("asym_int4")
 
 
-<<<<<<< HEAD
 def convert_gptq(module, awq=False):
-=======
-def convert_gptq(module):
->>>>>>> e204f259
 
     scales = module.scales
 
@@ -135,7 +120,6 @@
         module.wf.unsqueeze(0)).to(torch.int16 if module.bits == 8 else torch.int8)
     zeros = torch.bitwise_and(zeros, (2 ** module.bits) - 1)
 
-<<<<<<< HEAD
     if not awq:
         zeros = zeros + 1
     zeros = zeros.reshape(scales.shape)
@@ -152,16 +136,6 @@
             module.wf.unsqueeze(-1)).to(torch.int8)
         weight = torch.bitwise_and(weight, (2 ** module.bits) - 1)
         weight = weight.reshape(weight.shape[0] * weight.shape[1], weight.shape[2])
-=======
-    zeros = zeros + 1
-    zeros = zeros.reshape(scales.shape)
-
-    weight = torch.bitwise_right_shift(
-        torch.unsqueeze(module.qweight, 1).expand(-1, 32 // module.bits, -1),
-        module.wf.unsqueeze(-1)).to(torch.int8)
-    weight = torch.bitwise_and(weight, (2 ** module.bits) - 1)
-    weight = weight.reshape(weight.shape[0] * weight.shape[1], weight.shape[2])
->>>>>>> e204f259
 
     # convert weight to ggml format
     weight = weight.reshape(weight.shape[0]//module.group_size, module.group_size, weight.shape[1])
@@ -214,13 +188,9 @@
                 in_features, out_features, mp_group = linear_args
                 with init_empty_weights():
                     new_linear = None
-<<<<<<< HEAD
                     is_gptq = is_auto_gptq_available() and isinstance(module, QuantLinearCudaOld)
                     is_awq = is_auto_awq_available() and isinstance(module, WQLinear_GEMM)
                     if is_gptq or is_awq:
-=======
-                    if is_auto_gptq_available() and isinstance(module, QuantLinearCudaOld):
->>>>>>> e204f259
                         has_bias = module.bias is not None and module.bias.abs().sum() != 0
                         new_linear = LowBitLinear(
                             in_features,
@@ -233,11 +203,7 @@
                         invalidInputError(device_type != "meta",
                                           "converting from meta device is not supported")
                         # Copy the weights
-<<<<<<< HEAD
                         paramsLowBit = FP4Params(data=convert_gptq(module, awq=is_awq),
-=======
-                        paramsLowBit = FP4Params(data=convert_gptq(module),
->>>>>>> e204f259
                                                  requires_grad=False,
                                                  quantized=True,
                                                  _shape=(out_features, in_features),
