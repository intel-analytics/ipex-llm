--- conflicted
+++ resolved
@@ -173,7 +173,6 @@
                         module.SelfAttention,
                         chatglm_attention_forward
                         )
-<<<<<<< HEAD
     elif "mpt" in model.config._name_or_path:
         modeling_module_name = model.__class__.__module__
         module = importlib.import_module(modeling_module_name)
@@ -183,7 +182,6 @@
                         mpt_multihead_attention_forward
                         )
 
-=======
     elif "bloom" in model.config._name_or_path:
         modeling_module_name = model.__class__.__module__
         module = importlib.import_module(modeling_module_name)
@@ -265,6 +263,4 @@
                         transformers.models.gpt_neox.modeling_gpt_neox.GPTNeoXAttention,
                         gptneox_attention_forward
                         )
->>>>>>> 8cbcb6e6
-
     return model