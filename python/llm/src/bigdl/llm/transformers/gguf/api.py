#
# Copyright 2016 The BigDL Authors.
#
# Licensed under the Apache License, Version 2.0 (the "License");
# you may not use this file except in compliance with the License.
# You may obtain a copy of the License at
#
#     http://www.apache.org/licenses/LICENSE-2.0
#
# Unless required by applicable law or agreed to in writing, software
# distributed under the License is distributed on an "AS IS" BASIS,
# WITHOUT WARRANTIES OR CONDITIONS OF ANY KIND, either express or implied.
# See the License for the specific language governing permissions and
# limitations under the License.
#

import torch
from bigdl.llm.utils.common import invalidInputError


qtype_map = {
    2: "sym_int4",      # q4_0
    3: "asym_int4",     # q4_1
    7: "sym_int8",      # q8_0
    8: "sym_int5",      # q5_0
    9: "asym_int5",     # q5_1
}


def load_gguf_model(fpath: str, dtype: torch.dtype = torch.float):
    from .gguf import GGUFFileLoader

    loader = GGUFFileLoader(fpath)
    model_family = loader.config["general.architecture"]
    print("model_family:" + model_family)
    qtype = loader.config["general.file_type"]

    invalidInputError(qtype in qtype_map, f"Unsupported gguf quantize type: {qtype}")
    low_bit = qtype_map.get(qtype, "sym_int4")

    with torch.no_grad():
        if model_family == "llama":
<<<<<<< HEAD
            model_name = loader.config["general.name"].lower()
            if "mistral" in model_name:
                from .models.mistral import load_gguf_mistral
                model, tokenizer = load_gguf_mistral(loader, dtype)
            else:
                from .models.llama import load_gguf_llama

                model, tokenizer = load_gguf_llama(loader, dtype)
=======
            from .models.llama import load_gguf_llama

            model, tokenizer = load_gguf_llama(loader, dtype)
        elif model_family == "baichuan":
            from .models.baichuan import load_gguf_baichuan

            model, tokenizer = load_gguf_baichuan(loader, dtype)
>>>>>>> d4609b04
        else:
            invalidInputError(False, f"Unsupported model family: {model_family}")

        return model, tokenizer, low_bit<|MERGE_RESOLUTION|>--- conflicted
+++ resolved
@@ -40,7 +40,6 @@
 
     with torch.no_grad():
         if model_family == "llama":
-<<<<<<< HEAD
             model_name = loader.config["general.name"].lower()
             if "mistral" in model_name:
                 from .models.mistral import load_gguf_mistral
@@ -49,15 +48,10 @@
                 from .models.llama import load_gguf_llama
 
                 model, tokenizer = load_gguf_llama(loader, dtype)
-=======
-            from .models.llama import load_gguf_llama
-
-            model, tokenizer = load_gguf_llama(loader, dtype)
         elif model_family == "baichuan":
             from .models.baichuan import load_gguf_baichuan
 
             model, tokenizer = load_gguf_baichuan(loader, dtype)
->>>>>>> d4609b04
         else:
             invalidInputError(False, f"Unsupported model family: {model_family}")
 
