#
# Copyright 2016 The BigDL Authors.
#
# Licensed under the Apache License, Version 2.0 (the "License");
# you may not use this file except in compliance with the License.
# You may obtain a copy of the License at
#
#     http://www.apache.org/licenses/LICENSE-2.0
#
# Unless required by applicable law or agreed to in writing, software
# distributed under the License is distributed on an "AS IS" BASIS,
# WITHOUT WARRANTIES OR CONDITIONS OF ANY KIND, either express or implied.
# See the License for the specific language governing permissions and
# limitations under the License.
#

import torch
from bigdl.llm.utils.common import invalidInputError


qtype_map = {
    2: "sym_int4",      # q4_0
    3: "asym_int4",     # q4_1
    7: "sym_int8",      # q8_0
    8: "sym_int5",      # q5_0
    9: "asym_int5",     # q5_1
}


def load_gguf_model(fpath: str, dtype: torch.dtype = torch.float):
    from .gguf import GGUFFileLoader

    loader = GGUFFileLoader(fpath)
    model_family = loader.config["general.architecture"]
    print("model_family:" + model_family)
    qtype = loader.config["general.file_type"]

    invalidInputError(qtype in qtype_map, f"Unsupported gguf quantize type: {qtype}")
    low_bit = qtype_map.get(qtype, "sym_int4")

    with torch.no_grad():
        if model_family == "llama":
<<<<<<< HEAD
            if "mixtral" in loader.config["general.name"].lower():
                # mixtral, which also enjoys a general architecture of llama
                from .models.mixtral import load_gguf_mixtral
                model, tokenizer = load_gguf_mixtral(loader, dtype)
            else:
                from .models.llama import load_gguf_llama
                model, tokenizer = load_gguf_llama(loader, dtype)
=======
            model_name = loader.config["general.name"].lower()
            if "mistral" in model_name:
                from .models.mistral import load_gguf_mistral
                model, tokenizer = load_gguf_mistral(loader, dtype)
            else:
                from .models.llama import load_gguf_llama

                model, tokenizer = load_gguf_llama(loader, dtype)
        elif model_family == "baichuan":
            from .models.baichuan import load_gguf_baichuan

            model, tokenizer = load_gguf_baichuan(loader, dtype)
>>>>>>> 00dbed16
        else:
            invalidInputError(False, f"Unsupported model family: {model_family}")

        return model, tokenizer, low_bit<|MERGE_RESOLUTION|>--- conflicted
+++ resolved
@@ -40,28 +40,20 @@
 
     with torch.no_grad():
         if model_family == "llama":
-<<<<<<< HEAD
-            if "mixtral" in loader.config["general.name"].lower():
+            general_name = loader.config["general.name"].lower()
+            if "mixtral" in general_name:
                 # mixtral, which also enjoys a general architecture of llama
                 from .models.mixtral import load_gguf_mixtral
                 model, tokenizer = load_gguf_mixtral(loader, dtype)
-            else:
-                from .models.llama import load_gguf_llama
-                model, tokenizer = load_gguf_llama(loader, dtype)
-=======
-            model_name = loader.config["general.name"].lower()
-            if "mistral" in model_name:
+            elif "mistral" in general_name:
                 from .models.mistral import load_gguf_mistral
                 model, tokenizer = load_gguf_mistral(loader, dtype)
             else:
                 from .models.llama import load_gguf_llama
-
                 model, tokenizer = load_gguf_llama(loader, dtype)
         elif model_family == "baichuan":
             from .models.baichuan import load_gguf_baichuan
-
             model, tokenizer = load_gguf_baichuan(loader, dtype)
->>>>>>> 00dbed16
         else:
             invalidInputError(False, f"Unsupported model family: {model_family}")
 
