--- conflicted
+++ resolved
@@ -29,45 +29,25 @@
     def from_pretrained(cls,
                         *args,
                         **kwargs):
-<<<<<<< HEAD
-=======
-        load_in_4bit = kwargs.pop("load_in_4bit", False)
-        qtype = 0
-        if load_in_4bit:
-            kwargs["low_cpu_mem_usage"] = True
-            qtype = ggml_tensor_qtype['q4_0']
-        load_in_low_bit = kwargs.pop("load_in_low_bit", "").lower()
-        if load_in_low_bit:
-            kwargs["low_cpu_mem_usage"] = True
-            invalidInputError(qtype in ggml_tensor_qtype,
-                              f"Unknown load_in_low_bit value: {qtype},"
-                              f" excepted q4_0, q4_1, q5_0, q5_1, q8_0.")
-            qtype = ggml_tensor_qtype[load_in_low_bit]
-
-        subfolder = kwargs.get("subfolder", "")
-        variant = kwargs.get("variant", None)
-        pretrained_model_name_or_path = kwargs.get("pretrained_model_name_or_path", None) \
-            if len(args) == 0 else args[0]
->>>>>>> 033c8099
 
         # For huggingface transformers cls.HF_Model.from_pretrained could only restore the model
         # in the original format, which is not quantized,
         # we can convert the model to quantized later.
         model = None
         load_in_4bit = kwargs.pop("load_in_4bit", False)
+        load_in_low_bit = kwargs.pop("load_in_low_bit", None)
 
-        # Read bigdl_transformers_int4 from config.json
+        # Read bigdl_transformers_low_bit from config.json
         pretrained_model_name_or_path = kwargs.get("pretrained_model_name_or_path", None) \
             if len(args) == 0 else args[0]
         config_dict, _ = PretrainedConfig.get_config_dict(pretrained_model_name_or_path)
-        bigdl_transformers_int4 = config_dict.pop("bigdl_transformers_int4", False)
+        bigdl_transformers_low_bit = config_dict.pop("bigdl_transformers_low_bit", False)
 
-        if load_in_4bit or bigdl_transformers_int4:
+        if load_in_4bit or load_in_low_bit or bigdl_transformers_low_bit:
             # Speed up when loading model
             kwargs["low_cpu_mem_usage"] = True
 
-
-        if bigdl_transformers_int4:
+        if bigdl_transformers_low_bit:
             # Note that the int4 linear layers cannot currently
             # be recorded in huggingface Pretrained Model or AutoConfig,
             # and huggingface transformers cls.HF_Model.from_pretrained
@@ -83,24 +63,17 @@
             # Maybe needed when extract_local_archive_file
             subfolder = kwargs.get("subfolder", "")
             variant = kwargs.get("variant", None)
+            qtype = config_dict.pop("bigdl_transformers_dtype", 'q4_0')
 
-<<<<<<< HEAD
-            from .convert import ggml_convert_int4
+            from .convert import ggml_convert_quant
             model = cls.HF_Model.from_pretrained(*args, **kwargs)
             print("Note: If there are warnings during the model loading process, "
                   "they can be safely ignored; "
                   "the model will be loaded with INT4 optimizations applied.")
 
-=======
-        # Note that the ggml_matmul_src1_x_src0_t operation cannot currently
-        # be recorded in AutoConfig,
-        # and this operation is not included in the core Hugging Face infrastructure.
-        if bigdl_transformers_int4:
-            from .convert import ggml_convert_quant
->>>>>>> 033c8099
             # We forcefully modify the model's definition
             # and the tensor shape of int4 weights without quantization.
-            model = ggml_convert_quant(model, convert_shape_only=True)
+            model = ggml_convert_quant(model, qtype, convert_shape_only=True)
             # Load the quantized model at last.
             archive_file = extract_local_archive_file(pretrained_model_name_or_path,
                                                       subfolder,
@@ -108,19 +81,28 @@
             state_dict = load_state_dict(archive_file)
             load(model, state_dict)
             del state_dict
-<<<<<<< HEAD
 
         elif load_in_4bit:
-            from .convert import ggml_convert_int4
-            model = cls.HF_Model.from_pretrained(*args, **kwargs)
-=======
-        elif qtype:
-            from .convert import ggml_convert_quant
->>>>>>> 033c8099
-            model = model.to("cpu")
-            model = ggml_convert_quant(model, qtype)
-            model.config.update({"bigdl_transformers_int4": True})
+            qtype = ggml_tensor_qtype['q4_0']
+            model = cls.convert_quant(model, qtype, *args, **kwargs)
+        elif load_in_low_bit:
+            load_in_low_bit = load_in_low_bit.lower()
+            invalidInputError(qtype in ggml_tensor_qtype,
+                            f"Unknown load_in_low_bit value: {qtype},"
+                            f" excepted q4_0, q4_1, q5_0, q5_1, q8_0.")
+            qtype = ggml_tensor_qtype[load_in_low_bit]
+            model = cls.convert_quant(model, qtype, *args, **kwargs)
 
+        return model
+
+    @classmethod
+    def convert_quant(cls, model, qtype, *args, **kwargs):
+        from .convert import ggml_convert_quant
+        model = cls.HF_Model.from_pretrained(*args, **kwargs)
+        model = model.to("cpu")
+        model = ggml_convert_quant(model, qtype)
+        model.config.update({"bigdl_transformers_low_bit": True,
+                             "bigdl_transformers_dtype": qtype})
         return model
 
 
