--- conflicted
+++ resolved
@@ -92,7 +92,6 @@
             self.model = get_model(
                 vllm_config=new_vllm_config
             )
-<<<<<<< HEAD
             if self.vllm_config.model_config.low_bit_model_path is None:
                 if "qwen" in self.vllm_config.model_config.model.lower() or \
                         "baichuan" in self.vllm_config.model_config.model.lower() or \
@@ -108,10 +107,6 @@
                     modules = None
                 if "minicpm" in self.vllm_config.model_config.model.lower():
                     modules = ["vpm", "resampler"]
-                # only for minicpm_2_6
-                if "minicpm-v" in self.vllm_config.model_config.model.lower():
-                    from ipex_llm.transformers.models.minicpmv import merge_qkv
-                    self.model.vpm.apply(merge_qkv)
                 if "internvl2" in self.vllm_config.model_config.model.lower():
                     modules = ["vision_model", "mlp1"]
                 if "deepseek-v2" in self.vllm_config.model_config.model.lower():
@@ -120,41 +115,16 @@
                                low_bit=low_bit,
                                torch_dtype=self.vllm_config.model_config.dtype,
                                modules_to_not_convert=modules)
-                local_rank = os.environ["LOCAL_RANK"]
             # Guancheng: We have to save the model before moving it to the XPU device.
             # The `to` method will convert the underlying data.
             # Saving it before will help to avoid converting two times.
             if self.vllm_config.model_config.low_bit_save_path is not None:
                 # The local_rank is used for loading models with tensor parallel settings.
+                local_rank = os.environ["LOCAL_RANK"]
                 saved_path = os.path.join(self.vllm_config.model_config.low_bit_save_path,
                                           str(local_rank))
                 self.model.save_low_bit(saved_path)
 
-=======
-            if "qwen" in self.vllm_config.model_config.model.lower() or \
-                    "baichuan" in self.vllm_config.model_config.model.lower() or \
-                    "codegeex4-all" in self.vllm_config.model_config.model.lower() or \
-                    "chatglm" in self.vllm_config.model_config.model.lower():
-                self.model.apply(padding_mlp)
-            from ipex_llm import optimize_model
-            import os
-            not_convert_last_mlp = os.getenv("IPEX_LLM_NOT_CONVERT_LAST_MLP", None)
-            if not_convert_last_mlp is not None:
-                # only use to avoid nan value in last mlp forward running glm4-9b-chat
-                modules = ["35.mlp", "36.mlp", "37.mlp", "38.mlp", "39.mlp"]
-            else:
-                modules = None
-            if "minicpm" in self.vllm_config.model_config.model.lower():
-                modules = ["vpm", "resampler"]
-            if "internvl2" in self.vllm_config.model_config.model.lower():
-                modules = ["vision_model", "mlp1"]
-            if "deepseek-v2" in self.vllm_config.model_config.model.lower():
-                modules = ["down_proj"]
-            optimize_model(self.model,
-                           low_bit=low_bit,
-                           torch_dtype=self.vllm_config.model_config.dtype,
-                           modules_to_not_convert=modules)
->>>>>>> aee2db30
             self.model = self.model.to(device=self.vllm_config.device_config.device,
                                        dtype=self.vllm_config.model_config.dtype)
 
