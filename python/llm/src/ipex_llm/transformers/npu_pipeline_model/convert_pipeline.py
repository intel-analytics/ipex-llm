#
# Copyright 2016 The BigDL Authors.
#
# Licensed under the Apache License, Version 2.0 (the "License");
# you may not use this file except in compliance with the License.
# You may obtain a copy of the License at
#
#     http://www.apache.org/licenses/LICENSE-2.0
#
# Unless required by applicable law or agreed to in writing, software
# distributed under the License is distributed on an "AS IS" BASIS,
# WITHOUT WARRANTIES OR CONDITIONS OF ANY KIND, either express or implied.
# See the License for the specific language governing permissions and
# limitations under the License.
#


import os
import torch
from ipex_llm.utils.common import invalidInputError
import time
import sys
from typing import List
from .pipeline_cpp import InitLLMPipeline, generate_serve
from typing import Callable, List, Optional
from transformers import GenerationConfig, \
    LogitsProcessorList, StoppingCriteriaList
import threading
from ipex_llm.utils.common import invalidInputError
import tempfile
import numpy as np
from ipex_llm.transformers.npu_models.lm_head import SlicedLMHead
<<<<<<< HEAD
=======
from multiprocessing import Pool
>>>>>>> 3700e819


def generate(
    self,
    inputs: Optional[torch.Tensor] = None,
    generation_config: Optional[GenerationConfig] = None,
    logits_processor: Optional[LogitsProcessorList] = None,
    stopping_criteria: Optional[StoppingCriteriaList] = None,
    prefix_allowed_tokens_fn: Optional[Callable[[int, torch.Tensor], List[int]]]=None,
    synced_gpus: Optional[bool] = None,
    assistant_model: Optional["PreTrainedModel"] = None,
    streamer: Optional["BaseStreamer"] = None,
    **kwargs,
):
    # if do_print=True, output timing message
    do_print = kwargs.pop("do_print", False)
    time_start_all, time_t1, idx = time.perf_counter(), None, 0
    new_generate_kwargs = {}
    for var in ['max_new_tokens', 'attention_mask', 'eos_token_id']:
        value = kwargs.pop(var, None)
        if value is not None:
            new_generate_kwargs[var] = value

    if isinstance(inputs[0], torch.Tensor):
        numpy_input = inputs[0].numpy()
    else:
        numpy_input = inputs[0]
    input_length = np.size(numpy_input)

    new_tokens = new_generate_kwargs['max_new_tokens']
    invalidInputError(input_length + new_tokens <= self.kv_len + 1,
                      "Input plus output tokens should not exceed max_context_len.")
    # TODO: may optimize this part later
    invalidInputError(new_tokens < 1024,
                      f"Generated tokens ({new_tokens}) exceed named pipeline limitation.")

    output_tokens = []

    with tempfile.TemporaryDirectory() as temp_dir:
        # run prefill with PrefillRunner
        output = self(input_ids=inputs,
                      attention_mask=torch.ones(1, inputs.shape[1]).int())
        logits = output.logits
        input_id = torch.argmax(logits[:, -1, :], dim=1)
        input_id.to(torch.int32).numpy().tofile(os.path.join(temp_dir, "input_id.bin"))
        position = np.int64(inputs.shape[1])
        position.tofile(os.path.join(temp_dir, "position.bin"))
        past_key_values = output.past_key_values
        key_cache = past_key_values.key_cache
        value_cache = past_key_values.value_cache
        for layer in range(self.num_layers):
            key_ = key_cache[layer]
            val_ = value_cache[layer]
            new_size = (
                key_.size(0),
                key_.size(1),
                self.kv_len,
                key_.size(3),
            )
            key = key_.as_strided(new_size, key_.stride(), storage_offset=0)
            if not self.transpose_value_cache:
                val = val_.as_strided(new_size, val_.stride(), storage_offset=0)
            else:
                new_size = (
                    val_.size(0),
                    val_.size(1),
                    val_.size(3),
                    self.kv_len,
                )
                val_cache = val_.transpose(-1, -2)
                val = val_cache.as_strided(new_size, val_cache.stride(), storage_offset=0)
            key.to(torch.float16).numpy().tofile(os.path.join(temp_dir, f"key_cache_{layer}.bin"))
            val.to(torch.float16).numpy().tofile(os.path.join(temp_dir, f"value_cache_{layer}.bin"))

        token = input_id.to(torch.int32).item()
        output_tokens.append(torch.tensor([token]))
        if streamer is not None:
            streamer.put(torch.tensor([token]))

        if "eos_token_id" not in new_generate_kwargs:
            eos = 0xffffffff
        else:
            eos = new_generate_kwargs["eos_token_id"]

        time_t1 = time.perf_counter()
        idx += 1

        # start generate_serve by Thread
        thread = threading.Thread(target=generate_serve,
                                  args=(self.kv_len, self.num_head,
                                        self.head_dim, self.num_layers,
                                        self.transpose_value_cache,
                                        new_tokens - 2))
        thread.start()

        in_pipe_path = "\\\\.\\pipe\\llminputpipe"
        out_pipe_path = "\\\\.\\pipe\\llmoutputpipe"

        while True:
            try:
                input_pipe = open(in_pipe_path, "wb")
            except:
                print('Waiting for input pipe')
                time.sleep(1)
            else:
                break

        while True:
            try:
                output_pipe = open(out_pipe_path, "rb")
            except:
                print('Waiting for output pipe')
                time.sleep(1)
            else:
                break

        time_start = time.perf_counter()

        bdata = str.encode(str(temp_dir))
        invalidInputError(len(bdata) <= 2000,
                          f"Leng of input directory is too long ({len(bdata)}), "
                          "which may cause read error.")
        input_pipe.write(bdata)
        input_pipe.flush()

        buffersize = 4
        while True:
            data = output_pipe.read(buffersize)
            if len(data) == 0:
                break
            token = int.from_bytes(data, sys.byteorder)
            idx += 1
            output_tokens.append(torch.tensor([token]))
            if streamer is not None:
                streamer.put(torch.tensor([token]))
            if token == eos:
                break

        output = torch.stack(output_tokens, dim=1)
        output = torch.cat((inputs, output), dim=1)
        if streamer is not None:
            streamer.end()

    thread.join()
    time_end = time.perf_counter()

    if do_print:
        print(f" Start the thread and connect the pipe time: {(time_start - time_t1):.2f} s")
        print(f" Number of input tokens: {input_length}")
        print(f" Generated tokens: {idx}")
        print(f" First token generation time: {(time_t1 - time_start_all):.2f} s")
        print(f" Generation average latency: {(time_end - time_start) * 1000 /(idx - 1):.2f} ms, "
              f"({(idx - 1)/(time_end - time_start):.2f} token/s)")
        print(f" Generation time: {(time_end - time_start_all - (time_start - time_t1)):.2f} s\n")
    return output


def convert_llm(model: torch.nn.Module,
                kv_len: int,
                max_prompt_len: int,
                transpose_value_cache: bool,
                group_size: int):
    if group_size == 0:
        n_splits_linear = 1
        n_splits_down_proj = 1
    else:
        n_splits_linear = model.config.hidden_size // group_size
        n_splits_down_proj = model.config.intermediate_size // group_size
    if model.config.model_type == "llama":
        with tempfile.TemporaryDirectory() as temp_dir:
            weight_dir = os.path.join(temp_dir, "model_weights")
            os.mkdir(weight_dir)
            layer_num = len(model.model.layers)
<<<<<<< HEAD
            rms_norm_eps = model.config.rms_norm_eps
            vocab_size = model.config.vocab_size
            model_norm = model.model.norm
            lm_head = model.lm_head
            if n_splits_linear == 1:
                weights = [(lm_head.weight, lm_head.scale)]
            else:
                lm_heads = lm_head.lm_heads
                lm_head_weights = []
                scales = []
                for i in range(n_splits_linear):
                    lm_head_weights.append(lm_heads[i].weight)
                    scales.append(lm_heads[i].scale)
                weights = [(torch.stack(lm_head_weights, axis=0),
                           torch.stack(scales, axis=0))]
            if isinstance(weights[0], tuple):
                np_dtype = np.int8 if weights[0][0].dtype == torch.int8 else np.uint8
            else:  # FP16 Linear
                np_dtype = np.float16

            new_lm_head = LowBitLlamaLMHead(
                [1, 1, num_heads * head_dim],
                num_heads=num_heads,
                num_key_value_heads=num_key_value_heads,
                max_seq_len=kv_len,
                rms_norm_eps=rms_norm_eps,
                mode="decode",
                transpose_value=False,
                dtype=np_dtype,
                model_norm_weight=model_norm.weight.to(torch.float16),
                vocab_size=vocab_size,
                n_splits=n_splits_linear
            )
            last_blob_path = update_names_of_IR_and_export_blob(new_lm_head, "lm_head", temp_dir)

            # save weights bins files
            if n_splits_linear == 1:
                weight_numpy = [
                    lm_head.weight.data.numpy(), lm_head.scale.data.numpy(),
                ]
            else:
                weight_numpy = [v.numpy() for v in weights[0]]
=======
            from .llama import convert_llama_layer, convert_lm_head_and_embedding
            first_blob_path, last_blob_path = convert_lm_head_and_embedding(model, n_splits_linear,
                                                                            temp_dir, weight_dir)
>>>>>>> 3700e819

            param_list = []
            for layer_idx in range(0, layer_num):
<<<<<<< HEAD
                curr_layer = model.model.layers[layer_idx]
                attn_layer = curr_layer.self_attn
                mlp_layer = curr_layer.mlp

                weights = []
                if n_splits_linear == 1:
                    for q, k, v, o, g, u in zip(attn_layer.q_proj_dq_list,
                                                attn_layer.k_proj_dq_list,
                                                attn_layer.v_proj_dq_list,
                                                attn_layer.o_proj_dq_list,
                                                mlp_layer.gate_proj_dq_list,
                                                mlp_layer.up_proj_dq_list):
                        weights.append((q.weight, q.scale))
                        weights.append((k.weight, k.scale))
                        weights.append((v.weight, v.scale))
                        weights.append((o.weight, o.scale))
                        weights.append((g.weight, g.scale))
                        weights.append((u.weight, u.scale))
                else:
                    for layer_list in [attn_layer.q_proj_dq_list, attn_layer.k_proj_dq_list,
                                       attn_layer.v_proj_dq_list, attn_layer.o_proj_dq_list,
                                       mlp_layer.gate_proj_dq_list, mlp_layer.up_proj_dq_list]:
                        l_weights = []
                        scales = []
                        for l in layer_list:
                            l_weights.append(l.weight)
                            scales.append(l.scale)
                        weights.append((torch.stack(l_weights, axis=0),
                                        torch.stack(scales, axis=0)))

                if n_splits_down_proj == 1:
                    for l in mlp_layer.down_proj_dq_list:
                        weights.append((l.weight, l.scale))
                else:
                    l_weights = []
                    scales = []
                    for l in mlp_layer.down_proj_dq_list:
                        l_weights.append(l.weight)
                        scales.append(l.scale)
                    weights.append((torch.stack(l_weights, axis=0), torch.stack(scales, axis=0)))

                cached_cos = curr_layer.self_attn.rotary_emb.cos_cached.to(torch.float16)
                cached_sin = curr_layer.self_attn.rotary_emb.sin_cached.to(torch.float16)
                layer_norm_0 = curr_layer.input_layernorm.weight.to(torch.float16)
                layer_norm_1 = curr_layer.post_attention_layernorm.weight.to(torch.float16)

                if isinstance(weights[0], tuple):
                    np_dtype = np.int8 if weights[0][0].dtype == torch.int8 else np.uint8
                else:  # FP16 Linear
                    np_dtype = np.float16

                if layer_idx == 0:
                    single_decoder = LowBitLlamaMultiDecoderlayer(
                        [1, 1, num_heads * head_dim],
                        input_layernorm_weights=None,
                        post_attn_layernorm_weights=None,
                        cached_cos=cached_cos,
                        cached_sin=cached_sin,
                        num_heads=num_heads,
                        num_key_value_heads=num_key_value_heads,
                        num_layers=1,
                        max_seq_len=kv_len,
                        rms_norm_eps=rms_norm_eps,
                        intermediate_size=intermediate_size,
                        mode="decode",
                        transpose_value=transpose_value_cache,
                        dtype=np_dtype,
                        n_splits_linear=n_splits_linear,
                        n_splits_down_proj=n_splits_down_proj,
                        group_size=group_size
                    )
                    rest_blob_path = update_names_of_IR_and_export_blob(single_decoder,
                                                                        "decoder_layer",
                                                                        temp_dir)

                input_lm_bin_file = os.path.join(weight_dir, f"model_{layer_idx}_input_3.bin")
                post_lm_bin_file = os.path.join(weight_dir, f"model_{layer_idx}_input_4.bin")
                layer_norm_0.data.numpy().tofile(input_lm_bin_file)
                layer_norm_1.data.numpy().tofile(post_lm_bin_file)

                for idx, (weight, scale) in enumerate(weights):
                    bin_file = os.path.join(weight_dir, f"model_{layer_idx}_input_{7+idx*2}.bin")
                    weight.numpy().tofile(bin_file)
                    bin_file = os.path.join(weight_dir, f"model_{layer_idx}_input_{7+idx*2+1}.bin")
                    scale.numpy().tofile(bin_file)
=======
                param_list.append((model, layer_idx, n_splits_linear, n_splits_down_proj,
                                   temp_dir, weight_dir, transpose_value_cache, kv_len, group_size))
            with Pool() as pool:
                result = pool.starmap(convert_llama_layer, param_list)

            # Prefill Runner
            from ipex_llm.transformers.npu_models.convert_mp import convert_llama
            convert_llama(model,
                          max_output_len=kv_len,
                          max_prompt_len=max_prompt_len,
                          decoder=False,
                          transpose_value_cache=transpose_value_cache)
>>>>>>> 3700e819

            # patch attrs for generate
            model.kv_len = kv_len
            model.num_head = model.model.layers[0].self_attn.num_heads
            model.head_dim = model.model.layers[0].self_attn.head_dim
            model.num_layers = layer_num
            model.transpose_value_cache = transpose_value_cache

            try:
                res = InitLLMPipeline(kv_len, model.num_head, model.head_dim, layer_num,
                                      model.vocab_size, weight_dir, "model",
                                      first_blob_path, last_blob_path,
                                      os.path.join(temp_dir, "decoder_layer"))
            except:
                invalidInputError(False,
                                  "False to InitLLMPipeline.")
    else:
        invalidInputError(False,
                          "Now we only support Llama2 for pipeline running.")

    if isinstance(model.lm_head, SlicedLMHead):
        model.lm_head.get_fused_lm_head()

    # patch generate function
    import types
    model.generate = types.MethodType(generate, model)
    return model<|MERGE_RESOLUTION|>--- conflicted
+++ resolved
@@ -30,10 +30,7 @@
 import tempfile
 import numpy as np
 from ipex_llm.transformers.npu_models.lm_head import SlicedLMHead
-<<<<<<< HEAD
-=======
 from multiprocessing import Pool
->>>>>>> 3700e819
 
 
 def generate(
@@ -207,144 +204,12 @@
             weight_dir = os.path.join(temp_dir, "model_weights")
             os.mkdir(weight_dir)
             layer_num = len(model.model.layers)
-<<<<<<< HEAD
-            rms_norm_eps = model.config.rms_norm_eps
-            vocab_size = model.config.vocab_size
-            model_norm = model.model.norm
-            lm_head = model.lm_head
-            if n_splits_linear == 1:
-                weights = [(lm_head.weight, lm_head.scale)]
-            else:
-                lm_heads = lm_head.lm_heads
-                lm_head_weights = []
-                scales = []
-                for i in range(n_splits_linear):
-                    lm_head_weights.append(lm_heads[i].weight)
-                    scales.append(lm_heads[i].scale)
-                weights = [(torch.stack(lm_head_weights, axis=0),
-                           torch.stack(scales, axis=0))]
-            if isinstance(weights[0], tuple):
-                np_dtype = np.int8 if weights[0][0].dtype == torch.int8 else np.uint8
-            else:  # FP16 Linear
-                np_dtype = np.float16
-
-            new_lm_head = LowBitLlamaLMHead(
-                [1, 1, num_heads * head_dim],
-                num_heads=num_heads,
-                num_key_value_heads=num_key_value_heads,
-                max_seq_len=kv_len,
-                rms_norm_eps=rms_norm_eps,
-                mode="decode",
-                transpose_value=False,
-                dtype=np_dtype,
-                model_norm_weight=model_norm.weight.to(torch.float16),
-                vocab_size=vocab_size,
-                n_splits=n_splits_linear
-            )
-            last_blob_path = update_names_of_IR_and_export_blob(new_lm_head, "lm_head", temp_dir)
-
-            # save weights bins files
-            if n_splits_linear == 1:
-                weight_numpy = [
-                    lm_head.weight.data.numpy(), lm_head.scale.data.numpy(),
-                ]
-            else:
-                weight_numpy = [v.numpy() for v in weights[0]]
-=======
             from .llama import convert_llama_layer, convert_lm_head_and_embedding
             first_blob_path, last_blob_path = convert_lm_head_and_embedding(model, n_splits_linear,
                                                                             temp_dir, weight_dir)
->>>>>>> 3700e819
 
             param_list = []
             for layer_idx in range(0, layer_num):
-<<<<<<< HEAD
-                curr_layer = model.model.layers[layer_idx]
-                attn_layer = curr_layer.self_attn
-                mlp_layer = curr_layer.mlp
-
-                weights = []
-                if n_splits_linear == 1:
-                    for q, k, v, o, g, u in zip(attn_layer.q_proj_dq_list,
-                                                attn_layer.k_proj_dq_list,
-                                                attn_layer.v_proj_dq_list,
-                                                attn_layer.o_proj_dq_list,
-                                                mlp_layer.gate_proj_dq_list,
-                                                mlp_layer.up_proj_dq_list):
-                        weights.append((q.weight, q.scale))
-                        weights.append((k.weight, k.scale))
-                        weights.append((v.weight, v.scale))
-                        weights.append((o.weight, o.scale))
-                        weights.append((g.weight, g.scale))
-                        weights.append((u.weight, u.scale))
-                else:
-                    for layer_list in [attn_layer.q_proj_dq_list, attn_layer.k_proj_dq_list,
-                                       attn_layer.v_proj_dq_list, attn_layer.o_proj_dq_list,
-                                       mlp_layer.gate_proj_dq_list, mlp_layer.up_proj_dq_list]:
-                        l_weights = []
-                        scales = []
-                        for l in layer_list:
-                            l_weights.append(l.weight)
-                            scales.append(l.scale)
-                        weights.append((torch.stack(l_weights, axis=0),
-                                        torch.stack(scales, axis=0)))
-
-                if n_splits_down_proj == 1:
-                    for l in mlp_layer.down_proj_dq_list:
-                        weights.append((l.weight, l.scale))
-                else:
-                    l_weights = []
-                    scales = []
-                    for l in mlp_layer.down_proj_dq_list:
-                        l_weights.append(l.weight)
-                        scales.append(l.scale)
-                    weights.append((torch.stack(l_weights, axis=0), torch.stack(scales, axis=0)))
-
-                cached_cos = curr_layer.self_attn.rotary_emb.cos_cached.to(torch.float16)
-                cached_sin = curr_layer.self_attn.rotary_emb.sin_cached.to(torch.float16)
-                layer_norm_0 = curr_layer.input_layernorm.weight.to(torch.float16)
-                layer_norm_1 = curr_layer.post_attention_layernorm.weight.to(torch.float16)
-
-                if isinstance(weights[0], tuple):
-                    np_dtype = np.int8 if weights[0][0].dtype == torch.int8 else np.uint8
-                else:  # FP16 Linear
-                    np_dtype = np.float16
-
-                if layer_idx == 0:
-                    single_decoder = LowBitLlamaMultiDecoderlayer(
-                        [1, 1, num_heads * head_dim],
-                        input_layernorm_weights=None,
-                        post_attn_layernorm_weights=None,
-                        cached_cos=cached_cos,
-                        cached_sin=cached_sin,
-                        num_heads=num_heads,
-                        num_key_value_heads=num_key_value_heads,
-                        num_layers=1,
-                        max_seq_len=kv_len,
-                        rms_norm_eps=rms_norm_eps,
-                        intermediate_size=intermediate_size,
-                        mode="decode",
-                        transpose_value=transpose_value_cache,
-                        dtype=np_dtype,
-                        n_splits_linear=n_splits_linear,
-                        n_splits_down_proj=n_splits_down_proj,
-                        group_size=group_size
-                    )
-                    rest_blob_path = update_names_of_IR_and_export_blob(single_decoder,
-                                                                        "decoder_layer",
-                                                                        temp_dir)
-
-                input_lm_bin_file = os.path.join(weight_dir, f"model_{layer_idx}_input_3.bin")
-                post_lm_bin_file = os.path.join(weight_dir, f"model_{layer_idx}_input_4.bin")
-                layer_norm_0.data.numpy().tofile(input_lm_bin_file)
-                layer_norm_1.data.numpy().tofile(post_lm_bin_file)
-
-                for idx, (weight, scale) in enumerate(weights):
-                    bin_file = os.path.join(weight_dir, f"model_{layer_idx}_input_{7+idx*2}.bin")
-                    weight.numpy().tofile(bin_file)
-                    bin_file = os.path.join(weight_dir, f"model_{layer_idx}_input_{7+idx*2+1}.bin")
-                    scale.numpy().tofile(bin_file)
-=======
                 param_list.append((model, layer_idx, n_splits_linear, n_splits_down_proj,
                                    temp_dir, weight_dir, transpose_value_cache, kv_len, group_size))
             with Pool() as pool:
@@ -357,7 +222,6 @@
                           max_prompt_len=max_prompt_len,
                           decoder=False,
                           transpose_value_cache=transpose_value_cache)
->>>>>>> 3700e819
 
             # patch attrs for generate
             model.kv_len = kv_len
