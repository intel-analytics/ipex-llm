--- conflicted
+++ resolved
@@ -30,6 +30,7 @@
 from ipex_llm.utils.common import invalidInputError
 import tempfile
 import numpy as np
+from ipex_llm.transformers.npu_models.lm_head import SlicedLMHead
 
 
 def generate(
@@ -224,7 +225,7 @@
 
 def convert_llm(model: torch.nn.Module,
                 kv_len: int,
-<<<<<<< HEAD
+                max_prompt_len: int,
                 transpose_value_cache: bool,
                 group_size: int):
     if group_size == 0:
@@ -233,10 +234,6 @@
     else:
         n_splits_linear = model.config.hidden_size // group_size
         n_splits_down_proj = model.config.intermediate_size // group_size
-=======
-                max_prompt_len: int,
-                transpose_value_cache: bool):
->>>>>>> 67014cb2
     if model.config.model_type == "llama":
         from ipex_llm.transformers.npu_models.convert_mp import convert_llama
         convert_llama(model,
@@ -418,6 +415,10 @@
         invalidInputError(False,
                           "Now we only support Llama2 for pipeline running.")
 
+
+    if isinstance(model.lm_head, SlicedLMHead):
+        model.lm_head.get_fused_lm_head()
+
     # patch generate function
     import types
     model.generate = types.MethodType(generate, model)
