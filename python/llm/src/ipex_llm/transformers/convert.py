--- conflicted
+++ resolved
@@ -1526,10 +1526,8 @@
         from ipex_llm.transformers.models.phi3 import model_forward_wrapper
         model_forward = model_forward_wrapper(module.Phi3Model.forward)
         convert_forward(model, module.Phi3Model, model_forward)
-<<<<<<< HEAD
         from ipex_llm.transformers.models.phi3 import Phi3RotaryEmbeddingCached
         replace_RotaryEmbed(model, module.Phi3RotaryEmbedding, Phi3RotaryEmbeddingCached)
-=======
         from ipex_llm.transformers.models.phi3 import phi3_rms_norm_forward
         convert_forward(
             model,
@@ -1537,7 +1535,6 @@
             phi3_rms_norm_forward)
         # Empty cache after the first attention to run long context.
         model.model.layers[0].self_attn.register_forward_hook(empty_cache_post)
->>>>>>> 89319743
     elif model.config.model_type == 'yuan':
         modeling_module_name = model.__class__.__module__
         module = importlib.import_module(modeling_module_name)
