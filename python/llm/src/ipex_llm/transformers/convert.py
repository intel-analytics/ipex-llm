--- conflicted
+++ resolved
@@ -2015,14 +2015,12 @@
         model.llm.config.rope_scaling = {"rope_type": "default"}
         _optimize_post(model.llm)
         model.llm.config.model_type = "megrezo"
-<<<<<<< HEAD
     elif model.config.model_type == "deepseek_v3":
         modeling_module_name = model.__class__.__module__
         module = importlib.import_module(modeling_module_name)
         from ipex_llm.transformers.models.deepseek_v3 import hybrid_DeepseekV3Attention_forward
 
         convert_hybrid_forward(model, module.DeepseekV3Attention, hybrid_DeepseekV3Attention_forward, "xpu")
-=======
     elif model.config.model_type == "baichuan_m1":
         modeling_module_name = model.__class__.__module__
         module = importlib.import_module(modeling_module_name)
@@ -2041,6 +2039,5 @@
 
         # llm
         _optimize_post(model.language_model)
->>>>>>> 09150b60
 
     return model