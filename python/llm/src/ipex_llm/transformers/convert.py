#
# Copyright 2016 The BigDL Authors.
#
# Licensed under the Apache License, Version 2.0 (the "License");
# you may not use this file except in compliance with the License.
# You may obtain a copy of the License at
#
#     http://www.apache.org/licenses/LICENSE-2.0
#
# Unless required by applicable law or agreed to in writing, software
# distributed under the License is distributed on an "AS IS" BASIS,
# WITHOUT WARRANTIES OR CONDITIONS OF ANY KIND, either express or implied.
# See the License for the specific language governing permissions and
# limitations under the License.
#


# Some parts of this file is adapted from
# https://github.com/huggingface/transformers/blob/v4.30.2/src/transformers/utils/bitsandbytes.py
# and https://github.com/huggingface/transformers/blob/main/src/transformers/modeling_utils.py
# which is licensed under Apache License 2.0:
#
# Copyright 2021 The HuggingFace Inc. team. All rights reserved.
#
# Licensed under the Apache License, Version 2.0 (the "License");
# you may not use this file except in compliance with the License.
# You may obtain a copy of the License at
#
#     http://www.apache.org/licenses/LICENSE-2.0
#
# Unless required by applicable law or agreed to in writing, software
# distributed under the License is distributed on an "AS IS" BASIS,
# WITHOUT WARRANTIES OR CONDITIONS OF ANY KIND, either express or implied.
# See the License for the specific language governing permissions and
# limitations under the License.


import platform
import torch
import torch.nn as nn
from accelerate import init_empty_weights
import warnings
import transformers
import importlib.util
from ipex_llm.ggml.quantize import ggml_tensor_qtype, gguf_mixed_qtype
from .utils import logger, get_cur_qtype_and_imatrix
import numpy as np
import os
from ipex_llm.utils.common import invalidInputError
from typing import List, Optional, Tuple, Union
from types import MethodType
import subprocess
import sys

_IS_VLLM_AVAILABLE = None


def is_auto_gptq_available():
    return importlib.util.find_spec("auto_gptq") is not None


def is_auto_awq_available():
    return importlib.util.find_spec("awq") is not None


def is_vllm_available():
    global _IS_VLLM_AVAILABLE
    if _IS_VLLM_AVAILABLE is not None:
        return _IS_VLLM_AVAILABLE
    reqs = subprocess.check_output([sys.executable, '-m', 'pip', 'list'])
    installed_packages = [r.decode().split('  ')[0] for r in reqs.split()]
    if 'vllm' in installed_packages:
        _IS_VLLM_AVAILABLE = True
    else:
        _IS_VLLM_AVAILABLE = False
    return _IS_VLLM_AVAILABLE


def is_torch_distributed_initialized():
    return torch.distributed.is_initialized()


def is_module_in_classes(module, classes):
    return any(isinstance(module, cls) for cls in classes)


def is_deepspeed_available():
    spec = importlib.util.find_spec("deepspeed")
    if spec is not None:
        deepspeed_path = spec.submodule_search_locations[0]
        if deepspeed_path != os.path.join(os.getcwd(), "deepspeed"):
            return True
        else:
            # not deepspeed package, just local dir
            return False
    else:
        return False


if is_auto_gptq_available():
    from auto_gptq.utils.peft_utils import QuantLinearCuda, QuantLinearCudaOld

if is_auto_awq_available():
    from ipex_llm.transformers.awq.linear import WQLinear_GEMM
    from transformers.utils.quantization_config import AwqBackendPackingMethod


def is_lm_head(name, model_config, out_features):
    if name == "lm_head" or getattr(model_config, "vocab_size", None) == out_features:
        return True
    else:
        return False


def is_gptq_linear(module):
    return is_auto_gptq_available() and \
        (isinstance(module, QuantLinearCuda) or isinstance(module, QuantLinearCudaOld))


def is_linear_module(module):

    in_features = None
    out_features = None
    mp_group = None

    is_awq = is_auto_awq_available() and isinstance(module, WQLinear_GEMM)

    if is_vllm_available():
        # TODO: add tensor parallel feature later
        from vllm.model_executor.layers.linear import (
            ColumnParallelLinear, RowParallelLinear, QKVParallelLinear, MergedColumnParallelLinear
        )
        from vllm.model_executor.parallel_utils.parallel_state import (
            get_tensor_model_parallel_group,
            get_tensor_model_parallel_world_size
        )
        VLLM_LINEAR_LIST = [
            ColumnParallelLinear, RowParallelLinear, QKVParallelLinear, MergedColumnParallelLinear
        ]
        if is_module_in_classes(module, VLLM_LINEAR_LIST):
            in_features = module.input_size
            out_features = module.output_size
            result = True
            mp_group = None
            tp_size = get_tensor_model_parallel_world_size()
            if isinstance(module, RowParallelLinear) and tp_size >= 2:
                mp_group = get_tensor_model_parallel_group()
                in_features = module.input_size_per_partition
            elif isinstance(module, ColumnParallelLinear) and tp_size >= 2:
                out_features = module.output_size_per_partition
        else:
            # Also check for Linear module
            if isinstance(module, nn.Linear) or is_awq:
                in_features = module.in_features
                out_features = module.out_features
                mp_group = None
                result = True
            else:
                result = False
    elif is_gptq_linear(module):
        in_features = module.infeatures
        out_features = module.outfeatures
        mp_group = None
        result = True
    elif isinstance(module, nn.Linear) or is_awq:
        in_features = module.in_features
        out_features = module.out_features
        mp_group = None
        result = True
    else:
        if is_deepspeed_available():
            from deepspeed.module_inject.layers import LinearLayer, LinearAllreduce
            if isinstance(module, LinearLayer):
                in_features = module.weight.shape[1]
                out_features = module.weight.shape[0]
                mp_group = None
                result = True
            elif isinstance(module, LinearAllreduce):
                in_features = module.weight.shape[1]
                out_features = module.weight.shape[0]
                mp_group = module.mp_group
                result = True
            else:
                result = False
        else:
            result = False

    return result, (in_features, out_features, mp_group)


def convert_gptq(module, awq=False, llm_awq=False, act_order=False):
    from ipex_llm.transformers.low_bit_linear import get_block_size
    Q4_1 = get_block_size("asym_int4")

    scales = module.scales

    zeros = torch.bitwise_right_shift(
        torch.unsqueeze(module.qzeros, 2).expand(-1, -1, 32 // module.bits),
        module.wf.unsqueeze(0)).to(torch.int16 if module.bits == 8 else torch.int8)
    zeros = torch.bitwise_and(zeros, (2 ** module.bits) - 1)

    g_id_map = None

    if not awq:
        zeros = zeros + 1
    zeros = zeros.reshape(scales.shape)

    if awq:
        weight = torch.bitwise_right_shift(
            torch.unsqueeze(module.qweight, 2).expand(-1, -1, 32 // module.bits),
            module.wf.unsqueeze(0)).to(torch.int16 if module.bits == 8 else torch.int8)
        weight = torch.bitwise_and(weight, (2 ** module.bits) - 1)
        weight = weight.reshape(weight.shape[0], weight.shape[1] * weight.shape[2])
        if llm_awq:
            weight = weight.t()
    else:
        weight = torch.bitwise_right_shift(
            torch.unsqueeze(module.qweight, 1).expand(-1, 32 // module.bits, -1),
            module.wf.unsqueeze(-1)).to(torch.int8)
        weight = torch.bitwise_and(weight, (2 ** module.bits) - 1)
        weight = weight.reshape(weight.shape[0] * weight.shape[1], weight.shape[2])

        if act_order:
            invalidInputError(module.g_idx.shape[0] == weight.shape[0],
                              "g_idx and weight shape mismatch")
            _, g_id_map = torch.sort(module.g_idx)
            weight = weight[g_id_map, :]

    # convert weight to ggml format
    weight = weight.reshape(weight.shape[0]//module.group_size, module.group_size, weight.shape[1])
    weight = weight.permute(2, 0, 1).reshape(weight.shape[2], -1, 2, Q4_1//2)
    weight = weight.transpose(2, 3)
    weight = torch.bitwise_left_shift(weight,
                                      torch.tensor([0, 4], dtype=torch.int8).reshape(1, 1, 1, 2))
    weight = torch.bitwise_or(weight[:, :, :, 0], weight[:, :, :, 1]).contiguous()

    # convert zeros to ggml format
    if llm_awq:
        real_scale_num = module.in_features // module.group_size
        zeros = zeros[:, : real_scale_num]
        scales = scales[:, : real_scale_num]
        zeros = zeros.t()
        scales = scales.t()
    zeros = zeros.reshape(-1, 1, zeros.shape[1]).permute(2, 0, 1)\
        .unsqueeze(2)\
        .expand(-1, -1, module.group_size//Q4_1, -1)\
        .reshape(zeros.shape[1], -1, 1)\
        .contiguous().to(torch.float16)

    # convert scales to ggml format
    scales = scales.reshape(-1, 1, scales.shape[1]).permute(2, 0, 1)\
        .unsqueeze(2)\
        .expand(-1, -1, module.group_size//Q4_1, -1)\
        .reshape(scales.shape[-1], -1, 1)\
        .contiguous().to(torch.float16)

    m = -(zeros * scales)
    d = scales

    ggml_weight = torch.cat([d.view(torch.uint8),
                             m.view(torch.uint8),
                             weight.view(torch.uint8)], dim=-1)
    ggml_weight = ggml_weight.reshape([-1])

    return ggml_weight, g_id_map


def _replace_with_low_bit_linear(model, qtype, modules_to_not_convert=None,
                                 convert_shape_only=False,
                                 cpu_embedding=False, prefix_name='',
                                 imatrix_data=None, embedding_qtype=None,
                                 model_config=None, torch_dtype=torch.float32,
                                 enable_xetla=False,
                                 mixed_precision=False,
                                 act_order=False,
                                 ):
    from ipex_llm.transformers.low_bit_linear import LowBitLinear, FP4Params, \
        FP16Linear, BF16Linear
    from ipex_llm.transformers.embedding import LLMEmbedding, LowBitEmbedding
    has_been_replaced = False

    for name, module in model.named_children():
        is_linear, linear_args = is_linear_module(module)
        full_module_name = prefix_name + '.' + name if prefix_name != '' else name

        # use sub-string to match, it may match `10` if user only pass a number like `0`
        if any(key in full_module_name for key in modules_to_not_convert):
            continue

        if is_linear and not isinstance(module, LowBitLinear):
            in_features, out_features, mp_group = linear_args
            optimize_lm_head = False
            if is_lm_head(name, model_config, out_features):
                model_type = getattr(model_config, "model_type", None)
                if model_type in ["gptj", "llama"] and os.environ.get("BIGDL_OPTIMIZE_LM_HEAD",
                                                                      None) == "1":
                    optimize_lm_head = True
            with init_empty_weights():
                new_linear = None
                is_gptq = is_gptq_linear(module)
                is_awq = is_auto_awq_available() and isinstance(module, WQLinear_GEMM)
                is_llm_awq = is_awq and module.backend == AwqBackendPackingMethod.LLMAWQ
                if is_gptq or is_awq:
                    has_bias = module.bias is not None and module.bias.abs().sum() != 0
                    new_linear = LowBitLinear(
                        in_features,
                        out_features,
                        qtype=qtype,
                        bias=has_bias,
                        mp_group=mp_group,
                        enable_xetla=enable_xetla,
                        optimize_lm_head=optimize_lm_head,
                        act_order=act_order,
                    )
                    device = module.qweight.data.device
                    invalidInputError(device.type != "meta",
                                      "converting from meta device is not supported")
                    weight, g_idx_map = convert_gptq(module,
                                                     awq=is_awq,
                                                     llm_awq=is_llm_awq,
                                                     act_order=act_order)
                    if act_order:
                        new_linear.g_idx_map = g_idx_map
                    # Copy the weights
                    paramsLowBit = FP4Params(data=weight,
                                             requires_grad=False,
                                             quantized=True,
                                             _shape=(out_features, in_features),
                                             convert_shape_only=convert_shape_only,
                                             qtype=qtype,
                                             enable_xetla=enable_xetla).to(device)
                    new_linear._parameters['weight'] = paramsLowBit
                    if has_bias:
                        new_linear._parameters['bias'] = nn.Parameter(module.bias.data)\
                            .to(device)
                elif qtype not in [ggml_tensor_qtype["fp16"], ggml_tensor_qtype["bf16"]]:
                    if in_features % 64 != 0:
                        # now our kernel requires in_features is a multiple of 64
                        continue
                    cur_qtype, cur_imatrix = get_cur_qtype_and_imatrix(qtype,
                                                                       full_module_name,
                                                                       imatrix_data,
                                                                       model_config)
                    # mixed precison for lm_head
                    if mixed_precision and is_lm_head(name, model_config, out_features):
                        if cur_qtype in [ggml_tensor_qtype["sym_int4"],
                                         ggml_tensor_qtype["asym_int4"]]:
                            cur_qtype = ggml_tensor_qtype["sym_int8"]

                    new_linear = LowBitLinear(
                        in_features,
                        out_features,
                        cur_qtype,
                        module.bias is not None,
                        mp_group=mp_group,
                        enable_xetla=enable_xetla,
                        optimize_lm_head=optimize_lm_head
                    )
                    device = module.weight.data.device
                    # Copy the weights
                    paramsLowBit = FP4Params(data=module.weight.data,
                                             requires_grad=False,
                                             quantized=False,
                                             _shape=None,
                                             convert_shape_only=convert_shape_only,
                                             qtype=cur_qtype,
                                             imatrix=cur_imatrix,
                                             in_features=in_features,
                                             enable_xetla=enable_xetla).to(device)
                    new_linear._parameters['weight'] = paramsLowBit
                    if module.bias is not None:
                        new_linear._parameters['bias'] = nn.Parameter(module.bias.data)\
                            .to(device)
                elif qtype == ggml_tensor_qtype["fp16"]:
                    module.to(torch.float16)
                    new_linear = FP16Linear(
                        in_features,
                        out_features,
                        module.bias is not None,
                        mp_group=mp_group,
                        optimize_lm_head=optimize_lm_head
                    )
                    device = module.weight.data.device
                    from ipex_llm.transformers.utils import get_ipex_version
                    if get_ipex_version() < "2.1.10+xpu":
                        new_linear._parameters['weight'] = nn.Parameter(module.weight)
                    else:
                        # only from 2.1, ipex provides matmul_bias_out
                        # so we need to transpose weight
                        new_weight = module.weight.transpose(0, 1).contiguous()
                        new_linear._parameters['weight'] = nn.Parameter(new_weight)
                        new_linear.weight_type = 2
                    if module.bias is not None:
                        new_linear._parameters['bias'] = nn.Parameter(module.bias.data)\
                            .to(device)
                elif qtype == ggml_tensor_qtype["bf16"]:
                    module.to(torch.bfloat16)
                    new_linear = BF16Linear(
                        in_features,
                        out_features,
                        module.bias is not None,
                        mp_group=mp_group,
                        optimize_lm_head=optimize_lm_head
                    )
                    device = module.weight.data.device
                    # convert here
                    new_linear._parameters['weight'] = nn.Parameter(module.weight)
                    if module.bias is not None:
                        new_linear._parameters['bias'] = nn.Parameter(module.bias.data)\
                            .to(device)

                if new_linear is not None:
                    if not module.training:
                        new_linear.eval()
                    model._modules[name] = new_linear
                    has_been_replaced = True
                    # Force requires grad to False to avoid unexpected errors
                    model._modules[name].requires_grad_(False)

                    module.weight = None
        elif cpu_embedding and type(module) == nn.Embedding:
            # skip user-defined Embedding layer
            model._modules[name] = LLMEmbedding(
                num_embeddings=module.num_embeddings,
                embedding_dim=module.embedding_dim,
                padding_idx=module.padding_idx,
                max_norm=module.max_norm,
                norm_type=module.norm_type,
                scale_grad_by_freq=module.scale_grad_by_freq,
                sparse=module.sparse,
                _weight=module.weight.data,
            )
        elif type(module) == nn.Embedding and embedding_qtype is not None:
            if torch_dtype == "auto":
                torch_dtype = torch.float32
            q_embedding = LowBitEmbedding(
                num_embeddings=module.num_embeddings,
                embedding_dim=module.embedding_dim,
                padding_idx=module.padding_idx,
                max_norm=module.max_norm,
                norm_type=module.norm_type,
                scale_grad_by_freq=module.scale_grad_by_freq,
                sparse=module.sparse,
                _weight=module.weight.data,
                qtype=embedding_qtype,
                torch_dtype=torch_dtype
            )
            device = module.weight.data.device
            # Copy the weights
            paramsLowBit = FP4Params(data=module.weight.data,
                                     requires_grad=False,
                                     quantized=False,
                                     _shape=None,
                                     convert_shape_only=convert_shape_only,
                                     qtype=embedding_qtype,
                                     in_features=module.embedding_dim).to(device)
            q_embedding._parameters['weight'] = paramsLowBit
            model._modules[name] = q_embedding
            # Force requires grad to False to avoid unexpected errors
            model._modules[name].requires_grad_(False)
            module.weight = None

        # Remove the last key for recursion
        if len(list(module.children())) > 0:
            _, _flag = _replace_with_low_bit_linear(
                module,
                qtype,
                modules_to_not_convert,
                convert_shape_only,
                cpu_embedding,
                prefix_name=prefix_name + '.' + name if prefix_name != '' else name,
                imatrix_data=imatrix_data,
                embedding_qtype=embedding_qtype,
                model_config=model_config,
                torch_dtype=torch_dtype,
                enable_xetla=enable_xetla,
                mixed_precision=mixed_precision,
                act_order=act_order,
            )
            has_been_replaced = _flag or has_been_replaced
    return model, has_been_replaced


def replace_with_low_bit_linear_for_module(model, qtype, module_name=None,
                                           modules_to_not_convert=None, current_key_name=None,
                                           convert_shape_only=False, torch_dtype="auto"):
    from ipex_llm.transformers.low_bit_linear import LowBitLinear, FP4Params, \
        FP16Linear, BF16Linear
    has_been_replaced = False

    if "." in module_name:
        splits = module_name.split(".")
    parent_module = getattr(model, splits[0])

    if "lm_head" not in module_name:
        for split in splits[1:-2]:
            new_module = getattr(parent_module, split)
            parent_module = new_module
        module = getattr(parent_module, splits[-2])
        module_name = splits[-2]
    else:
        module = parent_module
        parent_module = model
        module_name = splits[0]

    if current_key_name is None:
        current_key_name = []

    if modules_to_not_convert is None:
        modules_to_not_convert = []

    is_linear, linear_args = is_linear_module(module)
    if is_linear and module_name not in modules_to_not_convert:
        # Check if the current key is not in the `modules_to_not_convert`
        if (not any(key in ".".join(current_key_name) for key in modules_to_not_convert) and
                module.weight.data.device.type != 'meta' and not isinstance(module, LowBitLinear)):
            in_features, out_features, mp_group = linear_args
            with init_empty_weights():
                new_linear = None
                is_gptq = is_gptq_linear(module)
                is_awq = is_auto_awq_available() and isinstance(module, WQLinear_GEMM)
                is_llm_awq = is_awq and module.backend == AwqBackendPackingMethod.LLMAWQ
                if is_gptq or is_awq:
                    has_bias = module.bias is not None and module.bias.abs().sum() != 0
                    new_linear = LowBitLinear(
                        in_features,
                        out_features,
                        qtype=qtype,
                        bias=has_bias,
                        mp_group=mp_group,
                    )
                    device = module.qweight.data.device
                    invalidInputError(device.type != "meta",
                                      "converting from meta device is not supported")
                    # Copy the weights
                    paramsLowBit = FP4Params(data=convert_gptq(module, awq=is_awq,
                                                               llm_awq=is_llm_awq),
                                             requires_grad=False,
                                             quantized=True,
                                             _shape=(out_features, in_features),
                                             convert_shape_only=convert_shape_only,
                                             qtype=qtype).to(device)
                    new_linear._parameters['weight'] = paramsLowBit
                    if has_bias:
                        new_linear._parameters['bias'] = nn.Parameter(module.bias.data)\
                            .to(device)
                elif qtype not in [ggml_tensor_qtype["fp16"], ggml_tensor_qtype["bf16"]]:
                    new_linear = LowBitLinear(
                        in_features,
                        out_features,
                        qtype,
                        module.bias is not None,
                        mp_group=mp_group,
                    )

                    device = module.weight.data.device
                    # Copy the weights
                    paramsLowBit = FP4Params(data=module.weight.data,
                                             requires_grad=False,
                                             quantized=False,
                                             _shape=None,
                                             convert_shape_only=convert_shape_only,
                                             qtype=qtype).to(device)
                    new_linear._parameters['weight'] = paramsLowBit
                    if module.bias is not None:
                        new_linear._parameters['bias'] = nn.Parameter(module.bias.data)\
                            .to(device)
                elif qtype == ggml_tensor_qtype["fp16"]:
                    module.to(torch.float16)
                    new_linear = FP16Linear(
                        in_features,
                        out_features,
                        module.bias is not None,
                        mp_group=mp_group,
                    )
                    device = module.weight.data.device
                    from ipex_llm.transformers.utils import get_ipex_version
                    if get_ipex_version() < "2.1.10+xpu":
                        new_linear._parameters['weight'] = nn.Parameter(module.weight)
                    else:
                        # only from 2.1, ipex provides matmul_bias_out
                        # so we need to transpose weight
                        new_weight = module.weight.transpose(0, 1).contiguous()
                        new_linear._parameters['weight'] = nn.Parameter(new_weight)
                        new_linear.weight_type = 2
                    if module.bias is not None:
                        new_linear._parameters['bias'] = nn.Parameter(module.bias.data)\
                            .to(device)
                elif qtype == ggml_tensor_qtype["bf16"]:
                    module.to(torch.bfloat16)
                    new_linear = BF16Linear(
                        in_features,
                        out_features,
                        module.bias is not None,
                        mp_group=mp_group,
                    )
                    device = module.weight.data.device
                    # convert here
                    new_linear._parameters['weight'] = nn.Parameter(module.weight)
                    if module.bias is not None:
                        new_linear._parameters['bias'] = nn.Parameter(module.bias.data)\
                            .to(device)

                if new_linear is not None:
                    if not module.training:
                        new_linear.eval()
                    parent_module._modules[module_name] = new_linear
                    has_been_replaced = True
                    # Force requires grad to False to avoid unexpected errors
                    parent_module._modules[module_name].requires_grad_(False)

                    module.weight = None

    if has_been_replaced:
        if not (getattr(model, "quantization_method", None) == "gptq"):
            if torch_dtype == "auto":
                convert_bigdl_other_module(model, torch.float32)
            else:
                convert_bigdl_other_module(model, torch_dtype)
    return model


def _optimize_pre(model):
    try:
        from sentence_transformers.SentenceTransformer import SentenceTransformer
        if isinstance(model, SentenceTransformer):
            if str(model._modules['0']).strip().split(' ')[-1] == 'BertModel':
                from ipex_llm.transformers.models.bert import merge_qkv
                model.apply(merge_qkv)
                return model
    except ModuleNotFoundError:
        pass

    from transformers.modeling_utils import PreTrainedModel
    # All huggingface format models are inherited from `PreTrainedModel`
    if not isinstance(model, PreTrainedModel):
        logger.info("Only HuggingFace Transformers models are currently "
                    "supported for further optimizations")
        return model
    # for rwkv models (verified RWKV/rwkv-4-world-7b)
    if model.config.model_type == "rwkv":
        model.rwkv._rescale_layers()
        model.rwkv.layers_are_rescaled = True
    # process NormHead module in Baichuan2 7B and 13B
    if model.config.model_type == "baichuan" and model.config.vocab_size == 125696:
        # NormHead do normalization on the weights just once at inference time.
        # so we do it in advance and convert it to Linear so that it can be replaced.
        # modeling_module_name = model.__class__.__module__
        # module = importlib.import_module(modeling_module_name)
        if hasattr(model, 'lm_head') and model.lm_head is not None:
            # do we need to check the class instance?
            vocab_size, hidden_size = model.lm_head.weight.shape
            lm_head_weight_data = model.lm_head.weight.data
            model.lm_head = nn.Linear(hidden_size, vocab_size, bias=False,
                                      device=lm_head_weight_data.device)
            # In which case we are NOT loading the normalized weights
            if model.lm_head.weight.data.device != "meta":
                norm_weight = nn.functional.normalize(lm_head_weight_data)
                model.lm_head.weight.data = norm_weight
    # for yuan 2.0
    if model.config.model_type == "yuan":
        def merge_qk_proj_func(module):
            if "YuanAttention" in module.__class__.__name__:
                q_weight = module.q_proj.weight.data
                k_weight = module.k_proj.weight.data
                num_heads = module.num_heads
                head_dim = module.head_dim
                hidden_size = module.hidden_size

                weight_q = torch.cat([
                    q_weight.view(num_heads, head_dim, hidden_size)[0::2, :, :],
                    k_weight.view(num_heads, head_dim, hidden_size)[0::2, :, :],
                ], dim=0).view(num_heads * head_dim, hidden_size)

                weight_k = torch.cat([
                    q_weight.view(num_heads, head_dim, hidden_size)[1::2, :, :],
                    k_weight.view(num_heads, head_dim, hidden_size)[1::2, :, :],
                ], dim=0).view(num_heads * head_dim, hidden_size)

                merged_q_proj = torch.nn.Linear(0, 0, False)
                merged_q_proj.weight = torch.nn.Parameter(weight_q, requires_grad=False)
                merged_q_proj.in_features = hidden_size
                merged_q_proj.out_features = num_heads * head_dim
                module.merged_q_proj = merged_q_proj

                merged_k_proj = torch.nn.Linear(0, 0, False)
                merged_k_proj.weight = torch.nn.Parameter(weight_k, requires_grad=False)
                merged_k_proj.in_features = hidden_size
                merged_k_proj.out_features = num_heads * head_dim
                module.merged_k_proj = merged_k_proj

                del module.q_proj
                del module.k_proj
        model.apply(merge_qk_proj_func)
    # for bge-large
    if model.config.model_type == 'bert' and (
        not model.config.is_decoder and
        model.config.position_embedding_type == "absolute"
    ):
        from ipex_llm.transformers.models.bert import merge_qkv
        model.apply(merge_qkv)
    # for starcoder2
    if model.config.model_type == "starcoder2":
        from ipex_llm.transformers.models.starcoder2 import merge_qkv
        model.apply(merge_qkv)
    if model.config.model_type == "phi":
        from ipex_llm.transformers.models.phi import merge_qkv
        model.apply(merge_qkv)
    if model.config.model_type in ["phi3", "phi3_v"]:
        from ipex_llm.transformers.models.phi3 import pre_compute_inv_freq
        model.apply(pre_compute_inv_freq)
        from ipex_llm.transformers.models.phi3 import split_mlp
        model.apply(split_mlp)
    # for baichuan2
    if model.config.model_type == "baichuan" and model.config.vocab_size == 125696:
        if model.config.hidden_size in [4096, 2048]:
            # baichuan2-7B
            from ipex_llm.transformers.models.baichuan2 import pre_compute_inv_freq
            model.apply(pre_compute_inv_freq)
    # for qwen2
    if model.config.model_type == "qwen2":
        from ipex_llm.transformers.models.qwen2 import merge_qkv
        model.apply(merge_qkv)
    if model.config.model_type == "stablelm":
        # For stablelm-zephyr-3b and stablelm-2-zephyr-1_6b
        from ipex_llm.transformers.models.stablelm import merge_qkv
        model.apply(merge_qkv)
    # for internlm-xcomposer2-vl
    if model.config.model_type == "internlmxcomposer2":
        from ipex_llm.transformers.models.internlm import pre_process_attn_and_mlp
        model.apply(pre_process_attn_and_mlp)

    return model


def ggml_convert_low_bit(model, qtype, optimize_model=True,
                         convert_shape_only=False, device="cpu",
                         modules_to_not_convert=None, cpu_embedding=False,
                         lightweight_bmm=False, torch_dtype="auto",
                         imatrix_data=None,
                         embedding_qtype=None,
                         enable_xetla=False,
                         mixed_precision=False):
    if qtype in ggml_tensor_qtype.values():
        index = list(ggml_tensor_qtype.values()).index(qtype)
        logger.info(f"Converting the current model to "
                    f"{list(ggml_tensor_qtype.keys())[index]} "
                    f"format......")
    else:
        index = list(gguf_mixed_qtype.values()).index(qtype)
        logger.info(f"Converting the current model to "
                    f"{list(gguf_mixed_qtype.keys())[index]} "
                    f"format......")
    modules_to_not_convert = [] if modules_to_not_convert is None else modules_to_not_convert

    # using ipex_llm optimizer before changing to bigdl linear
    _enable_ipex = get_enable_ipex()

    if _enable_ipex:
        model = _optimize_ipex(model, qtype)
        return model

    if optimize_model:
        model = _optimize_pre(model)

    act_order = False
    if getattr(model, "quantization_method", None) == "gptq":
        act_order = model.config.quantization_config.desc_act

    # mixed quantization needs model_config to choose custom quantization strategy
    model, has_been_replaced = _replace_with_low_bit_linear(
        model, qtype, modules_to_not_convert,
        convert_shape_only, cpu_embedding,
        imatrix_data=imatrix_data,
        embedding_qtype=embedding_qtype,
        model_config=getattr(model, "config", None),
        torch_dtype=torch_dtype,
        enable_xetla=enable_xetla,
        mixed_precision=mixed_precision,
        act_order=act_order,
    )
    if not has_been_replaced:
        warnings.warn(
            "No linear modules were found in "
            "your model. This can happen for some architectures such as gpt2 that uses Conv1D "
            "instead of Linear layers. Please double check your model architecture, or submit "
            "an issue on github if you think this is a bug."
        )
    elif device == "cpu":
        if not (getattr(model, "quantization_method", None) == "gptq"):
            if torch_dtype == "auto":
                convert_bigdl_other_module(model, torch.float32)
            else:
                convert_bigdl_other_module(model, torch_dtype)
    elif device == "meta":
        # Do nothing here for weights are empty.
        pass

    if optimize_model:
        model = _optimize_post(model, lightweight_bmm)

    if hasattr(model, "config") and \
            model.config.model_type == "qwen" and hasattr(model.config, "visual"):
        # for Qwen-VL-Chat
        # Due to issue https://github.com/intel/intel-extension-for-pytorch/issues/454,
        # currently put interpolation execution into cpu
        visual_module_name = model.transformer.visual.__class__.__module__
        visual_module = importlib.import_module(visual_module_name)
        from ipex_llm.transformers.models.qwen_vl import qwen_vl_vision_transformer_forward
        from ipex_llm.transformers.models.qwen_vl import qwen_vl_resampler_forward
        convert_forward(model,
                        visual_module.VisionTransformer,
                        qwen_vl_vision_transformer_forward
                        )
        convert_forward(model,
                        visual_module.Resampler,
                        qwen_vl_resampler_forward
                        )
    return model


def convert_bigdl_other_module(model, dtype):
    # Convert modules outside of bigdl linear to corresponding dtype
    from ipex_llm.transformers.low_bit_linear import LowBitLinear, \
        FP16Linear, BF16Linear
    for module in model.modules():
        if list(module.children()) == []:
            # leaf module
            if not isinstance(module, (LowBitLinear, FP16Linear, BF16Linear)):
                module.to(dtype)


def convert_forward(m, target_m, new_forward):
    for _, sub_m in m.named_children():
        if isinstance(sub_m, target_m):
            bound_method = new_forward.__get__(sub_m, sub_m.__class__)
            setattr(sub_m, "forward", bound_method)
        convert_forward(sub_m, target_m, new_forward)


def replace_RotaryEmbed(m, target_m,  replace_embed):
    for attr_name, sub_m in m.named_children():
        if isinstance(sub_m, target_m):
            setattr(m, attr_name, replace_embed(sub_m.dim,
                                                sub_m.max_position_embeddings,
                                                sub_m.base))
        replace_RotaryEmbed(sub_m, target_m, replace_embed)


def replace_func(m, target_m, func_name, new_func):
    for _, sub_m in m.named_children():
        if isinstance(sub_m, target_m):
            bound_method = new_func.__get__(sub_m, sub_m.__class__)
            setattr(sub_m, func_name, bound_method)
        replace_func(sub_m, target_m, func_name, new_func)


def get_enable_ipex():
    _enable_ipex = os.getenv("BIGDL_OPT_IPEX")
    _enable_ipex = (_enable_ipex is not None) and (_enable_ipex.lower() == "true")
    return _enable_ipex


def _optimize_ipex(model, qtype=ggml_tensor_qtype["bf16"]):
    import intel_extension_for_pytorch as ipex
    from intel_extension_for_pytorch.transformers.optimize import model_convert_reference
    from transformers.modeling_attn_mask_utils import AttentionMaskConverter
    from ipex_llm.transformers.convert_ipex import (
        _ipex_optimize_model, _ipex_jit, _make_causal_mask,
        _llama_model_forward_4_35, convert_function, GLM_get_masks,
    )

    model = model_convert_reference(model)

    rms_classes = [
        transformers.models.llama.modeling_llama.LlamaRMSNorm,
    ]
    if 'llama' in model.config.model_type:
        AttentionMaskConverter._make_causal_mask = _make_causal_mask
        convert_forward(model, transformers.models.llama.modeling_llama.LlamaModel,
                        _llama_model_forward_4_35)
    elif "mistral" in model.config.model_type:
        AttentionMaskConverter._make_causal_mask = _make_causal_mask
        convert_forward(model, transformers.models.llama.modeling_llama.LlamaModel,
                        _llama_model_forward_4_35)
    elif model.config.architectures is not None \
        and model.config.architectures[0] in ["ChatGLMModel", "ChatGLMForConditionalGeneration"]:  # noqa
        # for chatglm3-6B
        rms_classes.append(
            type(model.transformer.encoder.layers[0].input_layernorm)
        )
        convert_function(model.transformer, "get_masks", GLM_get_masks)
    elif model.config.model_type == 'baichuan' and model.config.vocab_size == 125696:
        # baichuan2
        rms_classes.append(type(model.model.layers[0].input_layernorm))

    model = _ipex_optimize_model(model, rms_classes, qtype)
    return _ipex_jit(model)


def _optimize_post(model, lightweight_bmm=False):
    from packaging import version
    from ipex_llm.transformers.models.llama import llama_attention_forward_4_31
    from ipex_llm.transformers.models.llama import llama_attention_selective_batching_forward_4_31
    from ipex_llm.transformers.models.llama import llama_model_selective_batching_forward_4_31
    from ipex_llm.transformers.models.llama import llama_rms_norm_forward
    from ipex_llm.transformers.models.llama import llama_mlp_forward
    from ipex_llm.transformers.models.llama import llama_decoder_forward
    from ipex_llm.transformers.models.llama import llama_model_forward
    from transformers.modeling_utils import PreTrainedModel

    try:
        from sentence_transformers.SentenceTransformer import SentenceTransformer
        if isinstance(model, SentenceTransformer):
            if str(model._modules['0']).strip().split(' ')[-1] == 'BertModel':
                modeling_module_name = model._modules['0'].auto_model.__class__.__module__
                module = importlib.import_module(modeling_module_name)
                from ipex_llm.transformers.models.bert import self_attention_forward
                from ipex_llm.transformers.models.bert import encoder_forward
                convert_forward(model,
                                module.BertSelfAttention,
                                self_attention_forward)
                convert_forward(model,
                                module.BertEncoder,
                                encoder_forward)
                return model
    except ModuleNotFoundError:
        pass

    # All huggingface format models are inherited from `PreTrainedModel`
    if not isinstance(model, PreTrainedModel):
        logger.info("Only HuggingFace Transformers models are currently "
                    "supported for further optimizations")
        return model

    vllm_selective_batching = os.getenv("VLLM_ENABLE_SELECTIVE_BATCHING")
    enable_vllm_se_batching = vllm_selective_batching is not None
    enable_vllm_se_batching = enable_vllm_se_batching and vllm_selective_batching.lower() == "true"

    trans_version = transformers.__version__
    if version.parse(trans_version) >= version.parse("4.31.0"):
        convert_forward(
            model,
            transformers.models.llama.modeling_llama.LlamaRMSNorm,
            llama_rms_norm_forward,)
        convert_forward(model,
                        transformers.models.llama.modeling_llama.LlamaMLP,
                        llama_mlp_forward)
        convert_forward(model,
                        transformers.models.llama.modeling_llama.LlamaDecoderLayer,
                        llama_decoder_forward)
        if version.parse(trans_version) >= version.parse("4.36.0"):
            # transformers version >= 4.36.0
            from ipex_llm.transformers.models.llama import llama_attention_forward_4_38
            if version.parse(trans_version) >= version.parse("4.38.0"):
                from ipex_llm.transformers.models.llama import llama_model_forward_4_38
                convert_forward(
                    model,
                    transformers.models.llama.modeling_llama.LlamaModel,
                    llama_model_forward_4_38)
                convert_forward(
                    model,
                    transformers.models.llama.modeling_llama.LlamaAttention,
                    llama_attention_forward_4_38)
            else:
                from ipex_llm.transformers.models.llama import llama_model_forward_4_36
                convert_forward(
                    model,
                    transformers.models.llama.modeling_llama.LlamaModel,
                    llama_model_forward_4_36)
                convert_forward(
                    model,
                    transformers.models.llama.modeling_llama.LlamaAttention,
                    llama_attention_forward_4_38)
        else:
            # transformers version between 4.31.0 - 4.35.2
            convert_forward(
                model,
                transformers.models.llama.modeling_llama.LlamaAttention,
                llama_attention_forward_4_31, )
            if enable_vllm_se_batching:
                convert_forward(
                    model,
                    transformers.models.llama.modeling_llama.LlamaModel,
                    llama_model_selective_batching_forward_4_31,
                )
                convert_forward(
                    model,
                    transformers.models.llama.modeling_llama.LlamaAttention,
                    llama_attention_selective_batching_forward_4_31,
                )
            else:
                convert_forward(
                    model,
                    transformers.models.llama.modeling_llama.LlamaModel,
                    llama_model_forward)
    else:
        # todo implement 4.28.0 ~ 4.30.2
        pass

    # convert all nn.LayerNorm
    from ipex_llm.transformers.models.bloom import bloom_layer_norm_forward
    convert_forward(model,
                    nn.LayerNorm,
                    bloom_layer_norm_forward)

    if model.config.architectures is not None \
       and model.config.architectures[0] in ["ChatGLMModel", "ChatGLMForConditionalGeneration"]:
        if (model.config.num_layers == 28 and hasattr(model.config, 'rope_ratio')
                and model.config.rope_ratio == 16):
            # chatglm2-6b-32k
            modeling_module_name = model.__class__.__module__
            module = importlib.import_module(modeling_module_name)
            from ipex_llm.transformers.models.chatglm2_32k import chatglm2_32k_attention_forward
            convert_forward(model,
                            module.SelfAttention,
                            chatglm2_32k_attention_forward)
        elif hasattr(model.config, 'padded_vocab_size') and \
                model.config.padded_vocab_size == 65024:
            # chatglm2-6b
            modeling_module_name = model.__class__.__module__
            module = importlib.import_module(modeling_module_name)
            from ipex_llm.transformers.models.chatglm2 import chatglm2_attention_forward
            from ipex_llm.transformers.models.chatglm2 import chatglm_rms_norm_forward
            from ipex_llm.transformers.models.chatglm2 import chatglm2_model_forward
            convert_forward(model,
                            module.SelfAttention,
                            chatglm2_attention_forward)
            convert_forward(model,
                            module.ChatGLMModel,
                            chatglm2_model_forward)
            convert_forward(model,
                            module.RMSNorm,
                            chatglm_rms_norm_forward)
        elif hasattr(model.config, 'vocab_size') and model.config.vocab_size == 130528:
            # chatglm-6b
            modeling_module_name = model.__class__.__module__
            module = importlib.import_module(modeling_module_name)
            from ipex_llm.transformers.models.chatglm import chatglm_attention_forward
            convert_forward(model,
                            module.SelfAttention,
                            chatglm_attention_forward
                            )
    elif "mpt" in model.config.model_type:
        if model.config.architectures is not None:
            modeling_module_name = model.__class__.__module__
            attention_module_name = '.'.join(modeling_module_name.split('.')[:-1]) + ".attention"
            module = importlib.import_module(attention_module_name)
            from ipex_llm.transformers.models.mpt import mpt_multihead_attention_forward
            convert_forward(model,
                            module.MultiheadAttention,
                            mpt_multihead_attention_forward
                            )
    elif "gptj" in model.config.model_type:
        # dolly-v1-6b
        modeling_module_name = model.__class__.__module__
        module = importlib.import_module(modeling_module_name)
        from ipex_llm.transformers.models.gptj import gptj_attention_forward, gptj_model_forward,\
            gptj_block_forward
        convert_forward(model,
                        module.GPTJAttention,
                        gptj_attention_forward)
        convert_forward(model,
                        module.GPTJModel,
                        gptj_model_forward)
        convert_forward(model,
                        module.GPTJBlock,
                        gptj_block_forward)
    elif "bloom" in model.config.model_type:
        modeling_module_name = model.__class__.__module__
        module = importlib.import_module(modeling_module_name)
        from ipex_llm.transformers.models.bloom import bloom_attention_forward
        convert_forward(model,
                        module.BloomAttention,
                        bloom_attention_forward
                        )
    elif "falcon" in model.config.model_type or "RefinedWeb" in model.config.model_type:
        if model.config.architectures is not None:
            modeling_module_name = model.__class__.__module__
            module = importlib.import_module(modeling_module_name)
            if "RWForCausalLM" in model.config.architectures:
                if model.config.hidden_size == 4544:
                    # falcon-7b need to check performance drop after kv cache support.
                    # from ipex_llm.transformers.models.falcon import rw_attention_forward_7b
                    # convert_forward(model,
                    #                 module.Attention,
                    #                 rw_attention_forward_7b
                    #                 )
                    pass
                else:
                    # falcon-40b
                    from ipex_llm.transformers.models.falcon import rw_attention_forward_40b
                    convert_forward(model,
                                    module.Attention,
                                    rw_attention_forward_40b
                                    )
            elif "FalconForCausalLM" in model.config.architectures:
                if model.config.hidden_size != 4544:
                    # falcon-180b and new falcon-40b
                    if version.parse(trans_version) >= version.parse("4.36.0"):
                        # transformers version >= 4.36.0
                        from ipex_llm.transformers.models.falcon import \
                            falcon_attention_forward_4_36

                        convert_forward(model,
                                        module.FalconAttention,
                                        falcon_attention_forward_4_36
                                        )
                    else:
                        from ipex_llm.transformers.models.falcon import falcon_attention_forward
                        convert_forward(model,
                                        module.FalconAttention,
                                        falcon_attention_forward
                                        )

    elif model.config.model_type == "baichuan" and model.config.vocab_size == 125696:
        # baichuan2
        if model.config.hidden_size in [4096, 2048]:
            # baichuan2-7B
            modeling_module_name = model.__class__.__module__
            module = importlib.import_module(modeling_module_name)
            from ipex_llm.transformers.models.baichuan2 import baichuan_attention_forward_7b
            from ipex_llm.transformers.models.baichuan2 import baichuan_mlp_forward
            convert_forward(model,
                            module.Attention,
                            baichuan_attention_forward_7b
                            )
            convert_forward(model,
                            module.RMSNorm,
                            llama_rms_norm_forward)
            convert_forward(model,
                            module.MLP,
                            baichuan_mlp_forward)
        elif model.config.hidden_size == 5120:
            # baichuan2-13B
            modeling_module_name = model.__class__.__module__
            module = importlib.import_module(modeling_module_name)
            from ipex_llm.transformers.models.baichuan2 import baichuan_attention_forward_13b
            from ipex_llm.transformers.models.baichuan2 import baichuan_13b_rms_norm_forward
            from ipex_llm.transformers.models.baichuan2 import baichuan_mlp_forward
            from ipex_llm.transformers.models.baichuan2 import baichuan_13b_get_alibi_mask
            convert_forward(model,
                            module.BaichuanAttention,
                            baichuan_attention_forward_13b
                            )
            # baichuan2-13B's RMSNorm is a little different
            convert_forward(model,
                            module.RMSNorm,
                            baichuan_13b_rms_norm_forward)
            convert_forward(model,
                            module.MLP,
                            baichuan_mlp_forward)
            if hasattr(model.model, 'get_alibi_mask_orig'):
                # deepspeed rewrite "get_alibi_mask" to support baichuan
                # https://github.com/microsoft/DeepSpeed/pull/4721
                replace_func(model,
                             module.BaichuanModel,
                             "get_alibi_mask_orig",
                             baichuan_13b_get_alibi_mask)
            else:
                replace_func(model,
                             module.BaichuanModel,
                             "get_alibi_mask",
                             baichuan_13b_get_alibi_mask)
    elif model.config.model_type == "baichuan":
        # baichuan1
        if model.config.hidden_size == 4096:
            # baichuan-7B
            modeling_module_name = model.__class__.__module__
            module = importlib.import_module(modeling_module_name)
            from ipex_llm.transformers.models.baichuan import baichuan_attention_forward_7b
            convert_forward(model,
                            module.Attention,
                            baichuan_attention_forward_7b
                            )
            convert_forward(model,
                            module.RMSNorm,
                            llama_rms_norm_forward)
        elif model.config.hidden_size == 5120:
            # baichuan-13B
            modeling_module_name = model.__class__.__module__
            module = importlib.import_module(modeling_module_name)
            from ipex_llm.transformers.models.baichuan import baichuan_attention_forward_13b
            from ipex_llm.transformers.models.baichuan2 import baichuan_13b_rms_norm_forward
            convert_forward(model,
                            module.BaichuanAttention,
                            baichuan_attention_forward_13b
                            )
            # baichuan-13B's RMSNorm is a little different
            convert_forward(model,
                            module.RMSNorm,
                            baichuan_13b_rms_norm_forward)
    elif model.config.model_type == "gpt_neox":
        from ipex_llm.transformers.models.gptneox import gptneox_attention_forward
        convert_forward(model,
                        transformers.models.gpt_neox.modeling_gpt_neox.GPTNeoXAttention,
                        gptneox_attention_forward
                        )
    elif model.config.model_type == "internlm":
        modeling_module_name = model.__class__.__module__
        module = importlib.import_module(modeling_module_name)
        from ipex_llm.transformers.models.internlm import internlm_attention_forward
        from ipex_llm.transformers.models.internlm import internlm2_attention_forward
        try:
            convert_forward(model,
                            module.InternLM2Attention,
                            internlm2_attention_forward
                            )
        except:
            convert_forward(model,
                            module.InternLMAttention,
                            internlm_attention_forward
                            )
        try:
            convert_forward(model,
                            module.InternLM2RMSNorm,
                            llama_rms_norm_forward
                            )
        except:
            convert_forward(model,
                            module.InternLMRMSNorm,
                            llama_rms_norm_forward
                            )
    elif model.config.model_type == "internlmxcomposer2":
        modeling_module_name = model.model.__class__.__module__
        module = importlib.import_module(modeling_module_name)
        from ipex_llm.transformers.models.internlm import internlm_xcomposser2_attention_forward
        convert_forward(model, module.InternLM2Attention, internlm_xcomposser2_attention_forward)
        from ipex_llm.transformers.models.internlm import internlm_xcomposser2_mlp_forward
        convert_forward(model, module.InternLM2MLP, internlm_xcomposser2_mlp_forward)
        from ipex_llm.transformers.models.internlm import internlm_xcomposser2_chat
        model.chat = MethodType(internlm_xcomposser2_chat, model)
    elif model.config.model_type == "qwen":
        if hasattr(model.config, "visual"):
            # for Qwen-VL-Chat
            modeling_module_name = model.__class__.__module__
            module = importlib.import_module(modeling_module_name)
            from ipex_llm.transformers.models.qwen_vl import qwen_attention_forward_vl
            convert_forward(model,
                            module.QWenAttention,
                            qwen_attention_forward_vl
                            )
        else:
            # for Qwen-7B and Qwen-14B
            modeling_module_name = model.__class__.__module__
            module = importlib.import_module(modeling_module_name)
            from ipex_llm.transformers.models.qwen import qwen_attention_forward
            from ipex_llm.transformers.models.qwen import qwen_attention_forward_registered
            from ipex_llm.transformers.models.qwen import qwen_mlp_forward
            from ipex_llm.transformers.models.chatglm2 import chatglm_rms_norm_forward
            from ipex_llm.transformers.models.qwen import qwen_model_forward
<<<<<<< HEAD
            if model.config.max_position_embeddings == 8192 \
               and model.config.hidden_size == 4096:
=======
            if model.config.max_position_embeddings == 8192:
>>>>>>> 1db9d9a6
                convert_forward(model,
                                module.QWenAttention,
                                qwen_attention_forward_registered
                                )
            else:
                convert_forward(model,
                                module.QWenAttention,
                                qwen_attention_forward
                                )
            convert_forward(model,
                            module.RMSNorm,
                            chatglm_rms_norm_forward)
            convert_forward(model,
                            module.QWenMLP,
                            qwen_mlp_forward)
            convert_forward(model,
                            module.QWenModel,
                            qwen_model_forward)
    elif model.config.model_type == "qwen2":
        # for Qwen1.5-7B
        modeling_module_name = model.__class__.__module__
        module = importlib.import_module(modeling_module_name)
        from ipex_llm.transformers.models.qwen2 import qwen2_model_forward
        from ipex_llm.transformers.models.qwen2 import qwen2_attention_forward
        convert_forward(model,
                        module.Qwen2Model,
                        qwen2_model_forward)
        convert_forward(model,
                        module.Qwen2RMSNorm,
                        llama_rms_norm_forward)
        convert_forward(model,
                        module.Qwen2MLP,
                        llama_mlp_forward)
        convert_forward(model,
                        module.Qwen2Attention,
                        qwen2_attention_forward)
    elif model.config.model_type == "qwen2_moe":
        # for Qwen1.5-MOE-A2.7B
        modeling_module_name = model.__class__.__module__
        module = importlib.import_module(modeling_module_name)
        from ipex_llm.transformers.models.qwen2_moe import qwen2moe_moeblock_forward
        from ipex_llm.transformers.models.qwen2_moe import qwen2moe_attention_forward
        from ipex_llm.transformers.models.qwen2_moe import qwen2moe_model_forward
        convert_forward(model,
                        module.Qwen2MoeModel,
                        qwen2moe_model_forward)
        convert_forward(model,
                        module.Qwen2MoeRMSNorm,
                        llama_rms_norm_forward)
        convert_forward(model,
                        module.Qwen2MoeSparseMoeBlock,
                        qwen2moe_moeblock_forward)
        convert_forward(model,
                        module.Qwen2MoeMLP,
                        llama_mlp_forward)
        convert_forward(model,
                        module.Qwen2MoeAttention,
                        qwen2moe_attention_forward)
    elif model.config.model_type == "cohere":
        # for CohereForAI/c4ai-command-r-v01
        modeling_module_name = model.__class__.__module__
        module = importlib.import_module(modeling_module_name)
        from ipex_llm.transformers.models.cohere import cohere_attention_forward
        from ipex_llm.transformers.models.cohere import cohere_model_forward
        convert_forward(model,
                        module.CohereModel,
                        cohere_model_forward)
        convert_forward(model,
                        module.CohereAttention,
                        cohere_attention_forward)
        convert_forward(model,
                        module.CohereLayerNorm,
                        llama_rms_norm_forward)
        convert_forward(model,
                        module.CohereMLP,
                        llama_mlp_forward)
    elif model.config.model_type == "aquila":
        modeling_module_name = model.__class__.__module__
        module = importlib.import_module(modeling_module_name)
        from ipex_llm.transformers.models.aquila import aquila_attention_forward
        convert_forward(model,
                        module.AquilaAttention,
                        aquila_attention_forward
                        )
        convert_forward(model,
                        module.AquilaRMSNorm,
                        llama_rms_norm_forward)
    elif model.config.model_type == "mixtral":
        # For mistralai/Mixtral-8x7B-v0.1
        invalidInputError(version.parse(trans_version) >= version.parse("4.36.0"),
                          "Please upgrade transformers to 4.36.0 or higher version "
                          "to run Mixtral models.")
        modeling_module_name = model.__class__.__module__
        module = importlib.import_module(modeling_module_name)
        from ipex_llm.transformers.models.mixtral import mixtral_moeblock_forward, \
            mixtral_attention_forward, mixtral_mlp_forward, mixtral_model_forward
        convert_forward(model,
                        module.MixtralAttention,
                        mixtral_attention_forward)
        convert_forward(model,
                        module.MixtralRMSNorm,
                        llama_rms_norm_forward)
        convert_forward(model,
                        module.MixtralSparseMoeBlock,
                        mixtral_moeblock_forward)
        convert_forward(model,
                        module.MixtralBLockSparseTop2MLP,
                        mixtral_mlp_forward)
        convert_forward(model,
                        module.MixtralModel,
                        mixtral_model_forward)

    elif model.config.model_type == "phi-msft" and \
            hasattr(model.config, "num_local_experts"):
        # For phixtral, limit the condition to avoid applying on phi-2 hosted by ModelScope
        modeling_module_name = model.__class__.__module__
        module = importlib.import_module(modeling_module_name)
        from ipex_llm.transformers.models.phixtral import phixtral_moeblock_forward, \
            phixtral_mlp_forward
        convert_forward(model,
                        module.MoE,
                        phixtral_moeblock_forward)
        convert_forward(model,
                        module.MLP,
                        phixtral_mlp_forward)
    elif model.config.model_type == "mistral":
        if model.config.architectures is not None and \
                model.config.architectures[0] == "MixtralForCausalLM":
            # For DiscoResearch/mixtral-7b-8expert
            invalidInputError(version.parse(trans_version) >= version.parse("4.36.0"),
                              "Please upgrade transformers to 4.36.0 or higher version "
                              "to run Mixtral models.")
            modeling_module_name = model.__class__.__module__
            module = importlib.import_module(modeling_module_name)
            convert_forward(model,
                            module.MistralRMSNorm,
                            llama_rms_norm_forward)
        else:
            if version.parse(trans_version) >= version.parse("4.36.0"):
                modeling_module_name = model.__class__.__module__
                module = importlib.import_module(modeling_module_name)
                from ipex_llm.transformers.models.mistral import mistral_attention_forward_4_36
                from ipex_llm.transformers.models.mistral import mistral_model_forward_4_36
                convert_forward(model,
                                module.MistralAttention,
                                mistral_attention_forward_4_36
                                )
                convert_forward(model,
                                module.MistralModel,
                                mistral_model_forward_4_36
                                )
                convert_forward(model,
                                module.MistralRMSNorm,
                                llama_rms_norm_forward)
                convert_forward(model,
                                module.MistralMLP,
                                llama_mlp_forward)
            else:
                modeling_module_name = model.__class__.__module__
                module = importlib.import_module(modeling_module_name)
                from ipex_llm.transformers.models.mistral import mistral_attention_forward
                convert_forward(model,
                                module.MistralAttention,
                                mistral_attention_forward
                                )
                convert_forward(model,
                                module.MistralRMSNorm,
                                llama_rms_norm_forward)
                convert_forward(model,
                                module.MistralMLP,
                                llama_mlp_forward)
    elif model.config.model_type == "gemma":
        modeling_module_name = model.__class__.__module__
        module = importlib.import_module(modeling_module_name)
        from ipex_llm.transformers.models.gemma import gemma_attention_forward
        from ipex_llm.transformers.models.gemma import gemma_rms_norm_forward
        from ipex_llm.transformers.models.gemma import gemma_mlp_forward
        convert_forward(model,
                        module.GemmaAttention,
                        gemma_attention_forward,
                        )
        convert_forward(model,
                        module.GemmaRMSNorm,
                        gemma_rms_norm_forward)
        convert_forward(model,
                        module.GemmaMLP,
                        gemma_mlp_forward)
    elif model.config.model_type == "Yi":
        modeling_module_name = model.__class__.__module__
        module = importlib.import_module(modeling_module_name)
        convert_forward(model,
                        module.YiRMSNorm,
                        llama_rms_norm_forward)
    elif model.config.model_type == "whisper" and lightweight_bmm:
        if platform.system().lower() == 'windows':
            from ipex_llm.transformers.bmm import SafeBMM
            modeling_module_name = model.__class__.__module__
            module = importlib.import_module(modeling_module_name)
            old_fwd = module.WhisperAttention.forward

            def safe_bmm_fwd(*args, **kwargs):
                with SafeBMM():
                    return old_fwd(*args, **kwargs)

            convert_forward(model,
                            module.WhisperAttention,
                            safe_bmm_fwd)
    elif model.config.model_type == "rwkv":
        # rwkv v4
        modeling_module_name = model.__class__.__module__
        module = importlib.import_module(modeling_module_name)
        from ipex_llm.transformers.models.rwkv4 import rwkv_attention_forward
        from ipex_llm.transformers.models.rwkv4 import rwkv_ffn_forward
        convert_forward(model,
                        module.RwkvSelfAttention,
                        rwkv_attention_forward)
        convert_forward(model,
                        module.RwkvFeedForward,
                        rwkv_ffn_forward)
    elif model.config.model_type == "rwkv5":
        # rwkv v5
        modeling_module_name = model.__class__.__module__
        module = importlib.import_module(modeling_module_name)
        from ipex_llm.transformers.models.rwkv5 import rwkv_attention_forward
        from ipex_llm.transformers.models.rwkv5 import rwkv_ffn_forward_wrapper
        from ipex_llm.transformers.models.rwkv5 import rwkv_model_forward_wrapper
        convert_forward(model,
                        module.RwkvSelfAttention,
                        rwkv_attention_forward)
        rwkv_ffn_forward = rwkv_ffn_forward_wrapper(module.RwkvFeedForward.forward)
        convert_forward(model,
                        module.RwkvFeedForward,
                        rwkv_ffn_forward)
        rwkv_model_forward = rwkv_model_forward_wrapper(module.Rwkv5Model.forward)
        convert_forward(model,
                        module.Rwkv5Model,
                        rwkv_model_forward)
    elif model.config.model_type == "deci":
        modeling_module_name = model.__class__.__module__
        module = importlib.import_module(modeling_module_name)
        from ipex_llm.transformers.models.decilm import decilm_attention_forward_4_35_2
        convert_forward(model,
                        module.LlamaRMSNorm,
                        llama_rms_norm_forward)
        convert_forward(model,
                        module.LlamaMLP,
                        llama_mlp_forward)
        convert_forward(model,
                        module.DeciLMAttention,
                        decilm_attention_forward_4_35_2, )
    elif model.config.model_type == "gpt_bigcode":
        # starcoder
        modeling_module_name = model.__class__.__module__
        module = importlib.import_module(modeling_module_name)
        from ipex_llm.transformers.models.gptbigcode import _attn_wrapper
        from ipex_llm.transformers.models.gptbigcode import gptbigcode_attention_forward
        convert_forward(model,
                        module.GPTBigCodeAttention,
                        gptbigcode_attention_forward)
        _attn = _attn_wrapper(module.GPTBigCodeAttention._attn)
        replace_func(model,
                     module.GPTBigCodeAttention,
                     "_attn",
                     _attn)
    elif model.config.model_type == "starcoder2":
        # starcoder2
        modeling_module_name = model.__class__.__module__
        module = importlib.import_module(modeling_module_name)
        from ipex_llm.transformers.models.starcoder2 import attention_forward
        from ipex_llm.transformers.models.starcoder2 import model_forward
        convert_forward(model, module.Starcoder2Attention, attention_forward)
        convert_forward(model, module.Starcoder2Model, model_forward)
    elif model.config.model_type == "phi":
        # for phi-2
        modeling_module_name = model.__class__.__module__
        module = importlib.import_module(modeling_module_name)
        from ipex_llm.transformers.models.phi import attention_forward
        from ipex_llm.transformers.models.phi import model_forward
        convert_forward(model, module.PhiAttention, attention_forward)
        convert_forward(model, module.PhiModel, model_forward)
    elif model.config.model_type in ["phi3", "phi3_v"]:
        # for phi-3
        modeling_module_name = model.__class__.__module__
        module = importlib.import_module(modeling_module_name)
        from ipex_llm.transformers.models.phi3 import attention_forward
        convert_forward(model, module.Phi3Attention, attention_forward)
        from ipex_llm.transformers.models.phi3 import mlp_forward
        convert_forward(model, module.Phi3MLP, mlp_forward)
        from ipex_llm.transformers.models.phi3 import phi3_rms_norm_forward
        convert_forward(model, module.Phi3RMSNorm, phi3_rms_norm_forward)
        if model.config.model_type == "phi3":
            from ipex_llm.transformers.models.phi3 import phi3_model_forward_wrapper
            model_forward = phi3_model_forward_wrapper(module.Phi3Model.forward)
            convert_forward(model, module.Phi3Model, model_forward)
        else:
            from ipex_llm.transformers.models.phi3 import phi3v_model_forward_wrapper
            model_forward = phi3v_model_forward_wrapper(module.Phi3VModel.forward)
            convert_forward(model, module.Phi3VModel, model_forward)
    elif model.config.model_type == 'yuan':
        modeling_module_name = model.__class__.__module__
        module = importlib.import_module(modeling_module_name)
        from ipex_llm.transformers.models.yuan import yuan_attention_forward
        # from ipex_llm.transformers.models.yuan import yuan_mlp_forward
        convert_forward(model,
                        module.YuanAttention,
                        yuan_attention_forward
                        )
        # disable able mlp_forward for quantize_kv on mtl.
        # convert_forward(model,
        #                 module.YuanMLP,
        #                 yuan_mlp_forward
        #                 )
    elif model.config.model_type == 'bert' and (
        not model.config.is_decoder and
        model.config.position_embedding_type == "absolute"
    ):
        modeling_module_name = model.__class__.__module__
        module = importlib.import_module(modeling_module_name)
        from ipex_llm.transformers.models.bert import self_attention_forward
        from ipex_llm.transformers.models.bert import encoder_forward
        convert_forward(model,
                        module.BertSelfAttention,
                        self_attention_forward)
        convert_forward(model,
                        module.BertEncoder,
                        encoder_forward)
    elif model.config.model_type == 'stablelm':
        # For stablelm-zephyr-3b and stablelm-2-zephyr-1_6b
        modeling_module_name = model.__class__.__module__
        module = importlib.import_module(modeling_module_name)
        from ipex_llm.transformers.models.stablelm import stablelm_attention_forward
        from ipex_llm.transformers.models.stablelm import stablelm_model_forward
        convert_forward(model,
                        module.StableLmAttention,
                        stablelm_attention_forward
                        )
        convert_forward(model,
                        module.StableLmMLP,
                        llama_mlp_forward)
        convert_forward(model,
                        module.StableLmModel,
                        stablelm_model_forward
                        )
    return model<|MERGE_RESOLUTION|>--- conflicted
+++ resolved
@@ -1249,12 +1249,8 @@
             from ipex_llm.transformers.models.qwen import qwen_mlp_forward
             from ipex_llm.transformers.models.chatglm2 import chatglm_rms_norm_forward
             from ipex_llm.transformers.models.qwen import qwen_model_forward
-<<<<<<< HEAD
             if model.config.max_position_embeddings == 8192 \
                and model.config.hidden_size == 4096:
-=======
-            if model.config.max_position_embeddings == 8192:
->>>>>>> 1db9d9a6
                 convert_forward(model,
                                 module.QWenAttention,
                                 qwen_attention_forward_registered
