#
# Copyright 2016 The BigDL Authors.
#
# Licensed under the Apache License, Version 2.0 (the "License");
# you may not use this file except in compliance with the License.
# You may obtain a copy of the License at
#
#     http://www.apache.org/licenses/LICENSE-2.0
#
# Unless required by applicable law or agreed to in writing, software
# distributed under the License is distributed on an "AS IS" BASIS,
# WITHOUT WARRANTIES OR CONDITIONS OF ANY KIND, either express or implied.
# See the License for the specific language governing permissions and
# limitations under the License.
#
#
# MIT License
#
# Copyright (c) 2023 MIT HAN Lab
#
# Permission is hereby granted, free of charge, to any person obtaining a copy
# of this software and associated documentation files (the "Software"), to deal
# in the Software without restriction, including without limitation the rights
# to use, copy, modify, merge, publish, distribute, sublicense, and/or sell
# copies of the Software, and to permit persons to whom the Software is
# furnished to do so, subject to the following conditions:
#
# The above copyright notice and this permission notice shall be included in all
# copies or substantial portions of the Software.
#
# THE SOFTWARE IS PROVIDED "AS IS", WITHOUT WARRANTY OF ANY KIND, EXPRESS OR
# IMPLIED, INCLUDING BUT NOT LIMITED TO THE WARRANTIES OF MERCHANTABILITY,
# FITNESS FOR A PARTICULAR PURPOSE AND NONINFRINGEMENT. IN NO EVENT SHALL THE
# AUTHORS OR COPYRIGHT HOLDERS BE LIABLE FOR ANY CLAIM, DAMAGES OR OTHER
# LIABILITY, WHETHER IN AN ACTION OF CONTRACT, TORT OR OTHERWISE, ARISING FROM,
# OUT OF OR IN CONNECTION WITH THE SOFTWARE OR THE USE OR OTHER DEALINGS IN THE
# SOFTWARE.
#

import copy
import torch
import warnings
import transformers
from typing import List
from unittest.mock import patch
from transformers.configuration_utils import PretrainedConfig

from ipex_llm.ggml.quantize import ggml_tensor_qtype, gguf_mixed_qtype
from ipex_llm.utils.common import invalidInputError
from ipex_llm.transformers.gguf.api import load_gguf_model

from .utils import logger, load_state_dict
from .utils import extract_local_archive_file, get_local_shard_files, load_imatrix_data
from .patches import patch_flash_attn_import, patch_sdpa_available

patched_training_mode = None


def save_low_bit(self, *args, **kwargs):
    invalidInputError(self.config.to_dict().get("bigdl_transformers_low_bit", False),
                      f"Detected this model is not a low-bit model, please use from_pretrained's"
                      f" load_in_4bit or load_in_low_bit parameter to load a 4-bit model first.")
    if hasattr(self.config, "quantization_config"):
        delattr(self.config, "quantization_config")
        delattr(self.config, "_pre_quantization_dtype")

    origin_device = self.device
    self.to('cpu')

    kwargs['safe_serialization'] = False

    architectures = getattr(self.config, "architectures", None)
    model_type = getattr(self.config, "model_type", None)
    disk_embedding = getattr(self.config, "bigdl_disk_embedding", False)

    if disk_embedding:
        from ipex_llm.transformers.embedding import DiskEmbedding
        self.apply(DiskEmbedding.restore_normal_embedding)
        self.save_pretrained(*args, **kwargs)
        self.apply(DiskEmbedding.replace_normal_embedding)
    else:
        self.save_pretrained(*args, **kwargs)

    if architectures:
        self.config.update({"architectures": architectures})
    if model_type:
        self.config.update({"model_type": model_type})

    self.config.save_pretrained(args[0])
    if self.can_generate():
        self.generation_config.save_pretrained(args[0])

    import json
    import os
    # We conveniently save all the keys of the model to have them on hand,
    # so that when using 'low_cpumem load',
    # it's not necessary to load the entire model to extract its keys
    # and we can avoid gc not triggered potentially.
    load_keys = {"all_checkpoint_keys": list(self.state_dict().keys())}
    with open(os.path.join(args[0], "load_keys.json"), "w") as json_file:
        json.dump(load_keys, json_file)
    if origin_device != 'cpu':
        self.to(origin_device)


def _load_pre():
    from transformers import GPTJModel
    from ipex_llm.transformers.models.gptj import gptj_model_new_init
    GPTJModel.__init__ = gptj_model_new_init


class _BaseAutoModelClass:
    HF_MODEL = None

    @classmethod
    @patch("transformers.dynamic_module_utils.get_imports", patch_flash_attn_import)
    @patch("transformers.modeling_utils.is_torch_sdpa_available", patch_sdpa_available, create=True)
    def from_pretrained(cls,
                        *args,
                        **kwargs):
        """
        Load a model from a directory or the HF Hub. Use load_in_4bit or load_in_low_bit parameter
        the weight of model's linears can be loaded to low-bit format, like int4, int5 and int8.

        Three new arguments are added to extend Hugging Face's from_pretrained method as follows:

        :param load_in_4bit: boolean value, True means loading linear's weight to symmetric int 4 if
                             the model is a regular fp16/bf16/fp32 model, and to asymmetric int 4
                             if the model is GPTQ model.
                             Default to be ``False``.
        :param load_in_low_bit: str value, options are ``'sym_int4'``, ``'asym_int4'``,
                                ``'sym_int5'``, ``'asym_int5'``, ``'sym_int8'``, ``'nf3'``,
                                ``'nf4'``, ``'fp4'``, ``'fp8'``, ``'fp8_e4m3'``, ``'fp8_e5m2'``,
                                ``'fp6'``, ``'gguf_iq2_xxs'``, ``'gguf_iq2_xs'``,
                                ``'gguf_iq1_s'``, ``'gguf_q4k_m'``, ``'gguf_q4k_s'``,
                                ``'fp16'``, ``'bf16'``, ``'fp6_k'``,
                                ``'sym_int4'`` means symmetric int 4, ``'asym_int4'`` means
                                asymmetric int 4, ``'nf4'`` means 4-bit NormalFloat, etc.
                                Relevant low bit optimizations will be applied to the model.
        :param optimize_model: boolean value, Whether to further optimize the low_bit llm model.
                               Default to be ``True``.
        :param modules_to_not_convert: list of str value, modules (nn.Module) that are skipped when
                                       conducting model optimizations. Default to be ``None``.
        :param speculative: boolean value, Whether to use speculative decoding.
                            Default to be ``False``.
        :param cpu_embedding: Whether to replace the Embedding layer, may need to set it
            to ``True`` when running BigDL-LLM on GPU on Windows. Default to be ``False``.
        :param disk_embedding: Whether to put the Embedding layer on disk to save memory.
            Default to be ``False``.
        :param imatrix: str value, represent filename of importance matrix pretrained on
            specific datasets for use with the improved quantization methods recently
            added to llama.cpp.
        :param model_hub: str value, options are ``'huggingface'`` and ``'modelscope'``,
            specify the model hub. Default to be ``'huggingface'``.
        :param embedding_qtype: str value, options are ``'q2_k'``, ``'q4_k'`` now.
            Default to be None. Relevant low bit optimizations will be applied to
            ``nn.Embedding`` layer.
        :param mixed_precision: boolean value, Whether to use mixed precision quantization.
            Default to be False. If set to True, we will use sym_int8 for lm_head when
            load_in_low_bit is sym_int4 or asym_int4.
        :param pipeline_parallel_stages: int value, the number of GPUs allocated for
            pipeline parallel. Default to be ``1``. Please set pipeline_parallel_stages > 1
            to run pipeline parallel inference on multiple GPUs.
        :return: a model instance
        """
        pretrained_model_name_or_path = kwargs.get("pretrained_model_name_or_path", None) \
            if len(args) == 0 else args[0]
        model_hub = kwargs.pop("model_hub", "huggingface")
        invalidInputError(model_hub in ["huggingface", "modelscope"],
                          "The parameter `model_hub` is supposed to be `huggingface` or "
                          f"`modelscope`, but got {model_hub}.")
        invalidInputError(not (kwargs.get('device_map') and 'xpu' in kwargs['device_map']),
                          "Please do not use `device_map` "
                          "with `xpu` value as an argument. "
                          "Use model.to('xpu') instead.")
        if model_hub == "huggingface":
            config_dict, _ = PretrainedConfig.get_config_dict(pretrained_model_name_or_path)
        elif model_hub == "modelscope":
            import modelscope
            from modelscope.utils.hf_util import get_wrapped_class
            cls.HF_Model = get_wrapped_class(cls.HF_Model)
            from .utils import get_modelscope_hf_config
            config_dict, _ = get_modelscope_hf_config(pretrained_model_name_or_path)
        bigdl_transformers_low_bit = config_dict.pop("bigdl_transformers_low_bit", False)
        invalidInputError(not bigdl_transformers_low_bit,
                          f"Detected model is a low-bit({bigdl_transformers_low_bit}) model, "
                          f"Please use load_low_bit to load this model.")

        # For huggingface transformers cls.HF_Model.from_pretrained could only restore the model
        # in the original format, which is not quantized,
        # we can convert the model to quantized later.
        load_in_4bit = kwargs.pop("load_in_4bit", False)
        load_in_low_bit = kwargs.pop("load_in_low_bit", None)
        optimize_model = kwargs.pop("optimize_model", True)
        user_quantization_config = kwargs.pop("quantization_config", None)
        speculative = kwargs.pop("speculative", False)
        pipeline_parallel_stages = kwargs.pop("pipeline_parallel_stages", 1)
        torch_dtype = kwargs.pop("torch_dtype", None)
        embedding_qtype = kwargs.pop("embedding_qtype", None)

        if user_quantization_config is not None and \
                "BitsAndBytesConfig" in str(user_quantization_config.__class__):
            if user_quantization_config.bnb_4bit_quant_type is not None:
                bnb_4bit_type = user_quantization_config.bnb_4bit_quant_type
                if bnb_4bit_type == "nf4":
                    load_in_low_bit = "nf4"
                elif bnb_4bit_type == "fp4":
                    warnings.warn(
                        "BigDL LLM QLoRA does not support fp4 now, use default nf4", FutureWarning)
                    load_in_low_bit = "nf4"
                elif bnb_4bit_type == "int4":
                    load_in_low_bit = "sym_int4"
                elif bnb_4bit_type == "bf16":
                    load_in_low_bit = "bf16"
                else:
                    invalidInputError(False,
                                      "Only nf4 or int4 is supported for bnb_4bit_quant_type")
            else:
                warnings.warn(
                    "bnb_4bit_quant_type is None, use default int4", FutureWarning)
                load_in_low_bit = "sym_int4"
            if user_quantization_config.bnb_4bit_use_double_quant is True:
                warnings.warn(
                    "BigDL LLM QLoRA does not support double quant now, set to False",
                    FutureWarning)
            if user_quantization_config.bnb_4bit_compute_dtype is not None:
                bnb_dtype = user_quantization_config.bnb_4bit_compute_dtype
                if bnb_dtype == torch.float32:
                    kwargs["torch_dtype"] = bnb_dtype
                elif bnb_dtype == torch.bfloat16:
                    kwargs["torch_dtype"] = bnb_dtype
                else:
                    invalidInputError(False,
                                      "Only float32 or bfloat16"
                                      " is supported for bnb_4bit_compute_dtype")
            else:
                warnings.warn(
                    "torch_dtype is None, use default float32", FutureWarning)
                kwargs["torch_dtype"] = torch.float32
            optimize_model = False
            kwargs["modules_to_not_convert"] = ["lm_head"]

        load_in_8bit = kwargs.pop("load_in_8bit", False)
        from ipex_llm.llm_patching import bigdl_patched
        if bigdl_patched == 'Train':
            global patched_training_mode
            if load_in_low_bit == "nf4" or load_in_low_bit == "sym_int4" or load_in_4bit:
                # qlora
                patched_training_mode = 'qlora'
            else:
                # lora
                patched_training_mode = 'lora'
                load_in_low_bit = "bf16"
            optimize_model = False
            kwargs["modules_to_not_convert"] = ["lm_head"]

        if load_in_4bit or load_in_low_bit:

            if config_dict.get("quantization_config", None) is not None:
                from ipex_llm.transformers.low_bit_linear import get_block_size
                q_config = config_dict["quantization_config"]
                if q_config["quant_method"] == "gptq":
                    invalidInputError(q_config["bits"] == 4,
                                      "Only 4-bit gptq is supported in bigdl-llm.")
                    if load_in_low_bit is not None:
                        invalidInputError(load_in_low_bit == "asym_int4",
                                          "You can only load gptq model as aysm_int4 low bit type.")

                    load_in_low_bit = "asym_int4"
                    if int(q_config["group_size"]) % get_block_size(load_in_low_bit) != 0:
                        invalidInputError(False,
                                          (f"group_size must be divisible by "
                                           f"{get_block_size(load_in_low_bit)}."))
                    if user_quantization_config is not None:
                        invalidInputError(user_quantization_config.bits == 4,
                                          "Only 4-bit gptq is supported in bigdl-llm.")
                        invalidInputError(user_quantization_config.use_exllama is False,
                                          "Only use_exllama=False is supported in bigdl-llm.")
                    else:
                        from transformers import GPTQConfig
                        user_quantization_config = GPTQConfig(bits=4, use_exllama=False)
                    kwargs["quantization_config"] = user_quantization_config
                elif q_config["quant_method"] == "awq":
                    from ipex_llm.transformers.awq.awq_config import AwqConfig
                    awq_config = AwqConfig.from_dict(q_config)
                    invalidInputError(awq_config.bits == 4,
                                      "Only 4-bit awq is supported in bigdl-llm.")
                    invalidInputError(awq_config.version == "gemm",
                                      "Only gemm version is supported in bigdl-llm.")
                    invalidInputError(awq_config.zero_point,
                                      "Only awq zero_point = True is supported in bigdl-llm.")
                    if load_in_low_bit is not None:
                        invalidInputError(load_in_low_bit == "asym_int4",
                                          "You can only load awq model as aysm_int4 low bit type.")

                    load_in_low_bit = "asym_int4"

                    if int(awq_config.group_size) % get_block_size(load_in_low_bit) != 0:
                        invalidInputError(False,
                                          (f"group_size must be divisible by "
                                           f"{get_block_size(load_in_low_bit)}."))

                    kwargs["quantization_config"] = awq_config

            # load int x-bit
            kwargs["low_cpu_mem_usage"] = True
            # set default torch_dtype='auto'.
            # Note that when load_in_low_bit="fp16", set default torch_dtype=torch.float16
            if load_in_low_bit == "fp16":
                if torch_dtype is not None and torch_dtype != torch.float16:
                    invalidInputError(
                        False,
                        f"Please use torch_dtype=torch.float16"
                        f" when setting load_in_low_bit='fp16'."
                    )
                else:
                    kwargs["torch_dtype"] = torch.float16
            elif load_in_low_bit == "bf16":
                if torch_dtype is not None and torch_dtype != torch.bfloat16:
                    invalidInputError(
                        False,
                        f"Please use torch_dtype=torch.bfloat16"
                        f" when setting load_in_low_bit='bf16'."
                    )
                else:
                    kwargs["torch_dtype"] = torch.bfloat16
            else:
                kwargs["torch_dtype"] = torch_dtype or "auto"
            # Avoid tensor parallel F.Linear Operations
            if "pretraining_tp" in config_dict:
                if "config" in kwargs:
                    setattr(kwargs["config"], "pretraining_tp", 1)
                else:
                    kwargs["pretraining_tp"] = 1
            q_k = load_in_low_bit if load_in_low_bit else "sym_int4"

            invalidInputError(q_k not in ["sym_int4_rtn", "sym_int8_rtn"],
                              f"The dtype {q_k} is specified for NPU"
                              "and cannot be used on CPU and GPU")

            imatrix_file = kwargs.pop("imatrix", None)
            if q_k in ["gguf_iq2_xxs", "gguf_iq2_xs", "gguf_iq1_s"]:
                invalidInputError(imatrix_file is not None,
                                  "For gguf_iq2 and gguf_iq1 quantization,"
                                  "imatrix is needed.")
            cpu_embedding = kwargs.get("cpu_embedding", False)
            # for iq2/k-quants, default use embedding_quantization
            if not cpu_embedding and embedding_qtype is None:
                if q_k in ["gguf_iq2_xxs", "gguf_iq2_xs", "gguf_iq1_s", "q2_k"]:
                    embedding_qtype = "q2_k"
                elif q_k in ["gguf_q4k_s", "gguf_q4k_m"]:
                    embedding_qtype = "q4_k"
            if imatrix_file is not None:
                imatrix_data = load_imatrix_data(imatrix_file)
                kwargs["imatrix_data"] = imatrix_data
            kwargs["embedding_qtype"] = embedding_qtype
            model = cls.load_convert(q_k, optimize_model, *args, **kwargs)

            if pipeline_parallel_stages > 1:
                if speculative:
                    invalidInputError(False,
                                      f"Please do not set speculative=True"
                                      f" when using pipeline_parallel_stages")
                invalidInputError(torch.distributed.get_world_size() == pipeline_parallel_stages,
                                  "Please make sure you've called `init_pipeline_parallel()` "
                                  "and world size is the same as `pipeline_parallel_stages`")
                from .pipeline_parallel import pipeline_parallel, pipeline_parallel_generate
                model = pipeline_parallel(model, pipeline_parallel_stages, kwargs["torch_dtype"])
                import types
                # add pipeline_parallel_generate to pretrained model dynamically
                model.pipeline_parallel_generate = types.MethodType(pipeline_parallel_generate,
                                                                    model)
                torch.distributed.barrier()
            if speculative:
                from .speculative import speculative_generate, clear_benchmarks,\
                    _crop_past_key_values
                # load a sym_int4 model as draft model
                draft_model = cls.load_convert('sym_int4', optimize_model, *args, **kwargs)
                model.draft_model = draft_model
                import types
                # add speculative_generate to pretrained model dynamically
                model.clear_benchmarks = types.MethodType(clear_benchmarks, model)
                model.speculative_generate = types.MethodType(speculative_generate, model)
                model._crop_past_key_values = types.MethodType(_crop_past_key_values, model)

            # add lookup_generate to pretrained model
            from .lookup import lookup_generate
            import types
            model.lookup_generate = types.MethodType(lookup_generate, model)
            if model.config.model_type == "minicpmv" and hasattr(model, 'llm'):
                model.llm.lookup_generate = types.MethodType(lookup_generate, model.llm)
        else:
            # load default
            model = cls.HF_Model.from_pretrained(*args, **kwargs)

        return model

    @staticmethod
    def from_gguf(fpath: str, optimize_model: bool = True,
                  cpu_embedding: bool = False, low_bit: str = "sym_int4"):
        """
        Load gguf model and tokenizer and convert it to bigdl-llm model and huggingface tokenzier

        :param fpath: Path to gguf model file
        :param optimize_model: Whether to further optimize llm model, defaults to True
        :param cpu_embedding: Whether to replace the Embedding layer, may need to set it
            to `True` when running BigDL-LLM on GPU on Windows, defaults to False

        :return: An optimized bigdl-llm model and a huggingface tokenizer
        """
        from ipex_llm.optimize import optimize_model as optimize_model_fn

        model, tokenizer = load_gguf_model(fpath, dtype=torch.half, low_bit=low_bit)
        model = optimize_model_fn(model, low_bit=low_bit, optimize_llm=optimize_model,
                                  cpu_embedding=cpu_embedding)
        return model, tokenizer

    @classmethod
    def load_convert(cls, q_k, optimize_model, *args, **kwargs):
        from .convert import ggml_convert_low_bit
        invalidInputError(q_k in ggml_tensor_qtype or q_k in gguf_mixed_qtype,
                          f"Unknown load_in_low_bit value: {q_k}, expected:"
                          f" sym_int4, asym_int4, sym_int5, asym_int5, sym_int8, nf3, nf4, "
                          f"fp4, fp6, fp8, fp8_e4m3, fp8_e5m2, fp16,  bf16, gguf_iq2_xxs, "
                          f"gguf_iq2_xs, gguf_iq1_s, q2_k, q4_k, q5_k, q6_k, fp6_k"
                          f"gguf_q4k_s, gguf_q4k_m, mixed_fp4 or mixed_fp8.")
        if q_k in ggml_tensor_qtype:
            qtype = ggml_tensor_qtype[q_k]
        else:
            qtype = gguf_mixed_qtype[q_k]

        # In case it needs a second try,
        # `from_pretrained`` may pop items out in dict
        # and lead to args missing.
        modules_to_not_convert = kwargs.pop("modules_to_not_convert", None)
        cpu_embedding = kwargs.pop("cpu_embedding", False)
        if kwargs.pop("replace_embedding", False):
            warnings.warn("replace_embedding is deprecated and will be removed in a future version,"
                          " please use cpu_embedding instead.", FutureWarning)
            cpu_embedding = True
        disk_embedding = kwargs.pop("disk_embedding", False)
        quant_config = kwargs.pop("quantization_config", None)
        imatrix_data = kwargs.pop("imatrix_data", None)
        embedding_qtype = kwargs.pop("embedding_qtype", None)
        mixed_precision = kwargs.pop("mixed_precision", False)
        if embedding_qtype is not None:
            embedding_qtype = ggml_tensor_qtype[embedding_qtype]
<<<<<<< HEAD
        enable_xetla = kwargs.pop("enable_xetla", False)
        disable_optimize_pre = kwargs.pop("disable_optimize_pre", False)
=======
>>>>>>> 62318964
        _args = copy.deepcopy(args)
        _kwargs = copy.deepcopy(kwargs)
        awq_config = None

        if quant_config and quant_config.quant_method == "awq":
            # The latest transformers only support cuda version
            # This load awq ckpt logic is copied from
            # https://github.com/casper-hansen/AutoAWQ/blob/main/awq/models/base.py#L147
            from accelerate import init_empty_weights, infer_auto_device_map, \
                load_checkpoint_in_model
            from ipex_llm.transformers.awq.awq import _replace_with_awq_layers, \
                get_layer_type, _load_config
            awq_config = quant_config
            model_weights_path, config = _load_config(args[0], '', max_new_tokens=None,
                                                      safetensors=True)
            with init_empty_weights():
                model = cls.HF_Model.from_config(config=config, trust_remote_code=True)

            _replace_with_awq_layers(model, awq_config=awq_config)

            model.tie_weights()

            # Get device map
            device_map = infer_auto_device_map(
                model,
                no_split_module_classes=[get_layer_type(config)],
                max_memory=None,
                dtype=config.torch_dtype
            )

            # Load checkpoint
            load_checkpoint_in_model(
                model,
                checkpoint=model_weights_path,
                device_map=device_map,
                offload_folder=None,
                dtype=config.torch_dtype
            )

            # Offloading dispatch
            from accelerate import dispatch_model
            model = dispatch_model(
                model,
                device_map=device_map,
                offload_dir=None
            )
        else:
            if quant_config is not None:
                kwargs["quantization_config"] = quant_config
            _load_pre()
            try:
                # To handle the input CUDA setting (such as 'device_map={"":0}'), ignore it
                kwargs.pop('device_map', None)
                model = cls.HF_Model.from_pretrained(*args, **kwargs)
            except NotImplementedError:
                logger.info("Failed to load models with `low_cpu_mem_usage` specified, "
                            "will fall to traditional load method with higher memory consumption.")
                _kwargs["low_cpu_mem_usage"] = False
                model = cls.HF_Model.from_pretrained(*_args, **_kwargs)
                model.config.update({"bigdl_lcmu_enabled": False})

        model = model.to("cpu")
        model = ggml_convert_low_bit(model, qtype, optimize_model,
                                     modules_to_not_convert=modules_to_not_convert,
                                     cpu_embedding=cpu_embedding,
                                     torch_dtype=kwargs.get("torch_dtype", 'auto'),
                                     imatrix_data=imatrix_data,
                                     embedding_qtype=embedding_qtype,
<<<<<<< HEAD
                                     enable_xetla=enable_xetla,
                                     mixed_precision=mixed_precision,
                                     disable_optimize_pre=disable_optimize_pre)
=======
                                     mixed_precision=mixed_precision)
>>>>>>> 62318964

        if disk_embedding:
            from ipex_llm.transformers.embedding import DiskEmbedding
            model.apply(DiskEmbedding.replace_normal_embedding)

        model.config.update({"bigdl_transformers_low_bit": q_k,
                             "bigdl_disk_embedding": disk_embedding})

        # enable tie_word_embeddings for MPT
        # refer to https://huggingface.co/mosaicml/mpt-7b-chat/blob/main/modeling_mpt.py#L232
        if model.config.architectures is None \
           or model.config.architectures[0] != 'MPTForCausalLM':
            model.config.update({"tie_word_embeddings": False})

        # add save_low_bit to pretrained model dynamically
        import types
        model.save_low_bit = types.MethodType(save_low_bit, model)

        return model

    @classmethod
    @patch("transformers.dynamic_module_utils.get_imports", patch_flash_attn_import)
    @patch("transformers.modeling_utils.is_torch_sdpa_available", patch_sdpa_available, create=True)
    def load_low_bit(cls,
                     pretrained_model_name_or_path,
                     *model_args,
                     **kwargs):
        """
        Load a low bit optimized model (including INT4, INT5 and INT8) from a saved ckpt.

        :param pretrained_model_name_or_path: str value, Path to load the optimized model ckpt.
        :param optimize_model: boolean value, Whether to further optimize the low_bit llm model.
                               Default to be True.
        :param pipeline_parallel_stages: int value, the number of GPUs allocated for
            pipeline parallel. Default to be ``1``. Please set pipeline_parallel_stages > 1
            to run pipeline parallel inference on multiple GPUs.

        :return: a model instance
        """
        from transformers.modeling_utils import no_init_weights, get_state_dict_dtype
        from transformers.dynamic_module_utils import resolve_trust_remote_code, \
            get_class_from_dynamic_module
        from transformers.models.auto.configuration_auto import AutoConfig
        from transformers.utils.generic import ContextManagers
        from transformers.generation.configuration_utils import GenerationConfig
        from transformers.models.auto.auto_factory import _get_model_class
        from accelerate.big_modeling import init_empty_weights
        from .convert import ggml_convert_low_bit
        import copy
        import os

        modules_to_not_convert = kwargs.pop("modules_to_not_convert", None)
        cpu_embedding = kwargs.pop("cpu_embedding", False)
        if kwargs.pop("replace_embedding", False):
            warnings.warn("replace_embedding is deprecated and will be removed in a future version,"
                          " please use cpu_embedding instead.", FutureWarning)
            cpu_embedding = True
        disk_embedding = kwargs.pop("disk_embedding", False)
        # Autofactory
        trust_remote_code = kwargs.pop("trust_remote_code", None)
        kwargs_orig = copy.deepcopy(kwargs)

        config, kwargs = AutoConfig.from_pretrained(
            pretrained_model_name_or_path,
            return_unused_kwargs=True,
            trust_remote_code=trust_remote_code,
            **kwargs,
        )

        # if torch_dtype=auto was passed here, ensure to pass it on
        if kwargs_orig.get("torch_dtype", None) == "auto":
            kwargs["torch_dtype"] = "auto"

        # Maybe needed when extract_local_archive_file
        subfolder = kwargs.get("subfolder", "")
        variant = kwargs.get("variant", None)
        offload_folder = kwargs.pop("offload_folder", None)
        offload_state_dict = kwargs.pop("offload_state_dict", False)
        torch_dtype = kwargs.pop("torch_dtype", "auto")
        embedding_qtype = kwargs.pop("embedding_qtype", None)
        sharded_metadata = None

        pipeline_parallel_stages = kwargs.pop("pipeline_parallel_stages", 1)

        config_dict, _ = PretrainedConfig.get_config_dict(pretrained_model_name_or_path)
        bigdl_transformers_low_bit = config_dict.pop("bigdl_transformers_low_bit", False)
        bigdl_lcmu_enabled = config_dict.pop("bigdl_lcmu_enabled", True)

        invalidInputError(bigdl_transformers_low_bit,
                          "Detect this model is not a low-bit model, Please use from_pretrained"
                          " with load_in_4bit or load_in_low_bit to get a low-bit model , and "
                          " serialize the model using save_low_bit first.")

        invalidInputError(bigdl_transformers_low_bit in ggml_tensor_qtype or
                          bigdl_transformers_low_bit in gguf_mixed_qtype,
                          f"Unknown bigdl_transformers_low_bit value: {bigdl_transformers_low_bit},"
                          f" expected: sym_int4, asym_int4, sym_int5, asym_int5 or sym_int8.")

        # set default optimize_model=True
        optimize_model = kwargs.pop("optimize_model", True)

        if bigdl_transformers_low_bit in ggml_tensor_qtype:
            qtype = ggml_tensor_qtype[bigdl_transformers_low_bit]
        else:
            qtype = gguf_mixed_qtype[bigdl_transformers_low_bit]
        if bigdl_transformers_low_bit in ["gguf_iq2_xxs", "gguf_iq2_xs", "gguf_iq1_s", "q2_k"] and \
                not cpu_embedding:
            embedding_qtype = "q2_k"
        elif bigdl_transformers_low_bit in ["gguf_q4k_s", "gguf_q4k_m"] and \
                not cpu_embedding:
            embedding_qtype = "q4_k"
        if embedding_qtype is not None:
            embedding_qtype = ggml_tensor_qtype[embedding_qtype]

        has_remote_code = hasattr(config, "auto_map") and cls.HF_Model.__name__ in config.auto_map
        has_local_code = type(config) in cls.HF_Model._model_mapping.keys()
        trust_remote_code = resolve_trust_remote_code(
            trust_remote_code, pretrained_model_name_or_path, has_local_code, has_remote_code
        )
        if has_remote_code and trust_remote_code:
            class_ref = config.auto_map[cls.HF_Model.__name__]
            model_class = get_class_from_dynamic_module(
                class_ref, pretrained_model_name_or_path, **kwargs
            )
            if os.path.isdir(pretrained_model_name_or_path):
                model_class.register_for_auto_class(cls.HF_Model.__name__)
            else:
                cls.HF_Model.register(config.__class__, model_class, exist_ok=True)
        elif type(config) in cls.HF_Model._model_mapping.keys():
            model_class = _get_model_class(config, cls.HF_Model._model_mapping)

        resolved_archive_file, is_sharded = extract_local_archive_file(
            pretrained_model_name_or_path,
            subfolder,
            variant)

        if is_sharded:
            resolved_archive_file, sharded_metadata = \
                get_local_shard_files(pretrained_model_name_or_path,
                                      resolved_archive_file,
                                      subfolder=subfolder)

        # set dtype to instantiate the model under:
        # 1. If torch_dtype is not None, we use that dtype
        # 2. If torch_dtype is "auto", we auto-detect dtype from the loaded state_dict,
        #    by checking its first weights entry that is of a floating type
        #    - we assume all floating dtype weights are of the same dtype
        # we also may have config.torch_dtype available, but we won't rely on it till v5
        dtype_orig = None

        if torch_dtype is not None:
            if isinstance(torch_dtype, str):
                if torch_dtype == "auto":
                    if hasattr(config, "torch_dtype") and config.torch_dtype is not None:
                        torch_dtype = config.torch_dtype

                    else:
                        if is_sharded and "dtype" in sharded_metadata:
                            torch_dtype = sharded_metadata["dtype"]
                        else:
                            one_state_dict = load_state_dict(resolved_archive_file[0])
                            torch_dtype = get_state_dict_dtype(one_state_dict)
                            del one_state_dict  # free CPU memory
                else:
                    invalidInputError(False,
                                      f'`torch_dtype` can be either `torch.dtype` or `"auto"`,'
                                      'but received {torch_dtype}')
            dtype_orig = model_class._set_default_torch_dtype(torch_dtype)

        # Pretrained Model
        _fast_init = kwargs.pop("_fast_init", True)
        init_contexts = [no_init_weights(_enable=_fast_init)]
        init_contexts.append(init_empty_weights())

        if bigdl_lcmu_enabled:
            with ContextManagers(init_contexts):
                if config.architectures is not None and config.architectures[0] in \
                   ["ChatGLMModel", "ChatGLMForConditionalGeneration"]:

                    """
                    ChatGLMModel uses skip_init by default, which will force modules placed on cpu
                    if the device is not specified. This will further cause replaced linear
                    allocating memory on cpu.
                    """
                    kwargs["device"] = "meta"
                model = model_class(config, *model_args, **kwargs)
        else:
            model = model_class(config, *model_args, **kwargs)

        # Loading args may differ based on their usage
        quant_device = "meta" if bigdl_lcmu_enabled else "cpu"
        model = ggml_convert_low_bit(model, qtype, optimize_model, device=quant_device,
                                     modules_to_not_convert=modules_to_not_convert,
                                     cpu_embedding=cpu_embedding,
                                     embedding_qtype=embedding_qtype, torch_dtype=torch_dtype)

        if is_sharded:
            loaded_state_dict_keys = sharded_metadata["all_checkpoint_keys"]
        else:
            import os
            import json
            with open(os.path.join(pretrained_model_name_or_path,
                                   "load_keys.json"), "r") as json_file:
                loaded_data = json.load(json_file)
            loaded_state_dict_keys = loaded_data["all_checkpoint_keys"]

        # restore default dtype
        if dtype_orig is not None:
            torch.set_default_dtype(dtype_orig)

        (
            model,
            missing_keys,
            unexpected_keys,
            mismatched_keys,
            offload_index,
            error_msgs,
        ) = model_class._load_pretrained_model(
            model,
            None,
            loaded_state_dict_keys,  # XXX: rename?
            resolved_archive_file,
            pretrained_model_name_or_path,
            sharded_metadata=sharded_metadata,
            _fast_init=False,  # always false to avoid pre-init behaviors
            low_cpu_mem_usage=bigdl_lcmu_enabled,
            offload_folder=offload_folder,
            offload_state_dict=offload_state_dict,
            dtype=torch_dtype,
            keep_in_fp32_modules=[],
        )

        # make sure token embedding weights are still tied if needed
        model.tie_weights()

        if disk_embedding:
            from ipex_llm.transformers.embedding import DiskEmbedding
            model.apply(DiskEmbedding.replace_normal_embedding)
            model.config.update({"bigdl_disk_embedding": disk_embedding})

        # Set model in evaluation mode to deactivate DropOut modules by default
        model.eval()

        # If it is a model with generation capabilities, attempt to load the generation config
        if model.can_generate():
            try:
                model.generation_config = GenerationConfig.from_pretrained(
                    pretrained_model_name_or_path,
                    subfolder=subfolder,
                    **kwargs,
                )
            except (OSError, TypeError):
                pass
        for param in model.parameters():
            param.requires_grad_(False)

        # rwkv model linear layers has been rescaled
        if model.config.model_type == "rwkv":
            model.rwkv.layers_are_rescaled = True

        if pipeline_parallel_stages > 1:
            from .pipeline_parallel import pipeline_parallel, pipeline_parallel_generate
            model = pipeline_parallel(model, pipeline_parallel_stages, torch_dtype)
            import types
            # add pipeline_parallel_generate to pretrained model dynamically
            model.pipeline_parallel_generate = types.MethodType(pipeline_parallel_generate,
                                                                model)
            torch.distributed.barrier()

        # add lookup_generate to loaded model
        from .lookup import lookup_generate
        import types
        model.lookup_generate = types.MethodType(lookup_generate, model)
        if model.config.model_type == "minicpmv" and hasattr(model, 'llm'):
            model.llm.lookup_generate = types.MethodType(lookup_generate, model.llm)

        return model


class AutoModelForCausalLM(_BaseAutoModelClass):
    HF_Model = transformers.AutoModelForCausalLM


class AutoModel(_BaseAutoModelClass):
    HF_Model = transformers.AutoModel


class AutoModelForSpeechSeq2Seq(_BaseAutoModelClass):
    HF_Model = transformers.AutoModelForSpeechSeq2Seq


class AutoModelForSeq2SeqLM(_BaseAutoModelClass):
    HF_Model = transformers.AutoModelForSeq2SeqLM


class AutoModelForSequenceClassification(_BaseAutoModelClass):
    HF_Model = transformers.AutoModelForSequenceClassification


class AutoModelForMaskedLM(_BaseAutoModelClass):
    HF_Model = transformers.AutoModelForMaskedLM


class AutoModelForQuestionAnswering(_BaseAutoModelClass):
    HF_Model = transformers.AutoModelForQuestionAnswering


class AutoModelForNextSentencePrediction(_BaseAutoModelClass):
    HF_Model = transformers.AutoModelForNextSentencePrediction


class AutoModelForMultipleChoice(_BaseAutoModelClass):
    HF_Model = transformers.AutoModelForMultipleChoice


class AutoModelForTokenClassification(_BaseAutoModelClass):
    HF_Model = transformers.AutoModelForTokenClassification<|MERGE_RESOLUTION|>--- conflicted
+++ resolved
@@ -445,11 +445,7 @@
         mixed_precision = kwargs.pop("mixed_precision", False)
         if embedding_qtype is not None:
             embedding_qtype = ggml_tensor_qtype[embedding_qtype]
-<<<<<<< HEAD
-        enable_xetla = kwargs.pop("enable_xetla", False)
         disable_optimize_pre = kwargs.pop("disable_optimize_pre", False)
-=======
->>>>>>> 62318964
         _args = copy.deepcopy(args)
         _kwargs = copy.deepcopy(kwargs)
         awq_config = None
@@ -518,13 +514,8 @@
                                      torch_dtype=kwargs.get("torch_dtype", 'auto'),
                                      imatrix_data=imatrix_data,
                                      embedding_qtype=embedding_qtype,
-<<<<<<< HEAD
-                                     enable_xetla=enable_xetla,
                                      mixed_precision=mixed_precision,
                                      disable_optimize_pre=disable_optimize_pre)
-=======
-                                     mixed_precision=mixed_precision)
->>>>>>> 62318964
 
         if disk_embedding:
             from ipex_llm.transformers.embedding import DiskEmbedding
