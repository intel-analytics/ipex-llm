#
# Copyright 2016 The BigDL Authors.
#
# Licensed under the Apache License, Version 2.0 (the "License");
# you may not use this file except in compliance with the License.
# You may obtain a copy of the License at
#
#     http://www.apache.org/licenses/LICENSE-2.0
#
# Unless required by applicable law or agreed to in writing, software
# distributed under the License is distributed on an "AS IS" BASIS,
# WITHOUT WARRANTIES OR CONDITIONS OF ANY KIND, either express or implied.
# See the License for the specific language governing permissions and
# limitations under the License.
#

import os
import copy
import types
import warnings
import torch
import transformers
from typing import List
from unittest.mock import patch
from transformers.dynamic_module_utils import get_imports
from transformers.configuration_utils import PretrainedConfig

from ipex_llm.utils.common.log4Error import invalidInputError
from ipex_llm.transformers.utils import logger
from ipex_llm.transformers.npu_models.convert import optimize_llm, optimize_llm_post


def patch_flash_attn_import(filename: str) -> List[str]:
    """Work around for https://huggingface.co/microsoft/phi-1_5/discussions/72."""
    imports = get_imports(filename)
    if "flash_attn" in imports:
        imports.remove("flash_attn")
    return imports


def ignore_argument(kwargs: dict, key: "str"):
    arg = kwargs.pop(key, None)
    if arg is not None:
        warnings.warn(f"argument `{key}={arg}` will be ignored")


def save_low_bit(self, model_dir: str, *args, **kwargs):
    origin_device = self.device
    kwargs["safe_serialization"] = False
    self.save_pretrained(model_dir, *args, **kwargs)
    import json
    import os

    # We conveniently save all the keys of the model to have them on hand,
    # so that when using 'low_cpumem load',
    # it's not necessary to load the entire model to extract its keys
    # and we can avoid gc not triggered potentially.
    load_keys = {"all_checkpoint_keys": list(self.state_dict().keys())}
    with open(os.path.join(model_dir, "load_keys.json"), "w") as json_file:
        json.dump(load_keys, json_file)
    if origin_device != "cpu":
        self.to(origin_device)


class _BaseAutoModelClass:
    HF_MODEL = None

    @classmethod
    @patch("transformers.dynamic_module_utils.get_imports", patch_flash_attn_import)
    def from_pretrained(cls, *args, **kwargs):
        """
        Load a model from a directory or the HF Hub. Use load_in_low_bit parameter to convert
        model to low-bit format, like int4 and int8.
        The loaded model will run supported OPs on NPU, then run other OPs on CPU.

        Three new arguments are added to extend Hugging Face's from_pretrained method as follows:
        :param load_in_low_bit: str value, options are ``'sym_int4'``, ``'sym_int8'``,
                                ``'fp16'``, ``'fp32'``.
                                Relevant low bit optimizations will be applied to the model.
        :return: a model instance
        """
        if kwargs.get("device_map", None) not in [None, "cpu", "auto"]:
            warnings.warn("`device_map` will be ignored")
        kwargs["device_map"] = "cpu"

        if kwargs.get("torch_dtype", None) not in [None, "auto", torch.float, torch.float16]:
            warnings.warn("`torch_dtype` will be ignored, `torch.float` will be used")
            kwargs["torch_dtype"] = torch.float32

        low_bit = kwargs.pop("load_in_low_bit", "sym_int4")
        qtype_map = {
            "sym_int4": "sym_int4_rtn",
            "sym_int8": "sym_int8_rtn",
        }

        invalidInputError(
            low_bit in qtype_map.keys(),
            f"unsupported low_bit: {low_bit}, " f"only {list(qtype_map.keys())} are supported",
        )
        qtype = qtype_map[low_bit]

        kwargs["low_cpu_mem_usage"] = True

        # ignore following arguments
        ignore_argument(kwargs, "model_hub")
        ignore_argument(kwargs, "lightweight_bmm")
        ignore_argument(kwargs, "load_in_4bit")
        ignore_argument(kwargs, "load_in_8bit")
        ignore_argument(kwargs, "imatrix")
        ignore_argument(kwargs, "mixed_precision")
        ignore_argument(kwargs, "cpu_embedding")
        ignore_argument(kwargs, "embedding_qtype")
        ignore_argument(kwargs, "enable_mp")
        ignore_argument(kwargs, "modules_to_not_convert")
        ignore_argument(kwargs, "quantization_config")
        ignore_argument(kwargs, "speculative")
        ignore_argument(kwargs, "pipeline_parallel_stages")
        optimize_model = kwargs.pop("optimize_model", False)
        max_output_len = kwargs.pop("max_output_len", 1024)
<<<<<<< HEAD
        max_prompt_len = kwargs.pop("max_prompt_len", max_output_len)
=======
        max_prompt_len = kwargs.pop("max_prompt_len", 512)
>>>>>>> 7c8c9a06
        inter_pp = kwargs.pop("inter_pp", None)
        intra_pp = kwargs.pop("intra_pp", None)
        transpose_value_cache = kwargs.pop("transpose_value_cache", True)

        _args = copy.deepcopy(args)
        _kwargs = copy.deepcopy(kwargs)
        try:
            # To handle the input CUDA setting (such as 'device_map={"":0}'), ignore it
            kwargs.pop("device_map", None)
            model = cls.HF_Model.from_pretrained(*args, **kwargs)
        except NotImplementedError:
            logger.info(
                "Failed to load models with `low_cpu_mem_usage` specified, "
                "will fall to traditional load method with higher memory consumption."
            )
            _kwargs["low_cpu_mem_usage"] = False
            model = cls.HF_Model.from_pretrained(*_args, **_kwargs)
            model.config.update({"bigdl_lcmu_enabled": False})

        logger.info(f"Converting model, it may takes up to several minutes ...")
        from intel_npu_acceleration_library.compiler import create_npu_kernels

        if optimize_model:
            invalidInputError(
                max_prompt_len < max_output_len,
                (
                    f"max_prompt_len ({max_prompt_len}) should be less"
                    " than max_output_len ({max_output_len})"
                ),
            )
            from ipex_llm.transformers.npu_models.convert_mp import optimize_llm

            with torch.no_grad():
                cls.load_convert(qtype, model, "cpu", *args, **kwargs)
                create_npu_kernels(model)
            model = model.eval()
            logger.info(f"Finish to convert model")
            model.config.update({"bigdl_transformers_low_bit": qtype})
            model.share_memory()

            optimize_llm(
                model,
                max_output_len=max_output_len,
                max_prompt_len=max_prompt_len,
                inter_pp=inter_pp,
                intra_pp=intra_pp,
                transpose_value_cache=transpose_value_cache,
            )
        else:
            from ipex_llm.transformers.npu_models.convert import optimize_llm
            optimize_llm(model)
            with torch.no_grad():
                cls.load_convert(qtype, model, "cpu", *args, **kwargs)
                create_npu_kernels(model)
            model = model.eval()
            logger.info(f"Finish to convert model")
            model.config.update({"bigdl_transformers_low_bit": qtype})
            # add save_low_bit to pretrained model dynamically
            model.save_low_bit = types.MethodType(save_low_bit, model)

        return model

    @classmethod
    def load_convert(cls, q_k, optimize_model, device, *arg, **kwarg):
        from ipex_llm.transformers.npu_models.convert import replace_with_QuantizedLinear

        replace_with_QuantizedLinear(optimize_model, q_k, device=device)

    @classmethod
    @patch("transformers.dynamic_module_utils.get_imports", patch_flash_attn_import)
    def load_low_bit(cls, pretrained_model_name_or_path: str, *model_args, **kwargs):
        if kwargs.pop("torch_dtype", None) not in [None, "auto", torch.float]:
            warnings.warn("`torch_dtype` will be ignored, `torch.float` will be used")

        # ignore following arguments
        ignore_argument(kwargs, "model_hub")
        ignore_argument(kwargs, "lightweight_bmm")
        ignore_argument(kwargs, "cpu_embedding")
        ignore_argument(kwargs, "embedding_qtype")
        ignore_argument(kwargs, "optimize_model")
        ignore_argument(kwargs, "modules_to_not_convert")
        ignore_argument(kwargs, "speculative")
        ignore_argument(kwargs, "pipeline_parallel_stages")

        from transformers.models.auto.configuration_auto import AutoConfig
        from transformers.modeling_utils import no_init_weights, get_state_dict_dtype
        from transformers.dynamic_module_utils import (
            resolve_trust_remote_code,
            get_class_from_dynamic_module,
        )
        from transformers.models.auto.auto_factory import _get_model_class
        from transformers.utils.generic import ContextManagers
        from transformers.generation.configuration_utils import GenerationConfig
        from ipex_llm.transformers.utils import (
            extract_local_archive_file,
            get_local_shard_files,
            load_state_dict,
        )
        from accelerate.big_modeling import init_empty_weights

        trust_remote_code = kwargs.pop("trust_remote_code", None)
        kwargs_orig = copy.deepcopy(kwargs)

        config, kwargs = AutoConfig.from_pretrained(
            pretrained_model_name_or_path,
            return_unused_kwargs=True,
            trust_remote_code=trust_remote_code,
            **kwargs,
        )

        # if torch_dtype=auto was passed here, ensure to pass it on
        if kwargs_orig.get("torch_dtype", None) == "auto":
            kwargs["torch_dtype"] = "auto"

        # Maybe needed when extract_local_archive_file
        subfolder = kwargs.get("subfolder", "")
        variant = kwargs.get("variant", None)
        offload_folder = kwargs.pop("offload_folder", None)
        offload_state_dict = kwargs.pop("offload_state_dict", False)
        torch_dtype = kwargs.pop("torch_dtype", "auto")
        sharded_metadata = None

        config_dict, _ = PretrainedConfig.get_config_dict(pretrained_model_name_or_path)
        qtype = config_dict.pop("bigdl_transformers_low_bit", False)
        bigdl_lcmu_enabled = config_dict.pop("bigdl_lcmu_enabled", True)

        invalidInputError(
            qtype,
            "Detect this model is not a low-bit model, Please use from_pretrained"
            " with load_in_4bit or load_in_low_bit to get a low-bit model , and "
            " serialize the model using save_low_bit first.",
        )

        invalidInputError(
            qtype in ["sym_int8_rtn", "sym_int4_rtn"],
            f"Unknown bigdl_transformers_low_bit value: {qtype},"
            f" expected: sym_int4, asym_int4, sym_int5, asym_int5 or sym_int8.",
        )

        has_remote_code = hasattr(config, "auto_map") and cls.HF_Model.__name__ in config.auto_map
        has_local_code = type(config) in cls.HF_Model._model_mapping.keys()
        trust_remote_code = resolve_trust_remote_code(
            trust_remote_code, pretrained_model_name_or_path, has_local_code, has_remote_code
        )
        if has_remote_code and trust_remote_code:
            class_ref = config.auto_map[cls.HF_Model.__name__]
            model_class = get_class_from_dynamic_module(
                class_ref, pretrained_model_name_or_path, **kwargs
            )
            if os.path.isdir(pretrained_model_name_or_path):
                model_class.register_for_auto_class(cls.HF_Model.__name__)
            else:
                cls.HF_Model.register(config.__class__, model_class, exist_ok=True)
        elif type(config) in cls.HF_Model._model_mapping.keys():
            model_class = _get_model_class(config, cls.HF_Model._model_mapping)

        resolved_archive_file, is_sharded = extract_local_archive_file(
            pretrained_model_name_or_path, subfolder, variant
        )

        if is_sharded:
            resolved_archive_file, sharded_metadata = get_local_shard_files(
                pretrained_model_name_or_path, resolved_archive_file, subfolder=subfolder
            )

        # set dtype to instantiate the model under:
        # 1. If torch_dtype is not None, we use that dtype
        # 2. If torch_dtype is "auto", we auto-detect dtype from the loaded state_dict,
        #    by checking its first weights entry that is of a floating type
        #    - we assume all floating dtype weights are of the same dtype
        # we also may have config.torch_dtype available, but we won't rely on it till v5
        dtype_orig = None

        if torch_dtype is not None:
            if isinstance(torch_dtype, str):
                if torch_dtype == "auto":
                    if hasattr(config, "torch_dtype") and config.torch_dtype is not None:
                        torch_dtype = config.torch_dtype

                    else:
                        if is_sharded and "dtype" in sharded_metadata:
                            torch_dtype = sharded_metadata["dtype"]
                        else:
                            one_state_dict = load_state_dict(resolved_archive_file[0])
                            torch_dtype = get_state_dict_dtype(one_state_dict)
                            del one_state_dict  # free CPU memory
                else:
                    invalidInputError(
                        False,
                        f'`torch_dtype` can be either `torch.dtype` or `"auto"`,'
                        "but received {torch_dtype}",
                    )
            dtype_orig = model_class._set_default_torch_dtype(torch_dtype)

        # Pretrained Model
        _fast_init = kwargs.pop("_fast_init", True)
        init_contexts = [no_init_weights(_enable=_fast_init)]
        init_contexts.append(init_empty_weights())

        if bigdl_lcmu_enabled:
            with ContextManagers(init_contexts):
                if config.architectures is not None and config.architectures[0] in [
                    "ChatGLMModel",
                    "ChatGLMForConditionalGeneration",
                ]:

                    """
                    ChatGLMModel uses skip_init by default, which will force modules placed on cpu
                    if the device is not specified. This will further cause replaced linear
                    allocating memory on cpu.
                    """
                    kwargs["device"] = "meta"
                model = model_class(config, *model_args, **kwargs)
        else:
            model = model_class(config, *model_args, **kwargs)

        # Loading args may differ based on their usage
        quant_device = "meta" if bigdl_lcmu_enabled else "cpu"
        logger.info(f"Converting model, it may takes up to several minutes ...")
        from intel_npu_acceleration_library.compiler import create_npu_kernels

        with torch.no_grad():
            optimize_llm(model)
            cls.load_convert(qtype, model, quant_device, *model_args, **kwargs)
            create_npu_kernels(model)

        model = model.eval()

        if is_sharded:
            loaded_state_dict_keys = sharded_metadata["all_checkpoint_keys"]
        else:
            import os
            import json

            with open(
                os.path.join(pretrained_model_name_or_path, "load_keys.json"), "r"
            ) as json_file:
                loaded_data = json.load(json_file)
            loaded_state_dict_keys = loaded_data["all_checkpoint_keys"]

        # restore default dtype
        if dtype_orig is not None:
            torch.set_default_dtype(dtype_orig)

        (
            model,
            missing_keys,
            unexpected_keys,
            mismatched_keys,
            offload_index,
            error_msgs,
        ) = model_class._load_pretrained_model(
            model,
            None,
            loaded_state_dict_keys,  # XXX: rename?
            resolved_archive_file,
            pretrained_model_name_or_path,
            sharded_metadata=sharded_metadata,
            _fast_init=False,  # always false to avoid pre-init behaviors
            low_cpu_mem_usage=bigdl_lcmu_enabled,
            offload_folder=offload_folder,
            offload_state_dict=offload_state_dict,
            dtype=torch_dtype,
            keep_in_fp32_modules=[],
        )

        # make sure token embedding weights are still tied if needed
        model.tie_weights()

        # Set model in evaluation mode to deactivate DropOut modules by default
        model.eval()

        # If it is a model with generation capabilities, attempt to load the generation config
        if model.can_generate():
            try:
                model.generation_config = GenerationConfig.from_pretrained(
                    pretrained_model_name_or_path,
                    subfolder=subfolder,
                    **kwargs,
                )
            except (OSError, TypeError):
                pass
        for param in model.parameters():
            param.requires_grad_(False)

        return model


class AutoModelForCausalLM(_BaseAutoModelClass):
    HF_Model = transformers.AutoModelForCausalLM


class AutoModel(_BaseAutoModelClass):
    HF_Model = transformers.AutoModel


class AutoModelForSpeechSeq2Seq(_BaseAutoModelClass):
    HF_Model = transformers.AutoModelForSpeechSeq2Seq


class AutoModelForSeq2SeqLM(_BaseAutoModelClass):
    HF_Model = transformers.AutoModelForSeq2SeqLM


class AutoModelForSequenceClassification(_BaseAutoModelClass):
    HF_Model = transformers.AutoModelForSequenceClassification


class AutoModelForMaskedLM(_BaseAutoModelClass):
    HF_Model = transformers.AutoModelForMaskedLM


class AutoModelForQuestionAnswering(_BaseAutoModelClass):
    HF_Model = transformers.AutoModelForQuestionAnswering


class AutoModelForNextSentencePrediction(_BaseAutoModelClass):
    HF_Model = transformers.AutoModelForNextSentencePrediction


class AutoModelForMultipleChoice(_BaseAutoModelClass):
    HF_Model = transformers.AutoModelForMultipleChoice


class AutoModelForTokenClassification(_BaseAutoModelClass):
    HF_Model = transformers.AutoModelForTokenClassification<|MERGE_RESOLUTION|>--- conflicted
+++ resolved
@@ -117,11 +117,7 @@
         ignore_argument(kwargs, "pipeline_parallel_stages")
         optimize_model = kwargs.pop("optimize_model", False)
         max_output_len = kwargs.pop("max_output_len", 1024)
-<<<<<<< HEAD
-        max_prompt_len = kwargs.pop("max_prompt_len", max_output_len)
-=======
         max_prompt_len = kwargs.pop("max_prompt_len", 512)
->>>>>>> 7c8c9a06
         inter_pp = kwargs.pop("inter_pp", None)
         intra_pp = kwargs.pop("intra_pp", None)
         transpose_value_cache = kwargs.pop("transpose_value_cache", True)
