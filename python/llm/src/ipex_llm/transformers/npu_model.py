--- conflicted
+++ resolved
@@ -198,7 +198,6 @@
                 )
                 model.save_low_bit = types.MethodType(save_low_bit, model)
             else:
-<<<<<<< HEAD
                 if hasattr(model, "llm"):
                     llm = model.llm
                 else:
@@ -217,42 +216,22 @@
                 model.config.update({"bigdl_transformers_low_bit": qtype})
                 model.share_memory()
 
-=======
-                llm = model
-
-            with torch.no_grad():
-                model.config.update({"mixed_precision": mixed_precision})
-                model.config.update({"group_size": quantization_group_size})
-                optimize_llm_pre(model, qtype, mixed_precision,
-                                 quantization_group_size=quantization_group_size)
-                cls.load_convert(qtype, model, "cpu", modules_to_not_convert,
-                                 quantization_group_size, *args, **kwargs)
-                create_npu_kernels(llm)
-            model = model.eval()
-            logger.info(f"Finish to convert model")
-            model.config.update({"bigdl_transformers_low_bit": qtype})
-            model.share_memory()
-
-            if not pipeline:
->>>>>>> 39c9d1de
-                optimize_llm(
-                    llm,
-                    max_output_len=max_output_len,
-                    max_prompt_len=max_prompt_len,
-                    inter_pp=inter_pp,
-                    intra_pp=intra_pp,
-                    transpose_value_cache=transpose_value_cache,
-                    group_size=quantization_group_size
-                )
-                model.save_low_bit = types.MethodType(save_low_bit, model)
-<<<<<<< HEAD
-=======
-            else:
-                from ipex_llm.transformers.npu_pipeline_model.convert_pipeline import convert_llm
-                convert_llm(llm,
-                            kv_len=max_output_len,
-                            transpose_value_cache=transpose_value_cache)
->>>>>>> 39c9d1de
+                if not pipeline:
+                    optimize_llm(
+                        llm,
+                        max_output_len=max_output_len,
+                        max_prompt_len=max_prompt_len,
+                        inter_pp=inter_pp,
+                        intra_pp=intra_pp,
+                        transpose_value_cache=transpose_value_cache,
+                        group_size=quantization_group_size
+                    )
+                    model.save_low_bit = types.MethodType(save_low_bit, model)
+                else:
+                    from ipex_llm.transformers.npu_pipeline_model.convert_pipeline import convert_llm
+                    convert_llm(llm,
+                                kv_len=max_output_len,
+                                transpose_value_cache=transpose_value_cache)
         else:
             from ipex_llm.transformers.npu_models.convert import optimize_llm
             optimize_llm(model)
