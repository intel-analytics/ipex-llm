#
# Copyright 2016 The BigDL Authors.
#
# Licensed under the Apache License, Version 2.0 (the "License");
# you may not use this file except in compliance with the License.
# You may obtain a copy of the License at
#
#     http://www.apache.org/licenses/LICENSE-2.0
#
# Unless required by applicable law or agreed to in writing, software
# distributed under the License is distributed on an "AS IS" BASIS,
# WITHOUT WARRANTIES OR CONDITIONS OF ANY KIND, either express or implied.
# See the License for the specific language governing permissions and
# limitations under the License.
#

# Some parts of this file is adapted from
# https://github.com/TimDettmers/bitsandbytes/blob/0.39.1/bitsandbytes/nn/modules.py
# which is licensed under the MIT license:
#
# MIT License
#
# Copyright (c) Facebook, Inc. and its affiliates.
#
# Permission is hereby granted, free of charge, to any person obtaining a copy
# of this software and associated documentation files (the "Software"), to deal
# in the Software without restriction, including without limitation the rights
# to use, copy, modify, merge, publish, distribute, sublicense, and/or sell
# copies of the Software, and to permit persons to whom the Software is
# furnished to do so, subject to the following conditions:

# The above copyright notice and this permission notice shall be included in all
# copies or substantial portions of the Software.

# THE SOFTWARE IS PROVIDED "AS IS", WITHOUT WARRANTY OF ANY KIND, EXPRESS OR
# IMPLIED, INCLUDING BUT NOT LIMITED TO THE WARRANTIES OF MERCHANTABILITY,
# FITNESS FOR A PARTICULAR PURPOSE AND NONINFRINGEMENT. IN NO EVENT SHALL THE
# AUTHORS OR COPYRIGHT HOLDERS BE LIABLE FOR ANY CLAIM, DAMAGES OR OTHER
# LIABILITY, WHETHER IN AN ACTION OF CONTRACT, TORT OR OTHERWISE, ARISING FROM,
# OUT OF OR IN CONNECTION WITH THE SOFTWARE OR THE USE OR OTHER DEALINGS IN THE
# SOFTWARE.


from typing import Optional, TypeVar, Union, overload
from ipex_llm.utils.common import invalidInputError
import os
import torch
import torch.distributed
import torch.nn.functional as F
from torch import Tensor, device, dtype, nn
from operator import mul
from functools import reduce
from ipex_llm.transformers.xpu_customize_fwd import custom_fwd, custom_bwd
from ipex_llm.transformers.utils import get_autocast_dtype, get_xpu_device_type, \
    get_ipex_version
from ipex_llm.transformers.convert import is_deepspeed_available, get_use_vllm

T = TypeVar("T", bound="torch.nn.Module")

import ipex_llm.ggml.model.llama.llama_cpp as ggml
import ctypes
from ipex_llm.ggml.quantize import ggml_tensor_qtype

TORCH_LINEAR_THRESHOLD = int(os.getenv("BIGDL_LLM_LINEAR_THRESHOLD", "512"))
SYM_INT4 = ggml_tensor_qtype["sym_int4"]
ASYM_INT4 = ggml_tensor_qtype["asym_int4"]
SYM_INT8 = ggml_tensor_qtype["sym_int8"]
NF4 = ggml_tensor_qtype["nf4"]
NF3 = ggml_tensor_qtype["nf3"]
FP8E4 = ggml_tensor_qtype["fp8_e4m3"]
FP4 = ggml_tensor_qtype["fp4"]
MOFQ4 = ggml_tensor_qtype["mixed_fp4"]
MOFQ8 = ggml_tensor_qtype["mixed_fp8"]
FP8E5 = ggml_tensor_qtype["fp8_e5m2"]
FP6 = ggml_tensor_qtype["fp6"]
IQ2_XXS = ggml_tensor_qtype["gguf_iq2_xxs"]
IQ2_XS = ggml_tensor_qtype["gguf_iq2_xs"]
Q2_K = ggml_tensor_qtype["q2_k"]
IQ1_S = ggml_tensor_qtype["gguf_iq1_s"]
Q4_K = ggml_tensor_qtype["q4_k"]
Q6_K = ggml_tensor_qtype["q6_k"]
Q5_K = ggml_tensor_qtype["q5_k"]
FP6_K = ggml_tensor_qtype["fp6_k"]


# For sym_int4
# The ggml_weight is col major and packs two rows at a stride of Q4_0//2.
#
# The returning weight is row major and packs two rows at a stride of 16//2.
# 16 is the tile_size_y used in mm_xetla, so that we can do something like
# new_weight_tile = concat(weight_tile & 0x0F, weight_tile >> 4).
#
# A more complex packing strategy is to permute the weight so that the
# new_weight_tile is directly VNNI packed, but I did not find significant
# performance improvement.
#
# Note this format cannot be used directly in IPEX-LLM's mm_int4, which expects
# row major but packing two consecutive columns.
#
# For fp8, just remove the scales (which are all ones) and transpose
def ggml_xpu_to_ipex_llm_xetla(ggml_weight, weight_shape, qtype):
    if qtype == ggml_tensor_qtype["sym_int4"]:
        from ipex_llm.transformers.low_bit_linear import get_block_size
        Q4_0 = get_block_size("sym_int4")

        n, k = weight_shape
        ggml_weight_only = ggml_weight[:n*k//2]
        ggml_scales = ggml_weight[n*k//2:]

        qweight = ggml_weight_only.clone()
        scales = ggml_scales.view(torch.float16).clone()

        qweight_0 = qweight & 0x0F
        qweight_1 = qweight >> 4

        qweight_0 = qweight_0.reshape(n, -1, Q4_0//2)
        qweight_1 = qweight_1.reshape(n, -1, Q4_0//2)
        qweight = torch.cat([qweight_0, qweight_1], dim=-1)
        qweight = qweight.reshape(n, k//16, 2, 8)
        qweight = qweight.bitwise_left_shift(
            torch.tensor([0, 4], dtype=torch.uint8, device=ggml_weight.device).reshape(1, 1, 2, 1))

        qweight = torch.bitwise_or(qweight[:, :, 0, :], qweight[:, :, 1, :])
        qweight = qweight.reshape(n, k//2)
        qweight = qweight.transpose(0, 1).contiguous()

        scales = scales.reshape(n, k//Q4_0).transpose(0, 1).contiguous()

        # 119 is the value of 0x77
        zeros = torch.ones([k//Q4_0, n//2], dtype=torch.uint8, device=ggml_weight.device) * (119)

        qweight_bytes = qweight.view(torch.uint8).view(-1)
        scales_bytes = scales.view(torch.uint8).view(-1)
        zeros_bytes = zeros.view(torch.uint8).view(-1)

        weight = torch.concat([qweight_bytes, zeros_bytes, scales_bytes], dim=0)
    elif qtype == ggml_tensor_qtype["fp8_e5m2"]:
        n, k = weight_shape
        weight = ggml_weight[:n*k].view(n, k).transpose(0, 1).contiguous()
    else:
        invalidInputError(False, f"Unsupported qtype {qtype}")
    return weight


def ipex_llm_xetla_to_ggml_xpu(xetla_weight, weight_shape, qtype):
    from ipex_llm.transformers.low_bit_linear import get_block_size
    if qtype == ggml_tensor_qtype["sym_int4"]:
        Q4_0 = get_block_size("sym_int4")
        n, k = weight_shape
        weight_size = n*k//2
        zeros_size = n*k//Q4_0//2
        scales_size = n*k//Q4_0 * 2
        xetla_weight_only = xetla_weight[:weight_size]
        scales_start = weight_size + zeros_size
        xetla_scales = xetla_weight[scales_start:scales_start+scales_size]

        qweight = xetla_weight_only.clone()
        scales = xetla_scales.view(torch.float16).clone()

        qweight_0 = qweight & 0x0F
        qweight_1 = qweight >> 4
        qweight_0 = qweight_0.reshape(-1, 8, n)
        qweight_1 = qweight_1.reshape(-1, 8, n)
        qweight = torch.cat([qweight_0, qweight_1], dim=1)

        qweight = qweight.reshape(k, n).transpose(0, 1).contiguous().reshape(n, k//Q4_0,
                                                                             2, Q4_0//2)
        qweight = qweight.bitwise_left_shift(
            torch.tensor([0, 4], dtype=torch.uint8,
                         device=xetla_weight_only.device).reshape(1, 1, 2, 1))

        qweight = torch.bitwise_or(qweight[:, :, 0, :], qweight[:, :, 1, :])
        qweight = qweight.reshape(n, k//2)

        scales = scales.reshape(k//Q4_0, n).transpose(0, 1).contiguous()

        qweight_bytes = qweight.view(torch.uint8).view(-1)
        scales_bytes = scales.view(torch.uint8).view(-1)
        weight = torch.concat([qweight_bytes, scales_bytes], dim=0)
    elif qtype == ggml_tensor_qtype["fp8_e5m2"]:
        Q8_0 = get_block_size("fp8_e5m2")
        n, k = weight_shape
        qweight = xetla_weight[:n*k].transpose(0, 1).contiguous()
        scales = torch.ones([n*k//Q8_0], dtype=torch.float, device=xetla_weight.device)
        qweight_bytes = qweight.view(torch.uint8).view(-1)
        scales_bytes = scales.view(torch.uint8).view(-1)
        weight = torch.concat([qweight_bytes, scales_bytes], dim=0)
    else:
        invalidInputError(False, f"Unsupported qtype {qtype}")
    return weight


def get_block_size(qtype: str):
    return ggml.ggml_qk_size(ggml_tensor_qtype[qtype])


def get_qk_size(qtype: int):
    return ggml.ggml_qk_size(qtype)


def ggml_convert_qtype(tensor: torch.Tensor, qtype: int,
                       device=None, convert_shape_only=False,
                       imatrix: torch.Tensor=None,
                       in_features: int=None):
    QK = ggml.ggml_qk_size(qtype)
    block_size_in_bytes = ggml.ggml_type_size(qtype)

    invalidInputError(tensor.dtype == torch.float,
                      "Input tensor must be float32")
    src = tensor.data.data_ptr()
    src = ctypes.cast(src, ctypes.POINTER(ctypes.c_float))
    n = tensor.numel()  # all elements
    k = tensor.shape[-1]
    invalidInputError(k % QK == 0,
                      f"Last dim of input tensor must be multiple of {QK}")

    dst_size = (n // QK) * block_size_in_bytes
    dst_tensor = torch.empty(dst_size, dtype=torch.uint8,
                             device=device)

    if not convert_shape_only and device != 'meta':
        dst = ctypes.c_void_p(dst_tensor.data.data_ptr())
        hist = (ctypes.c_int64 * 16)()
        if qtype not in [IQ2_XXS, IQ2_XS, Q2_K, IQ1_S, Q4_K, Q6_K, Q5_K, FP6_K]:
            ggml.ggml_quantize_tensor(src, dst, qtype, n, k, hist)
        else:
            if imatrix is not None:
                # quantize with importance matrix
                imatrix = imatrix.data.data_ptr()
                imatrix = ctypes.cast(imatrix, ctypes.POINTER(ctypes.c_float))
            # print(f"quantize_tensor_with_weights: {n // in_features}, {in_features}")
            # pass nrow and n_per_row
            ggml.ggml_quantize_tensor_with_weights(src, dst, qtype,
                                                   n // in_features, in_features,
                                                   hist, imatrix)
    return dst_tensor


def ggml_q_format_convet_cpu2xpu(tensor: torch.Tensor, num_elem: int, qtype: int):

    invalidInputError(tensor.dtype == torch.uint8,
                      "Input tensor must be uint8")

    invalidInputError(tensor.device == torch.device('cpu'),
                      "Input tensor must be uint8")

    src = ctypes.c_void_p(tensor.data.data_ptr())

<<<<<<< HEAD
    if qtype in [SYM_INT4, ASYM_INT4, SYM_INT8, NF4, NF3, FP4, FP6, FP8E4, FP8E5, Q4_K, FP6_K]:
=======
    if qtype in [SYM_INT4, ASYM_INT4, SYM_INT8, NF4, NF3, FP4, FP6, FP8E4, FP8E5, Q4_K, Q6_K]:
>>>>>>> a6674f5b
        dst_tensor = torch.empty_like(tensor)
    elif qtype == ggml_tensor_qtype["sym_int5"]:
        QK = ggml.ggml_qk_size(qtype)
        block_size_in_bytes = ggml.ggml_type_size(ggml_tensor_qtype["asym_int5"])
        dst_size = (num_elem // QK) * block_size_in_bytes
        dst_tensor = torch.empty(dst_size, dtype=torch.uint8,
                                 device=torch.device('cpu'))
    else:
        return tensor
    dst = ctypes.c_void_p(dst_tensor.data.data_ptr())
    ggml.ggml_q_format_convet_cpu2xpu(src, dst, num_elem, qtype)
    return dst_tensor


def ggml_q_format_convet_xpu2cpu(tensor: torch.Tensor, num_elem: int, qtype: int):

    invalidInputError(tensor.dtype == torch.uint8,
                      "Input tensor must be uint8")

    invalidInputError(tensor.device == torch.device('cpu'),
                      "Input tensor must be uint8")

    src = ctypes.c_void_p(tensor.data.data_ptr())

<<<<<<< HEAD
    if qtype in [SYM_INT4, ASYM_INT4, SYM_INT8, NF4, NF3, FP4, FP6, FP8E4, FP8E5, Q4_K, FP6_K]:
=======
    if qtype in [SYM_INT4, ASYM_INT4, SYM_INT8, NF4, NF3, FP4, FP6, FP8E4, FP8E5, Q4_K, Q6_K]:
>>>>>>> a6674f5b
        dst_tensor = torch.empty_like(tensor)
    elif qtype == ggml_tensor_qtype["sym_int5"]:
        QK = ggml.ggml_qk_size(ggml_tensor_qtype["asym_int5"])
        block_size_in_bytes = ggml.ggml_type_size(qtype)
        dst_size = (num_elem // QK) * block_size_in_bytes
        dst_tensor = torch.empty(dst_size, dtype=torch.uint8,
                                 device=torch.device('cpu'))
    else:
        return tensor
    dst = ctypes.c_void_p(dst_tensor.data.data_ptr())
    ggml.ggml_q_format_convet_xpu2cpu(src, dst, num_elem, qtype)
    return dst_tensor


def ggml_int4_convert_fp32(tensor: torch.Tensor, weight_shape: tuple, k: int):
    invalidInputError(tensor.dtype == torch.uint8,
                      "Input tensor must be uint8")
    src_ptr = ctypes.c_void_p(tensor.data.data_ptr())

    dst_size = k
    dst_tensor = torch.empty(weight_shape, dtype=torch.float)
    dst_ptr = ctypes.c_void_p(dst_tensor.data.data_ptr())

    ggml.ggml_dequantize_q4_0(src_ptr, dst_ptr, k)
    return dst_tensor


def ggml_convert_fp32(tensor: torch.Tensor, weight_shape: tuple, k: int, qtype: int):
    invalidInputError(tensor.dtype == torch.uint8,
                      "Input tensor must be uint8")
    src_ptr = ctypes.c_void_p(tensor.data.data_ptr())

    dst_size = k
    dst_tensor = torch.empty(weight_shape, dtype=torch.float)
    dst_ptr = ctypes.c_void_p(dst_tensor.data.data_ptr())

    ggml.ggml_dequantize(src_ptr, dst_ptr, k, qtype)
    return dst_tensor


def reshape_lm_head_input(x):
    if x.dim() > 3:
        x = x.reshape([-1, x.shape[-2], x.shape[-1]])
    shape = list(x.size())
    if shape[1] > 10:
        shape[1] = 1
        x = x[:, -1, :].view(shape)
    return x


def use_batch_forward(x: torch.Tensor, qtype: int, output_len: int):
    device = get_xpu_device_type(x)
    batch_size = x.shape[0]
    hard_condition = (
        x.dtype in [torch.float, torch.half]
        and x.shape[1] % 256 == 0
        and output_len % 32 == 0
        and device in ["arc", "flex", "pvc", "mtl"]
        and qtype in [SYM_INT4, ASYM_INT4, SYM_INT8, FP4,
                      FP8E5, FP6, FP8E4]
        and batch_size <= 64
    )
    if hard_condition:
        return (
            batch_size > 1
            or (device in ["arc", "flex"] and qtype in [SYM_INT8, FP4])
            or (device in ["arc", "flex", "mtl"] and qtype in [FP8E4])
        )
    return False


# Rename to FP4Params to trigger initializing
# the params layer with all parameters on the CPU
# https://github.com/huggingface/accelerate/blob/main/src/accelerate/utils/modeling.py#L333
class FP4Params(torch.nn.Parameter):
    def __new__(cls,
                data=None,
                requires_grad=False,
                quantized=False,
                _shape=None,
                convert_shape_only=False,
                qtype=None,
                imatrix=None,
                in_features=None,
                enable_xetla=False,):
        if data is None:
            data = torch.empty(0)

        self = torch.Tensor._make_subclass(cls, data, requires_grad)
        self.data = data
        self.quantized = quantized
        self._shape = _shape
        self.qtype = qtype
        self.convert_shape_only = convert_shape_only
        self.imatrix = imatrix
        self.in_features = in_features
        self.enable_xetla = enable_xetla
        return self

    def ggml_mse(self, w, ggml_qtype, device):
        from torch.nn.functional import mse_loss
        w_quant = ggml_convert_qtype(w, ggml_qtype,
                                     device=device,
                                     convert_shape_only=self.convert_shape_only)
        w_dequant = ggml_convert_fp32(w_quant, w.shape,
                                      reduce(mul, w.shape, 1), ggml_qtype)
        mse = mse_loss(w_dequant, w)
        return mse, w_quant

    def quantize(self, device=None):
        if not self.quantized:
            w = self.data.contiguous().float()
            if self.qtype == MOFQ4:
                if device == 'meta':
                    w_quantized = ggml_convert_qtype(w, SYM_INT4,
                                                     device=device,
                                                     convert_shape_only=self.convert_shape_only)
                    # TODO: should load from config, the current implementation doesn't support
                    # save/load
                    self.qtype = SYM_INT4
                else:
                    q4_0_mse, w_quant_q4_0 = self.ggml_mse(w, SYM_INT4, device=device)
                    fp4_mse, w_quant_fp4 = self.ggml_mse(w, FP4, device=device)
                    if q4_0_mse <= fp4_mse:
                        self.qtype = SYM_INT4
                        self.data = w_quant_q4_0
                    else:
                        self.qtype = FP4
                        self.data = w_quant_fp4
            elif self.qtype == MOFQ8:
                if device == 'meta':
                    w_quantized = ggml_convert_qtype(w, SYM_INT8,
                                                     device=device,
                                                     convert_shape_only=self.convert_shape_only)
                    # TODO: should load from config, the current implementation doesn't support
                    # save/load
                    self.qtype = SYM_INT8
                else:
                    q8_0_mse, w_quant_q8_0 = self.ggml_mse(w, SYM_INT8, device=device)
                    fp8_mse, w_quant_fp8 = self.ggml_mse(w, FP8E4, device=device)
                    if q8_0_mse <= fp8_mse:
                        self.qtype = SYM_INT8
                        self.data = w_quant_q8_0
                    else:
                        self.qtype = FP8E4
                        self.data = w_quant_fp8
            else:
                w_quantized = ggml_convert_qtype(w, self.qtype,
                                                 device=device,
                                                 convert_shape_only=self.convert_shape_only,
                                                 imatrix=self.imatrix,
                                                 in_features=self.in_features)
                self.data = w_quantized
            self.quantized = True
            self._shape = w.shape
        return self

    def get_shape(self):
        return self._shape

    @overload
    def to(self: T, device: Optional[Union[int, device]]=...,
           dtype: Optional[Union[dtype, str]]=..., non_blocking: bool=...,) -> T:
        ...

    @overload
    def to(self: T, dtype: Union[dtype, str], non_blocking: bool=...) -> T:
        ...

    @overload
    def to(self: T, tensor: Tensor, non_blocking: bool=...) -> T:
        ...

    def to(self, *args, **kwargs):
        device, dtype, non_blocking, convert_to_format = torch._C._nn._parse_to(*args, **kwargs)
        if (device is not None and device.type == "cpu" and self.data.device.type == "cpu"):
            return self.quantize(device.type)
        elif device is not None and device.type == "meta" and self.data.device.type == "meta":
            return self.quantize(device.type)
        elif (device is not None and device.type == "xpu" and self.data.device.type == "cpu"):
            # enter xpu logic, compile linear_int4 extension at first time
            self.quantize(device)  # tensor is cpu now
            self.data = ggml_q_format_convet_cpu2xpu(self.data,
                                                     reduce(mul, self._shape, 1),
                                                     self.qtype)
            if self.enable_xetla:
                self.data = ggml_xpu_to_ipex_llm_xetla(self.data, self._shape, self.qtype)
            new_param = FP4Params(super().to(device=device,
                                             dtype=dtype,
                                             non_blocking=non_blocking),
                                  requires_grad=self.requires_grad,
                                  quantized=self.quantized,
                                  _shape=self._shape,
                                  qtype=self.qtype,
                                  enable_xetla=self.enable_xetla)
            if self.enable_xetla:
                device_type = get_xpu_device_type(new_param.data)
                invalidInputError(device_type == "pvc",
                                  f"xetla is only supported on PVC, but got {device_type}")
            return new_param
        elif (device is not None and device.type == "cpu" and self.data.device.type == "xpu"):
            new_param = FP4Params(super().to(device=device,
                                             dtype=dtype,
                                             non_blocking=non_blocking),
                                  requires_grad=self.requires_grad,
                                  quantized=self.quantized,
                                  _shape=self._shape,
                                  qtype=self.qtype,
                                  enable_xetla=self.enable_xetla)
            if self.enable_xetla:
                ggml_xpu = ipex_llm_xetla_to_ggml_xpu(new_param.data,
                                                      new_param._shape,
                                                      new_param.qtype)
            else:
                ggml_xpu = new_param.data
            new_param.data = ggml_q_format_convet_xpu2cpu(ggml_xpu,
                                                          reduce(mul, new_param._shape, 1),
                                                          new_param.qtype)
            return new_param
        else:
            new_param = FP4Params(super().to(device=device,
                                             dtype=dtype,
                                             non_blocking=non_blocking),
                                  requires_grad=self.requires_grad,
                                  quantized=self.quantized,
                                  _shape=self._shape,
                                  qtype=self.qtype,
                                  enable_xetla=self.enable_xetla)
            return new_param


def ggml_matmul_src1_x_src0_t(src0: torch.Tensor,
                              src1: torch.Tensor,
                              src0_shape: torch.Size,
                              src0_qtype: int):
    if src1.dtype != torch.float32:
        src1 = src1.float()

    src0_ptr = src0.data_ptr()
    src1_ptr = src1.data_ptr()

    result_shape = (src1.shape[0], src0_shape[0])

    result_t = torch.empty(result_shape, dtype=torch.float32)
    result_ptr = result_t.data_ptr()

    src0_shape = tuple(reversed(src0_shape))
    src1_shape = tuple(reversed(src1.shape))

    # ctx_p = ctx.context
    src_0_ne = (ctypes.c_int64 * 2)(*src0_shape)
    src_0_data = ctypes.c_void_p(src0_ptr)
    src_1_ne = (ctypes.c_int64 * 2)(*src1_shape)
    src_1_data = ctypes.c_void_p(src1_ptr)
    result_ptr = ctypes.c_void_p(result_ptr)

    ggml.ggml_compute_forward_mul_mat_q_fp32(
        # ctx=ctx_p,
        src_0_ne=src_0_ne,
        src_0_data=src_0_data,
        src_0_qtype=src0_qtype,
        src_1_ne=src_1_ne,
        src_1_data=src_1_data,
        result=result_ptr,
    )

    return result_t


class MatMulLowBit(torch.autograd.Function):

    @staticmethod
    @custom_fwd
    def forward(ctx, A, weight, input_seq_size):
        ctx.is_empty = False
        import xe_linear
        result = xe_linear.forward_new(A, weight.data, weight.qtype, input_seq_size)
        if any(ctx.needs_input_grad[:2]):
            ctx.tensors = (A, weight)
        else:
            ctx.tensors = (None, None)
        return result

    @staticmethod
    @custom_bwd
    def backward(ctx, grad_output):
        import xe_linear
        if ctx.is_empty:
            bias_grad = None if ctx.bias is None else torch.zeros_like(ctx.bias)
            return torch.zeros_like(ctx.A), torch.zeros_like(ctx.B), None, bias_grad, None
        req_gradA, _, _ = ctx.needs_input_grad
        A, weight = ctx.tensors
        grad_A, grad_weight = None, None
        if req_gradA:
            if torch.xpu.is_autocast_xpu_enabled():
                grad_output = grad_output.to(torch.xpu.get_autocast_xpu_dtype())
            dequant_weight = xe_linear.dequant(A, weight.data, weight.qtype)
            grad_A = torch.matmul(grad_output, dequant_weight.reshape(weight._shape))

        return grad_A, grad_weight, None


class MatMulLowBitCPU(torch.autograd.Function):

    @staticmethod
    def forward(ctx, A, weight):
        ctx.is_empty = False
        x0_fp32 = ggml_int4_convert_fp32(weight.data, weight._shape,
                                         weight._shape[0] * weight._shape[1])
        result = torch.matmul(A, x0_fp32.T)
        if any(ctx.needs_input_grad[:2]):
            ctx.tensors = (A, weight)
        else:
            ctx.tensors = (None, None)
        return result

    @staticmethod
    def backward(ctx, grad_output):
        if ctx.is_empty:
            bias_grad = None if ctx.bias is None else torch.zeros_like(ctx.bias)
            return torch.zeros_like(ctx.A), torch.zeros_like(ctx.B), None, bias_grad, None
        req_gradA, _, = ctx.needs_input_grad
        A, weight = ctx.tensors
        grad_A, grad_weight = None, None
        if req_gradA:
            x0_fp32 = ggml_int4_convert_fp32(weight.data, weight._shape,
                                             weight._shape[0] * weight._shape[1])
            grad_A = torch.matmul(grad_output, x0_fp32.to(grad_output.dtype))
        return grad_A, grad_weight, None


class LowBitLinear(nn.Linear):
    def __init__(self, input_features, output_features, qtype, bias=True,
                 conver_to_half=True, mp_group=None, enable_xetla=False,
                 optimize_lm_head=False, act_order=False):
        super().__init__(input_features, output_features, bias)
        self.weight = FP4Params(self.weight.data,
                                requires_grad=False,
                                quantized=False, _shape=None, qtype=qtype,
                                enable_xetla=enable_xetla)
        self.in_len = input_features
        self.out_len = output_features
        self.weight_shape = (self.out_len, self.in_len)
        self.weight_length = self.out_len * self.in_len
        self.qtype = qtype
        self.conver_to_half = conver_to_half
        self.mp_group = mp_group
        self.compute_dtype = None  # only for training
        self.enable_xetla = enable_xetla
        self.optimize_lm_head = optimize_lm_head
        self.device = None  # detected only once in the first forward
        # empty cache before and after lm_head at first token (by default on arc)
        # especially for baichuan/qwen when given long input at inference time.
        # The condition makes sure that empty cache only takes effect if this layer is lm_head.
        # For other models like llama, lm_cache will be applied as well
        # since performance isn't impacted.
        self.is_lm_head = self.in_len * self.out_len >= 32000 * 4096 and self.bias is None
        self.low_memory_mode = self.is_lm_head
        self.act_order = act_order
        if act_order:
            self.register_buffer(
                "g_idx_map",
                torch.tensor([i for i in range(self.in_len)], dtype=torch.int64))

    def forward(self, x: torch.Tensor):
        # empty cache before and after lm_head at first token when input > 1024
        # on arc or IPEX_LLM_LOW_MEM is set to 1 at inference time.
        if self.device is None:
            self.device = get_xpu_device_type(self.weight.data)
            self.low_memory_mode = \
                self.low_memory_mode and \
                (self.device == "arc" or os.environ.get("IPEX_LLM_LOW_MEM", None) == "1")
        # Due to inconsistent training status in some models like Baichuan-7b-Chat,
        # we should check both self.training and torch.is_inference_mode_enabled().
        is_training = self.training and not torch.is_inference_mode_enabled()
        if is_training:
            # below logic is only for training
            autocast_dtype = get_autocast_dtype(x)
            if self.compute_dtype is not None and x.device.type == "xpu":
                x = x.to(self.compute_dtype)  # solve GC issue for unlora module
            elif autocast_dtype is not None:
                x = x.to(autocast_dtype)

        if self.bias is not None and self.bias.dtype != x.dtype:
            self.bias.data = self.bias.data.to(x.dtype)

        if self.optimize_lm_head:
            x = reshape_lm_head_input(x)

        # [batch, input_num, in_len]
        # input_num == token num for Transformer
        x_shape = x.shape
        # Output shape, e.g., [batch, input_num, out_len]
        new_shape = x_shape[:-1] + (self.out_len,)
        # Activation is empty tensor, e.g., [1, 0, 4096]
        if 0 in x_shape:
            # return empty tensor with output shape, x.dtype and x.device
            return torch.empty(new_shape, dtype=x.dtype, device=x.device)

        x_2d = x.view(-1, x_shape[-1])

        if self.act_order:
            x_2d = x_2d[:, self.g_idx_map]
        # x0 for weight
        x0 = self.weight.data

        if x0.device.type == "xpu":
            # GPU logic
            try:
                import intel_extension_for_pytorch
                import xe_linear
                from ipex_llm.transformers.models.utils import use_xmx
            except ModuleNotFoundError:
                invalidInputError(False,
                                  "Please `pip install bigdl_core_xe` first.")

            if x_2d.is_contiguous() is False:
                x_2d = x_2d.contiguous()

            if len(x_shape) == 3:
                input_seq_size = x_shape[1]
            elif len(x_shape) < 3:
                input_seq_size = 1

            if is_training:
                # training path
                if x_2d.requires_grad:
                    result = MatMulLowBit.apply(x_2d, self.weight, input_seq_size)
                else:
                    result = xe_linear.forward_new(x_2d, self.weight.data,
                                                   self.weight.qtype,
                                                   input_seq_size)
            elif self.enable_xetla:
                x_2d = x_2d.half()
                result = xe_linear.mm_xetla(x_2d, self.weight.data, self.qtype)
            else:
                # inference path
                # current workaround to reduce first token latency of fp32 input
                # sometimes fp16 cause nan and training instability
                # disable the conversion when training
                # TODO: may modify the input length condition for empty cache.
                do_empty_cache = self.low_memory_mode and x_2d.shape[0] >= 1024
                if do_empty_cache:
                    torch.xpu.empty_cache()
                if self.conver_to_half and x_2d.shape[0] > 1 and x_2d.dtype == torch.float32 and \
                        not use_xmx(x_2d, self.weight.qtype):
                    x_2d = x_2d.half()
                    if use_batch_forward(x_2d, self.weight.qtype, self.out_len):
                        import xe_batch
                        result = xe_batch.batch_forward(x_2d, self.weight.data,
                                                        self.weight.qtype)
                    else:
                        result = xe_linear.forward_new(x_2d, self.weight.data, self.weight.qtype,
                                                       input_seq_size)
                    result = result.to(x.dtype)
                else:
                    if use_batch_forward(x_2d, self.weight.qtype, self.out_len):
                        import xe_batch
                        result = xe_batch.batch_forward(x_2d, self.weight.data,
                                                        self.weight.qtype)
                    else:
                        result = xe_linear.forward_new(x_2d, self.weight.data, self.weight.qtype,
                                                       input_seq_size)
                if do_empty_cache:
                    torch.xpu.empty_cache()
            result = result.view(new_shape)
            if self.mp_group is not None:
                if get_use_vllm():
                    torch.distributed.all_reduce(result, group=self.mp_group)
                elif is_deepspeed_available():
                    from deepspeed import comm as dist
                    dist.inference_all_reduce(result, group=self.mp_group)
                else:
                    invalidInputError(False, "mp_group is not None, but no supported backend found")
            if self.bias is not None:
                result += self.bias
        else:
            # CPU logic
            # todo may need to set a different number on different platforms
            invalidInputError(self.qtype != NF3 and self.qtype != NF4 and self.qtype != FP8E4
                              and self.qtype != FP4 and self.qtype != FP8E5,
                              "NF3, NF4, FP4 and FP8 quantization are currently not"
                              " supported on CPU")
            if self.training and x.requires_grad:
                result = MatMulLowBitCPU.apply(x, self.weight)
            else:
                from ipex_llm.utils.isa_checker import is_server, is_spr

                # convert if necessary, and compute a linear result
                if is_server() and (not is_spr()) and \
                        self.qtype == SYM_INT4 and x_2d.shape[0] >= TORCH_LINEAR_THRESHOLD:
                    x0_fp32 = ggml_int4_convert_fp32(x0, self.weight_shape, self.weight_length)
                    result = F.linear(x, x0_fp32)
                else:
                    # Weight does not need a convert
                    result = ggml_matmul_src1_x_src0_t(x0, x_2d, self.weight_shape, self.qtype)
                    result = result.view(new_shape)
            # allreduce to combine partial results and add bias if necessary
            if self.mp_group is not None:
                # TODO: implement for CPU logic for vLLM tp
                # deepspeed distibuted mode
                from deepspeed import comm as dist
                dist.inference_all_reduce(result, group=self.mp_group)
            if self.bias is not None:
                result += self.bias
        return result


class FP16Linear(nn.Linear):
    def __init__(self, input_features, output_features, bias=True,
                 mp_group=None, weight_type=1, enable_xetla=False,
                 optimize_lm_head=False):
        super().__init__(input_features, output_features, bias)
        self.in_len = input_features
        self.out_len = output_features
        self.weight_shape = (self.out_len, self.in_len)
        self.weight_length = self.out_len * self.in_len
        self.qtype = ggml_tensor_qtype["fp16"]
        self.mp_group = mp_group
        # weigh_type = 1 means original weight
        # weigh_type = 2 means weight has been transposed
        # weigh_type = 3 means weight has been transposed by esimd method
        self.weight_type = 1
        self.optimize_lm_head = optimize_lm_head
        self.enable_xetla = enable_xetla

    def forward(self, x: torch.Tensor):
        # only work for GPU
        invalidInputError(x.device.type == "xpu",
                          "FP16Linear only works for Intel GPUs")
        if self.optimize_lm_head:
            x = reshape_lm_head_input(x)

        x = x.to(torch.float16)
        if self.bias is not None and self.bias.dtype != x.dtype:
                self.bias.data = self.bias.data.to(x.dtype)
        if self.weight is not None and self.weight.dtype != x.dtype:
            self.weight.data = self.weight.data.to(x.dtype)

        if not self.use_esimd_kernel(x):
            if get_ipex_version() < "2.1.10+xpu":
                if self.weight_type == 2:
                    self.weight = self.weight.transpose(0, 1).contiguous()
                    self.weight_type = 1
                result = F.linear(x, self.weight, self.bias)
            else:
                if self.weight_type == 1:
                    self.weight = self.weight.transpose(0, 1).contiguous()
                    self.weight_type = 2
                result = torch.ops.torch_ipex.matmul_bias_out(x, self.weight, self.bias)
            if self.mp_group is not None:
                if get_use_vllm():
                    torch.distributed.all_reduce(result, group=self.mp_group)
                elif is_deepspeed_available():
                    from deepspeed import comm as dist
                    dist.inference_all_reduce(result, group=self.mp_group)
                else:
                    invalidInputError(False, "mp_group is not None, but no supported backend found")
            return result
        else:
            if self.in_len == 4096 and self.weight_type != 3 or \
                    self.in_len == 11008 and self.weight_type != 1:
                # convert weight first to use esimd fp16 kernel
                self.convert_weight_for_esimd_kernel()
            # esimd fp16 kernel for inference
            x_shape = x.shape
            x_2d = x.view(-1, x_shape[-1])
            if x_2d.is_contiguous() is False:
                x_2d = x_2d.contiguous()

            if x_2d.shape[0] > 8:
                # first token or batch size > 8, re-convert weight
                if self.weight_type == 3:
                    original_weight = self.weight.data.transpose(1, 2)
                    original_weight = original_weight.reshape(self.out_len, self.in_len)
                    result = F.linear(x_2d, original_weight.contiguous())
                    del original_weight
                else:
                    result = F.linear(x_2d, self.weight)
            else:
                # batch size <= 8, use esimd optimization
                import xe_batch
                result = xe_batch.batch_forward(x_2d, self.weight.data,
                                                self.qtype)

            new_shape = x_shape[:-1] + (self.out_len,)
            result = result.view(new_shape)
            if self.mp_group is not None:
                if get_use_vllm():
                    torch.distributed.all_reduce(result, group=self.mp_group)
                elif is_deepspeed_available():
                    from deepspeed import comm as dist
                    dist.inference_all_reduce(result, group=self.mp_group)
                else:
                    invalidInputError(False, "mp_group is not None, but no supported backend found")
            if self.bias is not None:
                result += self.bias

            return result.to(x.dtype)

    def use_esimd_kernel(self, x):
        gpu_type = get_xpu_device_type(x)
        # esimd kernel can only be used for Arc and Flex
        if gpu_type not in ["arc", "flex"]:
            return False
        # now esimd kernel can only be used for specific cases (llama2-7b shape)
        if self.in_len == 11008 and self.out_features == 4096:
            return True
        if self.in_len == 4096 and self.out_features in [4096, 11008]:
            # seems has some issue with Mistral,
            # need a further look to check whether can be used for other out features
            return True
        return False

    def convert_weight_for_esimd_kernel(self):
        m, n = self.out_len, self.in_len
        if self.in_len == 11008:
            if self.weight_type == 2:
                trans_weight = self.weight.data.transpose(0, 1)
            else:
                trans_weight = self.weight.data
            self.weight.data = trans_weight.contiguous()
            self.weight_type = 1
        elif self.in_len == 4096:
            if self.weight_type == 2:
                trans_weight = self.weight.data.transpose(0, 1)
            else:
                trans_weight = self.weight.data
            trans_weight = trans_weight.data.reshape(m//16, 16, n)
            trans_weight = trans_weight.transpose(1, 2).contiguous()
            self.weight.data = trans_weight
            self.weight_type = 3


class BF16Linear(nn.Linear):
    def __init__(self, input_features, output_features, bias=True,
                 mp_group=None, compute_dtype=None, enable_xetla=False,
                 optimize_lm_head=False):
        super().__init__(input_features, output_features, bias)
        self.in_len = input_features
        self.out_len = output_features
        self.weight_shape = (self.out_len, self.in_len)
        self.weight_length = self.out_len * self.in_len
        self.qtype = ggml_tensor_qtype["bf16"]
        self.mp_group = mp_group
        self.compute_dtype = compute_dtype
        self.optimize_lm_head = optimize_lm_head
        self.enable_xetla = enable_xetla

    def forward(self, x: torch.Tensor):
        if self.optimize_lm_head:
            x = reshape_lm_head_input(x)

        x = x.to(torch.bfloat16)
        if self.weight is not None and self.weight.dtype != x.dtype:
            self.weight.data = self.weight.data.to(x.dtype)
        if self.bias is not None and self.bias.dtype != x.dtype:
            self.bias.data = self.bias.data.to(x.dtype)

        # If x.shape>3, F.linear will use bmm, accounting for performance degradation.
        original_shape = x.shape
        # Convert to 2D shape
        if len(original_shape) > 2:
            x = x.reshape(-1, original_shape[-1])

        result = F.linear(x, self.weight, self.bias)

        # Convert to original shape
        if len(original_shape) > 2:
            result = result.reshape(*original_shape[:-1], result.shape[-1])

        return result.to(x.dtype)<|MERGE_RESOLUTION|>--- conflicted
+++ resolved
@@ -246,11 +246,7 @@
 
     src = ctypes.c_void_p(tensor.data.data_ptr())
 
-<<<<<<< HEAD
-    if qtype in [SYM_INT4, ASYM_INT4, SYM_INT8, NF4, NF3, FP4, FP6, FP8E4, FP8E5, Q4_K, FP6_K]:
-=======
-    if qtype in [SYM_INT4, ASYM_INT4, SYM_INT8, NF4, NF3, FP4, FP6, FP8E4, FP8E5, Q4_K, Q6_K]:
->>>>>>> a6674f5b
+    if qtype in [SYM_INT4, ASYM_INT4, SYM_INT8, NF4, NF3, FP4, FP6, FP8E4, FP8E5, Q4_K, Q6_K, FP6_K]:
         dst_tensor = torch.empty_like(tensor)
     elif qtype == ggml_tensor_qtype["sym_int5"]:
         QK = ggml.ggml_qk_size(qtype)
@@ -275,11 +271,7 @@
 
     src = ctypes.c_void_p(tensor.data.data_ptr())
 
-<<<<<<< HEAD
-    if qtype in [SYM_INT4, ASYM_INT4, SYM_INT8, NF4, NF3, FP4, FP6, FP8E4, FP8E5, Q4_K, FP6_K]:
-=======
-    if qtype in [SYM_INT4, ASYM_INT4, SYM_INT8, NF4, NF3, FP4, FP6, FP8E4, FP8E5, Q4_K, Q6_K]:
->>>>>>> a6674f5b
+    if qtype in [SYM_INT4, ASYM_INT4, SYM_INT8, NF4, NF3, FP4, FP6, FP8E4, FP8E5, Q4_K, Q6_K, FP6_K]:
         dst_tensor = torch.empty_like(tensor)
     elif qtype == ggml_tensor_qtype["sym_int5"]:
         QK = ggml.ggml_qk_size(ggml_tensor_qtype["asym_int5"])
