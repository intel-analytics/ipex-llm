--- conflicted
+++ resolved
@@ -764,11 +764,7 @@
         # weigh_type = 3 means weight has been transposed by esimd method
         self.weight_type = 1
         self.optimize_lm_head = optimize_lm_head
-<<<<<<< HEAD
-        self.enable_xetla = enable_xetla
         self.disable_fp16_opt = False
-=======
->>>>>>> 62318964
 
     def forward(self, x: torch.Tensor):
         # only work for GPU
