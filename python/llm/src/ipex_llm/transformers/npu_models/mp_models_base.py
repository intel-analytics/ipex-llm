--- conflicted
+++ resolved
@@ -579,11 +579,7 @@
         self.setWeights(offset, op_id, *weights)
 
     @staticmethod
-<<<<<<< HEAD
-    def run_decoders(inputs, decoders, funasr=True):
-=======
-    def run_decoders(inputs, decoders, models_ptr=None):
->>>>>>> 8fa98e27
+    def run_decoders(inputs, decoders, models_ptr=None, funasr=True):
         x_np = [elem.to(torch.float16).numpy() for elem in inputs]
 
         num_decoders = len(decoders)
