#
# Copyright 2016 The BigDL Authors.
#
# Licensed under the Apache License, Version 2.0 (the "License");
# you may not use this file except in compliance with the License.
# You may obtain a copy of the License at
#
#     http://www.apache.org/licenses/LICENSE-2.0
#
# Unless required by applicable law or agreed to in writing, software
# distributed under the License is distributed on an "AS IS" BASIS,
# WITHOUT WARRANTIES OR CONDITIONS OF ANY KIND, either express or implied.
# See the License for the specific language governing permissions and
# limitations under the License.

import os
import torch
import importlib
import numpy as np
from ipex_llm.transformers.low_bit_linear import LowBitLinear, FP4Params
from ipex_llm.transformers.npu_models.lm_head import LMHeadLinear, SlicedLMHead


def convert_forward(m, target_m, new_forward):
    if m.__class__ == target_m:
        bound_method = new_forward.__get__(m, m.__class__)
        setattr(m, "forward", bound_method)
    for _, sub_m in m.named_children():
        convert_forward(sub_m, target_m, new_forward)


def optimize_llm_pre(model: torch.nn.Module, qtype, mixed_precision):
    if model.config.model_type == "baichuan":
        # process NormHead module in Baichuan2 7B
        if hasattr(model, 'lm_head') and model.lm_head is not None:
            vocab_size, hidden_size = model.lm_head.weight.shape
            lm_head_weight_data = model.lm_head.weight.data
            model.lm_head = torch.nn.Linear(hidden_size, vocab_size, bias=False,
                                            device=lm_head_weight_data.device)
            if model.lm_head.weight.data.device != "meta":
                norm_weight = torch.nn.functional.normalize(lm_head_weight_data)
                model.lm_head.weight.data = norm_weight
        if model.config.hidden_size in [4096, 2048]:
            from ipex_llm.transformers.models.baichuan import pre_compute_inv_freq
            model.apply(pre_compute_inv_freq)

    # MiniCPM-V 2.6 must put lm_head on CPU now
    cpu_lm_head = (
        (model.config.model_type == "minicpmv" and model.config.hidden_size == 3584 and
         model.config.vocab_size == 151666)
        or os.environ.get("IPEX_LLM_CPU_LM_HEAD", "0") != "0"
    )

    # workaround for MiniCPM-2B
    if model.config.model_type == "minicpm" and model.config.num_hidden_layers == 40:
        # 73440 is vocab_size of MiniCPM-1B
        new_linear_0 = torch.nn.Linear(0, 0, bias=False)
        new_weight_0 = torch.nn.Parameter(model.lm_head.weight[:73440, :], requires_grad=False)
        new_linear_0.weight = new_weight_0
        new_linear_0.in_features = new_weight_0.size(1)
        new_linear_0.out_features = new_weight_0.size(0)
        model.lm_head_0 = new_linear_0

        new_linear_1 = torch.nn.Linear(0, 0, bias=False)
        import torch.nn.functional as F
        padded_weight = F.pad(model.lm_head.weight[73440:, :],
                              (0, 0, 0, 73440*2 - model.config.vocab_size))
        new_weight_1 = torch.nn.Parameter(padded_weight, requires_grad=False)
        new_linear_1.weight = new_weight_1
        new_linear_1.in_features = new_weight_1.size(1)
        new_linear_1.out_features = new_weight_1.size(0)
        model.lm_head_1 = new_linear_1
        del model.lm_head

    if model.config.model_type == "minicpmv" and hasattr(model, "llm"):
        # MiniCPM-V
        if model.config.hidden_size == 2304 and model.config.vocab_size == 122753:
            # MiniCPM-V 2
            model.llm.config.model_type = "minicpm"
        elif model.config.hidden_size == 3584 and model.config.vocab_size == 151666:
            # MiniCPM-V 2.6
            model.llm.config.model_type = "qwen2"
        elif model.config.hidden_size == 4096 and model.config.vocab_size == 128256:
            # MiniCPM-V 2.5
            model.llm.config.model_type = "llama"
        model = model.llm

    if model.config.model_type == "qwen2":
        from ipex_llm.transformers.npu_models.qwen2_mp import split_mlp_down_proj
        from ipex_llm.transformers.npu_models.qwen2_mp import split_linears
        # model.apply(split_mlp_down_proj)
        n_splits_linear = max(1, int(os.environ.get("IPEX_LLM_N_SPLITS_LINEAR", "1")))
        n_splits_down_proj = max(1, int(os.environ.get("IPEX_LLM_N_SPLITS_DOWN_PROJ", "1")))

        if n_splits_down_proj == 1 and model.config.intermediate_size == 18944:
            n_splits_down_proj = 2

        model.apply(lambda m: split_linears(m, n_splits_hidden_size=n_splits_linear,
                                            n_splits_down_proj=n_splits_down_proj))
        print(model)

        # for Qwen2-7B-Insturct, divide lm_head into 14 parts
        if model.config.hidden_size == 3584 and model.config.vocab_size == 152064 and \
                not cpu_lm_head:
<<<<<<< HEAD
            new_lm_head = SlicedLMHead(model.lm_head.weight, split_num=28,
                                       bias=model.lm_head.bias)
=======
            # Do not split lm_head and use sym_int8 instead when mixed_precison is True
            is_split = (not mixed_precision) and qtype == "sym_int4_rtn"
            split_num = 28 if is_split else 1
            new_lm_head = SlicedLMHead(model.lm_head.weight, split_num=split_num,
                                       bias=model.lm_head.bias, use_split=True)
>>>>>>> 7ea607cd
            del model.lm_head
            model.lm_head = new_lm_head

    # lm_head to cpu optimization
    if cpu_lm_head:
        # disable the optimization by default
        from ipex_llm.transformers.low_bit_linear import SYM_INT4, SYM_INT8
        if qtype == "sym_int4_rtn":
            lm_qtype = SYM_INT4
        else:
            lm_qtype = SYM_INT8
        # lm_head opt to mp opt (llama, qwen2)
        optimize_lm_head = model.config.model_type not in ["llama", "qwen2"]
        new_linear = LowBitLinear(model.lm_head.in_features,
                                  model.lm_head.out_features,
                                  lm_qtype,
                                  False,
                                  optimize_lm_head=optimize_lm_head)
        paramsLowBit = FP4Params(data=model.lm_head.weight.data,
                                 requires_grad=False,
                                 quantized=False,
                                 _shape=None,
                                 qtype=lm_qtype,
                                 in_features=model.lm_head.in_features).to("cpu")
        new_linear._parameters['weight'] = paramsLowBit
        model.lm_head = new_linear


def optimize_llm(
    model: torch.nn.Module,
    max_output_len=1024,
    max_prompt_len=1024,
    inter_pp=None,
    intra_pp=None,
    transpose_value_cache=True,
):
    if model.config.model_type == "llama":
        if intra_pp is None:
            intra_pp = 2
        if inter_pp is None:
            inter_pp = 2

        from ipex_llm.transformers.npu_models.llama_mp import gen_llama_fused_model_forward
        from ipex_llm.transformers.npu_models.llama_mp import DecodeRunner, PrefillRunner
        from transformers.models.llama.modeling_llama import LlamaModel

        decode_runner = DecodeRunner(
            model,
            max_seq_len=max_output_len,
            inter_pp=inter_pp,
            intra_pp=intra_pp,
            transpose_value_cache=transpose_value_cache,
        )
        prefill_runner = PrefillRunner(
            model,
            max_output_len=max_output_len,
            max_prompt_len=max_prompt_len,
            transpose_value_cache=transpose_value_cache,
        )
        llama_model_forward = gen_llama_fused_model_forward(
            prefill_runner=prefill_runner, decode_runner=decode_runner
        )
        convert_forward(model, LlamaModel, llama_model_forward)
        from transformers.models.llama.modeling_llama import LlamaForCausalLM
        from ipex_llm.transformers.npu_models.llama_mp import llama2_casullm_forward
        convert_forward(model, LlamaForCausalLM, llama2_casullm_forward)
    elif model.config.model_type == "qwen2" and model.config.num_hidden_layers == 28:
        # for qwen2-1.5B and qwen2-7B
        if intra_pp is None:
            intra_pp = 2
        if inter_pp is None:
            inter_pp = 5 if model.config.intermediate_size == 18944 else 7

        from ipex_llm.transformers.npu_models.qwen2_mp import gen_qwen2_fused_model_forward
        from ipex_llm.transformers.npu_models.qwen2_mp import DecodeRunner, PrefillRunner
        from transformers.models.qwen2.modeling_qwen2 import Qwen2Model

        decode_runner = DecodeRunner(
            model,
            max_seq_len=max_output_len,
            inter_pp=inter_pp,
            intra_pp=intra_pp,
            transpose_value_cache=transpose_value_cache,
        )
        prefill_runner = PrefillRunner(
            model,
            max_output_len=max_output_len,
            max_prompt_len=max_prompt_len,
            transpose_value_cache=transpose_value_cache,
        )
        qwen2_model_forward = gen_qwen2_fused_model_forward(
            prefill_runner=prefill_runner, decode_runner=decode_runner
        )
        convert_forward(model, Qwen2Model, qwen2_model_forward)
        from transformers.models.qwen2.modeling_qwen2 import Qwen2ForCausalLM
        from ipex_llm.transformers.npu_models.qwen2_mp import qwen2_casullm_forward
        convert_forward(model, Qwen2ForCausalLM, qwen2_casullm_forward)

        # for Qwen2-7B-Insturct, divide lm_head into 14 parts
        if model.config.hidden_size == 3584 and model.config.vocab_size == 152064 and \
                isinstance(model.lm_head, SlicedLMHead):
            model.lm_head.get_fused_lm_head()
    elif model.config.model_type == "minicpm":
        # for minicpm-1b
        if intra_pp is None:
            intra_pp = 2
        if inter_pp is None:
            inter_pp = 2

        from ipex_llm.transformers.npu_models.minicpm_mp import gen_minicpm_fused_model_forward
        from ipex_llm.transformers.npu_models.minicpm_mp import DecodeRunner, PrefillRunner

        modeling_module_name = model.__class__.__module__
        module = importlib.import_module(modeling_module_name)

        if model.config.num_hidden_layers == 52:
            # for minicpm-1b
            transpose_cache = transpose_value_cache
        elif model.config.num_hidden_layers == 40:
            # for minicpm-2b
            transpose_cache = False

        decode_runner = DecodeRunner(
            model,
            max_seq_len=max_output_len,
            inter_pp=inter_pp,
            intra_pp=intra_pp,
            transpose_value_cache=transpose_cache,
        )
        prefill_runner = PrefillRunner(
            model,
            max_output_len=max_output_len,
            max_prompt_len=max_prompt_len,
            transpose_value_cache=transpose_cache,
        )
        minicpm_model_forward = gen_minicpm_fused_model_forward(
            prefill_runner=prefill_runner, decode_runner=decode_runner
        )
        convert_forward(model, module.MiniCPMModel, minicpm_model_forward)
        if model.config.num_hidden_layers == 40:
            # for minicpm-2b
            from ipex_llm.transformers.npu_models.minicpm_mp import minicpm_casullm_forward
            convert_forward(model, module.MiniCPMForCausalLM, minicpm_casullm_forward)
    elif model.config.model_type == "baichuan" and model.config.num_hidden_layers == 32:
        # for Baichuan2-7B
        if intra_pp is None:
            intra_pp = 2
        if inter_pp is None:
            inter_pp = 2
        from ipex_llm.transformers.npu_models.baichuan_mp import gen_baichuan_fused_model_forward
        from ipex_llm.transformers.npu_models.baichuan_mp import DecodeRunner, PrefillRunner
        decode_runner = DecodeRunner(
            model,
            max_seq_len=max_output_len,
            inter_pp=inter_pp,
            intra_pp=intra_pp,
            transpose_value_cache=transpose_value_cache,
        )
        prefill_runner = PrefillRunner(
            model,
            max_output_len=max_output_len,
            max_prompt_len=max_prompt_len,
            transpose_value_cache=transpose_value_cache,
        )
        baichuan_model_forward = gen_baichuan_fused_model_forward(
            prefill_runner=prefill_runner, decode_runner=decode_runner
        )
        modeling_module_name = model.__class__.__module__
        module = importlib.import_module(modeling_module_name)
        convert_forward(model, module.BaichuanModel, baichuan_model_forward)<|MERGE_RESOLUTION|>--- conflicted
+++ resolved
@@ -102,16 +102,11 @@
         # for Qwen2-7B-Insturct, divide lm_head into 14 parts
         if model.config.hidden_size == 3584 and model.config.vocab_size == 152064 and \
                 not cpu_lm_head:
-<<<<<<< HEAD
-            new_lm_head = SlicedLMHead(model.lm_head.weight, split_num=28,
-                                       bias=model.lm_head.bias)
-=======
             # Do not split lm_head and use sym_int8 instead when mixed_precison is True
             is_split = (not mixed_precision) and qtype == "sym_int4_rtn"
             split_num = 28 if is_split else 1
             new_lm_head = SlicedLMHead(model.lm_head.weight, split_num=split_num,
                                        bias=model.lm_head.bias, use_split=True)
->>>>>>> 7ea607cd
             del model.lm_head
             model.lm_head = new_lm_head
 
