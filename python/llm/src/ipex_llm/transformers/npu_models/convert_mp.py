#
# Copyright 2016 The BigDL Authors.
#
# Licensed under the Apache License, Version 2.0 (the "License");
# you may not use this file except in compliance with the License.
# You may obtain a copy of the License at
#
#     http://www.apache.org/licenses/LICENSE-2.0
#
# Unless required by applicable law or agreed to in writing, software
# distributed under the License is distributed on an "AS IS" BASIS,
# WITHOUT WARRANTIES OR CONDITIONS OF ANY KIND, either express or implied.
# See the License for the specific language governing permissions and
# limitations under the License.

import torch
import importlib


def convert_forward(m, target_m, new_forward):
    if m.__class__ == target_m:
        bound_method = new_forward.__get__(m, m.__class__)
        setattr(m, "forward", bound_method)
    for _, sub_m in m.named_children():
        convert_forward(sub_m, target_m, new_forward)


def optimize_llm(
    model: torch.nn.Module,
    max_output_len=1024,
    max_prompt_len=1024,
    inter_pp=2,
    intra_pp=2,
    transpose_value_cache=True,
):
    if model.config.model_type == "llama":
        from ipex_llm.transformers.npu_models.llama_mp import gen_llama_fused_model_forward
        from ipex_llm.transformers.npu_models.llama_mp import DecodeRunner, PrefillRunner
        from transformers.models.llama.modeling_llama import LlamaModel

        decode_runner = DecodeRunner(
            model,
            max_seq_len=max_output_len,
            inter_pp=inter_pp,
            intra_pp=intra_pp,
            transpose_value_cache=transpose_value_cache,
        )
        prefill_runner = PrefillRunner(
            model,
            max_output_len=max_output_len,
            max_prompt_len=max_prompt_len,
            transpose_value_cache=transpose_value_cache,
        )
        llama_model_forward = gen_llama_fused_model_forward(
            prefill_runner=prefill_runner, decode_runner=decode_runner
        )
        convert_forward(model, LlamaModel, llama_model_forward)
        from transformers.models.llama.modeling_llama import LlamaForCausalLM
        from ipex_llm.transformers.npu_models.llama_mp import llama2_casullm_forward
        convert_forward(model, LlamaForCausalLM, llama2_casullm_forward)
    elif model.config.model_type == "qwen2" and model.config.intermediate_size == 8960:
        # for qwen2-1.5B
        from ipex_llm.transformers.npu_models.qwen2_mp import gen_qwen2_fused_model_forward
        from ipex_llm.transformers.npu_models.qwen2_mp import DecodeRunner, PrefillRunner
        from transformers.models.qwen2.modeling_qwen2 import Qwen2Model

        decode_runner = DecodeRunner(
            model,
            max_seq_len=max_output_len,
            inter_pp=inter_pp,
            intra_pp=intra_pp,
            transpose_value_cache=transpose_value_cache,
        )
        prefill_runner = PrefillRunner(
            model,
            max_output_len=max_output_len,
            max_prompt_len=max_prompt_len,
            transpose_value_cache=transpose_value_cache,
        )
        qwen2_model_forward = gen_qwen2_fused_model_forward(
            prefill_runner=prefill_runner, decode_runner=decode_runner
        )
        convert_forward(model, Qwen2Model, qwen2_model_forward)
<<<<<<< HEAD
    elif model.config.model_type == "minicpm":
        from ipex_llm.transformers.npu_models.minicpm_mp import gen_minicpm_fused_model_forward
        from ipex_llm.transformers.npu_models.minicpm_mp import DecodeRunner, PrefillRunner

        modeling_module_name = model.__class__.__module__
        module = importlib.import_module(modeling_module_name)

        decode_runner = DecodeRunner(
            model,
            max_seq_len=max_output_len,
            inter_pp=inter_pp,
            intra_pp=intra_pp,
            transpose_value_cache=transpose_value_cache,
        )
        prefill_runner = PrefillRunner(
            model,
            max_output_len=max_output_len,
            max_prompt_len=max_prompt_len,
            transpose_value_cache=transpose_value_cache,
        )
        minicpm_model_forward = gen_minicpm_fused_model_forward(
            prefill_runner=prefill_runner, decode_runner=decode_runner
        )
        convert_forward(model, module.MiniCPMModel, minicpm_model_forward)
=======
        from transformers.models.qwen2.modeling_qwen2 import Qwen2ForCausalLM
        from ipex_llm.transformers.npu_models.qwen2_mp import qwen2_casullm_forward
        convert_forward(model, Qwen2ForCausalLM, qwen2_casullm_forward)
>>>>>>> dd303776
<|MERGE_RESOLUTION|>--- conflicted
+++ resolved
@@ -81,7 +81,9 @@
             prefill_runner=prefill_runner, decode_runner=decode_runner
         )
         convert_forward(model, Qwen2Model, qwen2_model_forward)
-<<<<<<< HEAD
+        from transformers.models.qwen2.modeling_qwen2 import Qwen2ForCausalLM
+        from ipex_llm.transformers.npu_models.qwen2_mp import qwen2_casullm_forward
+        convert_forward(model, Qwen2ForCausalLM, qwen2_casullm_forward)
     elif model.config.model_type == "minicpm":
         from ipex_llm.transformers.npu_models.minicpm_mp import gen_minicpm_fused_model_forward
         from ipex_llm.transformers.npu_models.minicpm_mp import DecodeRunner, PrefillRunner
@@ -105,9 +107,4 @@
         minicpm_model_forward = gen_minicpm_fused_model_forward(
             prefill_runner=prefill_runner, decode_runner=decode_runner
         )
-        convert_forward(model, module.MiniCPMModel, minicpm_model_forward)
-=======
-        from transformers.models.qwen2.modeling_qwen2 import Qwen2ForCausalLM
-        from ipex_llm.transformers.npu_models.qwen2_mp import qwen2_casullm_forward
-        convert_forward(model, Qwen2ForCausalLM, qwen2_casullm_forward)
->>>>>>> dd303776
+        convert_forward(model, module.MiniCPMModel, minicpm_model_forward)