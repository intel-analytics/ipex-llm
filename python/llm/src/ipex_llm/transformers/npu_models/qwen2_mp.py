--- conflicted
+++ resolved
@@ -70,9 +70,6 @@
     h = self.act_fn(self.gate_proj(x)) * self.up_proj(x)
     return self.down_proj_0(h[:, :, :9472]) + self.down_proj_1(h[:, :, 9472:])
 
-<<<<<<< HEAD
-class DecodeRunner(BaseDecodeRunner):
-=======
 
 class LowBitQwenMultiDecoderlayer(LLMBaseNNFactory):
     def __init__(
@@ -689,7 +686,6 @@
 
 
 class DecodeRunner:
->>>>>>> 03bd01c9
     def __init__(self, model, max_seq_len, intra_pp=2, inter_pp=2, transpose_value_cache=True):
         super().__init__(model, max_seq_len, intra_pp, inter_pp, transpose_value_cache)
 
