--- conflicted
+++ resolved
@@ -363,19 +363,6 @@
     return True
 
 
-<<<<<<< HEAD
-# Arc platfrom does not support FP64,
-# Disable FP64 in DeepSpeedZeroOptimizer_Stage3's _constant_buffered_norm2  method
-# original: https://github.com/microsoft/DeepSpeed/blob/master/deepspeed/runtime/zero/stage3.py#L1365-L1372
-def _constant_buffered_norm2(self, input, buffer_size=250000000):
-    norm = None
-    for part in input.view(-1).split(buffer_size):
-        if norm is None:
-            norm = part.data.norm(2)**2.0
-        else:
-            norm += part.data.norm(2)**2.0
-    return norm**0.5
-=======
 def check_hidden_size(qtype, hidden_size):
     if hidden_size % 256 != 0:
         if qtype == ggml_tensor_qtype["q4_k"]:
@@ -395,4 +382,16 @@
                         "required for fq6_k - using fallback quantization fp6.")
             return ggml_tensor_qtype["fp6"]
     return qtype
->>>>>>> 1baa3efe
+
+
+# Arc platfrom does not support FP64,
+# Disable FP64 in DeepSpeedZeroOptimizer_Stage3's _constant_buffered_norm2  method
+# original: https://github.com/microsoft/DeepSpeed/blob/master/deepspeed/runtime/zero/stage3.py#L1365-L1372
+def _constant_buffered_norm2(self, input, buffer_size=250000000):
+    norm = None
+    for part in input.view(-1).split(buffer_size):
+        if norm is None:
+            norm = part.data.norm(2)**2.0
+        else:
+            norm += part.data.norm(2)**2.0
+    return norm**0.5