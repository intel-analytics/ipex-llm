--- conflicted
+++ resolved
@@ -233,13 +233,8 @@
     q_embed = torch.empty(q.shape, dtype=q.dtype, device=q.device)
     k_embed = torch.empty(k.shape, dtype=k.dtype, device=k.device)
     if model_family in ["qwen", "mixtral"]:
-<<<<<<< HEAD
         bigdl_core_xe_addons.apply_rotary_embedding_half_q_and_k_cache_freq(q, k, sin, cos, q_embed, k_embed)
-    elif model_family in ["qwen2", "yuan", "stablelm", "qwen2_moe"]:
-=======
-        linear_q4_0.apply_rotary_embedding_half_q_and_k_cache_freq(q, k, sin, cos, q_embed, k_embed)
     elif model_family in ["qwen2", "yuan", "stablelm", "qwen2_moe", "internlm"]:
->>>>>>> fabc395d
         cos = cos.to(q.dtype)
         sin = sin.to(q.dtype)
         cos = cos.squeeze(1).squeeze(0)  # [seq_len, dim]
