--- conflicted
+++ resolved
@@ -547,13 +547,7 @@
                 query_split = torch.split(query_layer.to(key_layer.dtype), block_size, dim=1)
                 key_split = torch.split(key_layer, block_size, dim=1)
                 value_split = torch.split(value_layer, block_size, dim=1)
-<<<<<<< HEAD
-                context_layer = torch.empty(batch_size, n_head, seq_len,
-                                            head_dim, dtype=key_layer.dtype).to(query_layer.device)
-                idx = 0
-=======
                 results = []
->>>>>>> 71f51ce5
                 for q, k, v in zip(query_split, key_split, value_split):
                     result = F.scaled_dot_product_attention(q, k, v, is_causal=True).to(k.dtype)
                     results.append(result)
