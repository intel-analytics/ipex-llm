--- conflicted
+++ resolved
@@ -254,15 +254,9 @@
                                  torch_dtype=torch_dtype,
                                  optimize_model=optimize_llm,
                                  modules_to_not_convert=modules_to_not_convert,
-<<<<<<< HEAD
                                  cpu_embedding=cpu_embedding,
-                                 lightweight_bmm=lightweight_bmm,
-                                 enable_xetla=kwargs.pop("enable_xetla", False),
                                  disable_optimize_pre=kwargs.pop("disable_optimize_pre",
                                                                  False))
-=======
-                                 cpu_embedding=cpu_embedding)
->>>>>>> 62318964
     # add save_low_bit to pretrained model dynamically
     import types
     model._bigdl_config = dict()
