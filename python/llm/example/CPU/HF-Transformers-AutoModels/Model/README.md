# BigDL-LLM Transformers INT4 Optimization for Large Language Model
You can use BigDL-LLM to run any Huggingface Transformer models with INT4 optimizations on either servers or laptops. This directory contains example scripts to help you quickly get started using BigDL-LLM to run some popular open-source models in the community. Each model has its own dedicated folder, where you can find detailed instructions on how to install and run it.

# Verified models
| Model     | Example                                                  |
|-----------|----------------------------------------------------------|
| LLaMA     | [link](vicuna)    |
| LLaMA 2   | [link](llama2)    |
| MPT       | [link](mpt)       |
| Falcon    | [link](falcon)    |
| ChatGLM   | [link](chatglm)   | 
| ChatGLM2  | [link](chatglm2)  | 
| MOSS      | [link](moss)      | 
| Baichuan  | [link](baichuan)  | 
| Baichuan2 | [link](baichuan2) | 
| Dolly-v1  | [link](dolly_v1)  | 
| Dolly-v2  | [link](dolly_v2)  | 
| RedPajama | [link](redpajama) | 
| Phoenix   | [link](phoenix)   | 
| StarCoder | [link](starcoder) | 
| InternLM  | [link](internlm)  |
| Whisper   | [link](whisper)   |
| Qwen      | [link](qwen)      |
| Aquila    | [link](aquila)    |
<<<<<<< HEAD
| Replit    | [link](replit)    |
=======
| Mistral   | [link](mistral)   |
>>>>>>> 88eca1a1

## Recommended Requirements
To run the examples, we recommend using Intel® Xeon® processors (server), or >= 12th Gen Intel® Core™ processor (client).

For OS, BigDL-LLM supports Ubuntu 20.04 or later, CentOS 7 or later, and Windows 10/11.

## Best Known Configuration on Linux
For better performance, it is recommended to set environment variables on Linux with the help of BigDL-Nano:
```bash
pip install bigdl-nano
source bigdl-nano-init
```<|MERGE_RESOLUTION|>--- conflicted
+++ resolved
@@ -22,11 +22,8 @@
 | Whisper   | [link](whisper)   |
 | Qwen      | [link](qwen)      |
 | Aquila    | [link](aquila)    |
-<<<<<<< HEAD
 | Replit    | [link](replit)    |
-=======
 | Mistral   | [link](mistral)   |
->>>>>>> 88eca1a1
 
 ## Recommended Requirements
 To run the examples, we recommend using Intel® Xeon® processors (server), or >= 12th Gen Intel® Core™ processor (client).
