# Baichuan
In this directory, you will find examples on how you could apply IPEX-LLM INT4 optimizations on Baichuan models. For illustration purposes, we utilize the [baichuan-inc/Baichuan-13B-Chat](https://huggingface.co/baichuan-inc/Baichuan-13B-Chat) as a reference Baichuan model.

## 0. Requirements
To run these examples with IPEX-LLM, we have some recommended requirements for your machine, please refer to [here](../README.md#recommended-requirements) for more information.

## Example: Predict Tokens using `generate()` API
In the example [generate.py](./generate.py), we show a basic use case for a Baichuan model to predict the next N tokens using `generate()` API, with IPEX-LLM INT4 optimizations.
### 1. Install
We suggest using conda to manage environment:

<<<<<<< HEAD
On Linux
=======
On Linux:
>>>>>>> 84239d0b
```bash
conda create -n llm python=3.11
conda activate llm

<<<<<<< HEAD
 # install ipex-llm with 'all' option
pip install --pre --upgrade ipex-llm[all] --extra-index-url https://download.pytorch.org/whl/cpu
=======
pip install --pre --upgrade ipex-llm[all] --extra-index-url https://download.pytorch.org/whl/cpu # install ipex-llm with 'all' option
>>>>>>> 84239d0b
pip install transformers_stream_generator  # additional package required for Baichuan-13B-Chat to conduct generation
```

On Windows:
```cmd
conda create -n llm python=3.11
conda activate llm

pip install --pre --upgrade ipex-llm[all]
pip install transformers_stream_generator
```

### 2. Run
```
python ./generate.py --repo-id-or-model-path REPO_ID_OR_MODEL_PATH --prompt PROMPT --n-predict N_PREDICT
```

Arguments info:
- `--repo-id-or-model-path REPO_ID_OR_MODEL_PATH`: argument defining the huggingface repo id for the Baichuan model to be downloaded, or the path to the huggingface checkpoint folder. It is default to be `'baichuan-inc/Baichuan-13B-Chat'`.
- `--prompt PROMPT`: argument defining the prompt to be infered (with integrated prompt format for chat). It is default to be `'AI是什么？'`.
- `--n-predict N_PREDICT`: argument defining the max number of tokens to predict. It is default to be `32`.

> **Note**: When loading the model in 4-bit, IPEX-LLM converts linear layers in the model into INT4 format. In theory, a *X*B model saved in 16-bit will requires approximately 2*X* GB of memory for loading, and ~0.5*X* GB memory for further inference.
>
> Please select the appropriate size of the Baichuan model based on the capabilities of your machine.

#### 2.1 Client
On client Windows machine, it is recommended to run directly with full utilization of all cores:
```cmd
python ./generate.py 
```

#### 2.2 Server
For optimal performance on server, it is recommended to set several environment variables (refer to [here](../README.md#best-known-configuration-on-linux) for more information), and run the example with all the physical cores of a single socket.

E.g. on Linux,
```bash
# set IPEX-LLM env variables
source ipex-llm-init

# e.g. for a server with 48 cores per socket
export OMP_NUM_THREADS=48
numactl -C 0-47 -m 0 python ./generate.py
```

#### 2.3 Sample Output
#### [baichuan-inc/Baichuan-13B-Chat](https://huggingface.co/baichuan-inc/Baichuan-13B-Chat)
```log
Inference time: xxxx s
-------------------- Prompt --------------------
<human>AI是什么？ <bot>
-------------------- Output --------------------
<human>AI是什么？ <bot>人工智能(Artificial Intelligence，简称AI)是指由人制造出来的系统所表现出来的智能，通常是通过计算机程序和传感器实现的
```

```log
Inference time: xxxx s
-------------------- Prompt --------------------
<human>What is AI? <bot>
-------------------- Output --------------------
<human>What is AI? <bot>AI refers to the intelligence of machines and computers. It encompasses a wide range of technologies that allow them to learn, adapt, improve performance over
```<|MERGE_RESOLUTION|>--- conflicted
+++ resolved
@@ -9,21 +9,14 @@
 ### 1. Install
 We suggest using conda to manage environment:
 
-<<<<<<< HEAD
-On Linux
-=======
+
 On Linux:
->>>>>>> 84239d0b
 ```bash
 conda create -n llm python=3.11
 conda activate llm
 
-<<<<<<< HEAD
- # install ipex-llm with 'all' option
+# install ipex-llm with 'all' option
 pip install --pre --upgrade ipex-llm[all] --extra-index-url https://download.pytorch.org/whl/cpu
-=======
-pip install --pre --upgrade ipex-llm[all] --extra-index-url https://download.pytorch.org/whl/cpu # install ipex-llm with 'all' option
->>>>>>> 84239d0b
 pip install transformers_stream_generator  # additional package required for Baichuan-13B-Chat to conduct generation
 ```
 
