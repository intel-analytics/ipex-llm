#
# Copyright 2016 The BigDL Authors.
#
# Licensed under the Apache License, Version 2.0 (the "License");
# you may not use this file except in compliance with the License.
# You may obtain a copy of the License at
#
#     http://www.apache.org/licenses/LICENSE-2.0
#
# Unless required by applicable law or agreed to in writing, software
# distributed under the License is distributed on an "AS IS" BASIS,
# WITHOUT WARRANTIES OR CONDITIONS OF ANY KIND, either express or implied.
# See the License for the specific language governing permissions and
# limitations under the License.
#


import torch
import time
import argparse
from ipex_llm.transformers.npu_model import AutoModelForCausalLM
from transformers import AutoTokenizer
from transformers.utils import logging

logger = logging.get_logger(__name__)

def get_prompt(message: str, chat_history: list[tuple[str, str]],
               system_prompt: str) -> str:
    texts = [f'<s>[INST] <<SYS>>\n{system_prompt}\n<</SYS>>\n\n']
    # The first user input is _not_ stripped
    do_strip = False
    for user_input, response in chat_history:
        user_input = user_input.strip() if do_strip else user_input
        do_strip = True
        texts.append(f'{user_input} [/INST] {response.strip()} </s><s>[INST] ')
    message = message.strip() if do_strip else message
    texts.append(f'{message} [/INST]')
    return ''.join(texts)

if __name__ == "__main__":
    parser = argparse.ArgumentParser(
        description="Predict Tokens using `generate()` API for npu model"
    )
    parser.add_argument(
        "--repo-id-or-model-path",
        type=str,
        default="meta-llama/Llama-2-7b-chat-hf",
        help="The huggingface repo id for the Llama2 model to be downloaded"
        ", or the path to the huggingface checkpoint folder",
    )
    parser.add_argument('--prompt', type=str, default="What is AI?",
                        help='Prompt to infer')
    parser.add_argument("--n-predict", type=int, default=32, help="Max tokens to predict")
<<<<<<< HEAD
    parser.add_argument("--max-output-len", type=int, default=1024)
    parser.add_argument("--quantization_group_size", type=int, default=0)
=======
    parser.add_argument("--max-context-len", type=int, default=1024)
    parser.add_argument("--max-prompt-len", type=int, default=960)
    parser.add_argument("--disable-transpose-value-cache", action="store_true", default=False)
>>>>>>> 67014cb2

    args = parser.parse_args()
    model_path = args.repo_id_or_model_path

    model = AutoModelForCausalLM.from_pretrained(model_path,
                                                 optimize_model=True,
                                                 pipeline=True,
<<<<<<< HEAD
                                                 max_output_len=args.max_output_len,
                                                 quantization_group_size=args.quantization_group_size,
=======
                                                 max_context_len=args.max_context_len,
                                                 max_prompt_len=args.max_prompt_len,
>>>>>>> 67014cb2
                                                 torch_dtype=torch.float16,
                                                 attn_implementation="eager",
                                                 transpose_value_cache=not args.disable_transpose_value_cache)

    tokenizer = AutoTokenizer.from_pretrained(model_path, trust_remote_code=True)

    DEFAULT_SYSTEM_PROMPT = """\
    """

    print("-" * 80)
    print("done")
    with torch.inference_mode():
        print("finish to load")
        for i in range(5):
            prompt = get_prompt(args.prompt, [], system_prompt=DEFAULT_SYSTEM_PROMPT)
            _input_ids = tokenizer.encode(prompt, return_tensors="pt")
            print("input length:", len(_input_ids[0]))
            st = time.time()
            output = model.generate(
                _input_ids, max_new_tokens=args.n_predict, do_print=True
            )
            end = time.time()
            print(f"Inference time: {end-st} s")
            input_str = tokenizer.decode(_input_ids[0], skip_special_tokens=False)
            print("-" * 20, "Input", "-" * 20)
            print(input_str)
            output_str = tokenizer.decode(output[0], skip_special_tokens=False)
            print("-" * 20, "Output", "-" * 20)
            print(output_str)

    print("-" * 80)
    print("done")
    print("success shut down")<|MERGE_RESOLUTION|>--- conflicted
+++ resolved
@@ -51,14 +51,10 @@
     parser.add_argument('--prompt', type=str, default="What is AI?",
                         help='Prompt to infer')
     parser.add_argument("--n-predict", type=int, default=32, help="Max tokens to predict")
-<<<<<<< HEAD
-    parser.add_argument("--max-output-len", type=int, default=1024)
+    parser.add_argument("--max-context-len", type=int, default=1024)
     parser.add_argument("--quantization_group_size", type=int, default=0)
-=======
-    parser.add_argument("--max-context-len", type=int, default=1024)
     parser.add_argument("--max-prompt-len", type=int, default=960)
     parser.add_argument("--disable-transpose-value-cache", action="store_true", default=False)
->>>>>>> 67014cb2
 
     args = parser.parse_args()
     model_path = args.repo_id_or_model_path
@@ -66,13 +62,9 @@
     model = AutoModelForCausalLM.from_pretrained(model_path,
                                                  optimize_model=True,
                                                  pipeline=True,
-<<<<<<< HEAD
-                                                 max_output_len=args.max_output_len,
-                                                 quantization_group_size=args.quantization_group_size,
-=======
                                                  max_context_len=args.max_context_len,
                                                  max_prompt_len=args.max_prompt_len,
->>>>>>> 67014cb2
+                                                 quantization_group_size=args.quantization_group_size,
                                                  torch_dtype=torch.float16,
                                                  attn_implementation="eager",
                                                  transpose_value_cache=not args.disable_transpose_value_cache)
