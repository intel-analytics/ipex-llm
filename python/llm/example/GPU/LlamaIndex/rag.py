#
# Copyright 2016 The BigDL Authors.
#
# Licensed under the Apache License, Version 2.0 (the "License");
# you may not use this file except in compliance with the License.
# You may obtain a copy of the License at
#
#     http://www.apache.org/licenses/LICENSE-2.0
#
# Unless required by applicable law or agreed to in writing, software
# distributed under the License is distributed on an "AS IS" BASIS,
# WITHOUT WARRANTIES OR CONDITIONS OF ANY KIND, either express or implied.
# See the License for the specific language governing permissions and
# limitations under the License.
#

import torch
from llama_index.embeddings.huggingface import HuggingFaceEmbedding
from sqlalchemy import make_url
from llama_index.vector_stores.postgres import PGVectorStore
# from llama_index.llms.llama_cpp import LlamaCPP
import psycopg2
from pathlib import Path
from llama_index.readers.file import PyMuPDFReader
from llama_index.core.schema import NodeWithScore
from typing import Optional
from llama_index.core.query_engine import RetrieverQueryEngine
from llama_index.core import QueryBundle
from llama_index.core.retrievers import BaseRetriever
from typing import Any, List
from llama_index.core.node_parser import SentenceSplitter
from llama_index.core.vector_stores import VectorStoreQuery
import argparse

def load_vector_database(username, password):
    db_name = "example_db"
    host = "localhost"
    password = password
    port = "5432"
    user = username
    # conn = psycopg2.connect(connection_string)
    conn = psycopg2.connect(
        dbname="postgres",
        host=host,
        password=password,
        port=port,
        user=user,
    )
    conn.autocommit = True

    with conn.cursor() as c:
        c.execute(f"DROP DATABASE IF EXISTS {db_name}")
        c.execute(f"CREATE DATABASE {db_name}")
    
    vector_store = PGVectorStore.from_params(
        database=db_name,
        host=host,
        password=password,
        port=port,
        user=user,
        table_name="llama2_paper",
        embed_dim=384,  # openai embedding dimension
    )
    return vector_store


def load_data(data_path):
    loader = PyMuPDFReader()
    documents = loader.load(file_path=data_path)


    text_parser = SentenceSplitter(
        chunk_size=1024,
        # separator=" ",
    )
    text_chunks = []
    # maintain relationship with source doc index, to help inject doc metadata in (3)
    doc_idxs = []
    for doc_idx, doc in enumerate(documents):
        cur_text_chunks = text_parser.split_text(doc.text)
        text_chunks.extend(cur_text_chunks)
        doc_idxs.extend([doc_idx] * len(cur_text_chunks))

    from llama_index.core.schema import TextNode
    nodes = []
    for idx, text_chunk in enumerate(text_chunks):
        node = TextNode(
            text=text_chunk,
        )
        src_doc = documents[doc_idxs[idx]]
        node.metadata = src_doc.metadata
        nodes.append(node)
    return nodes
    





class VectorDBRetriever(BaseRetriever):
    """Retriever over a postgres vector store."""

    def __init__(
        self,
        vector_store: PGVectorStore,
        embed_model: Any,
        query_mode: str = "default",
        similarity_top_k: int = 2,
    ) -> None:
        """Init params."""
        self._vector_store = vector_store
        self._embed_model = embed_model
        self._query_mode = query_mode
        self._similarity_top_k = similarity_top_k
        super().__init__()

    def _retrieve(self, query_bundle: QueryBundle) -> List[NodeWithScore]:
        """Retrieve."""
        query_embedding = self._embed_model.get_query_embedding(
            query_bundle.query_str
        )
        vector_store_query = VectorStoreQuery(
            query_embedding=query_embedding,
            similarity_top_k=self._similarity_top_k,
            mode=self._query_mode,
        )
        query_result = self._vector_store.query(vector_store_query)

        nodes_with_scores = []
        for index, node in enumerate(query_result.nodes):
            score: Optional[float] = None
            if query_result.similarities is not None:
                score = query_result.similarities[index]
            nodes_with_scores.append(NodeWithScore(node=node, score=score))

        return nodes_with_scores
    
def completion_to_prompt(completion):
    return f"<|system|>\n</s>\n<|user|>\n{completion}</s>\n<|assistant|>\n"


# Transform a list of chat messages into zephyr-specific input
def messages_to_prompt(messages):
    prompt = ""
    for message in messages:
        if message.role == "system":
            prompt += f"<|system|>\n{message.content}</s>\n"
        elif message.role == "user":
            prompt += f"<|user|>\n{message.content}</s>\n"
        elif message.role == "assistant":
            prompt += f"<|assistant|>\n{message.content}</s>\n"

    # ensure we start with a system prompt, insert blank if needed
    if not prompt.startswith("<|system|>\n"):
        prompt = "<|system|>\n</s>\n" + prompt

    # add final assistant prompt
    prompt = prompt + "<|assistant|>\n"

    return prompt

def main(args):
    embed_model = HuggingFaceEmbedding(model_name=args.embedding_model_path)
    
    # Use custom LLM in BigDL
    # If the model is low_bit model like INT4, please set `load_low_bit=True` 
    from bigdl.llm.llamaindex.llms import BigdlLLM
    llm = BigdlLLM(
        model_name=args.model_path,
        tokenizer_name=args.tokenizer_path,
        context_window=512,
        max_new_tokens=args.n_predict,
        generate_kwargs={"temperature": 0.7, "do_sample": False},
        model_kwargs={},
        messages_to_prompt=messages_to_prompt,
        completion_to_prompt=completion_to_prompt,
        device_map="xpu",
        load_low_bit=False,
    )
    
    vector_store = load_vector_database(username=args.user, password=args.password)
    nodes = load_data(data_path=args.data)
    for node in nodes:
        node_embedding = embed_model.get_text_embedding(
            node.get_content(metadata_mode="all")
        )
        node.embedding = node_embedding
    
    vector_store.add(nodes)
    
    # query_str = "Can you tell me about the key concepts for safety finetuning"
    query_str = "Explain about the training data for Llama 2"
    query_embedding = embed_model.get_query_embedding(query_str)
    # construct vector store query
    

    query_mode = "default"
    # query_mode = "sparse"
    # query_mode = "hybrid"

    vector_store_query = VectorStoreQuery(
        query_embedding=query_embedding, similarity_top_k=2, mode=query_mode
    )
    # returns a VectorStoreQueryResult
    query_result = vector_store.query(vector_store_query)
    # print("Retrieval Results: ")
    # print(query_result.nodes[0].get_content())



    nodes_with_scores = []
    for index, node in enumerate(query_result.nodes):
        score: Optional[float] = None
        if query_result.similarities is not None:
            score = query_result.similarities[index]
        nodes_with_scores.append(NodeWithScore(node=node, score=score))
    
    retriever = VectorDBRetriever(
        vector_store, embed_model, query_mode="default", similarity_top_k=1
    )
    
    
    query_engine = RetrieverQueryEngine.from_args(retriever, llm=llm)

    # query_str = "How does Llama 2 perform compared to other open-source models?"
    query_str = args.question
    response = query_engine.query(query_str)


    print("------------RESPONSE GENERATION---------------------")
    print(str(response))


if __name__ == "__main__":
    parser = argparse.ArgumentParser(description='LlamaIndex BigdlLLM Example')
    parser.add_argument('-m','--model-path', type=str, required=True,
                        help='the path to transformers model')
    parser.add_argument('-q', '--question', type=str, default='How does Llama 2 perform compared to other open-source models?',
                        help='qustion you want to ask.')
    parser.add_argument('-d','--data',type=str, default='./data/llama2.pdf',
                        help="the data used during retrieval")
    parser.add_argument('-u', '--user', type=str, required=True,
                        help="user name in the database postgres")
    parser.add_argument('-p','--password', type=str, required=True,
                        help="the password of the user in the database")
    parser.add_argument('-e','--embedding-model-path',default="BAAI/bge-small-en",
                        help="the path to embedding model path")
    parser.add_argument('-n','--n-predict', type=int, default=32,
                        help='max number of predict tokens')
<<<<<<< HEAD
    parser.add_argument('-t','--tokenizer-path',type=str,required=True,
                        help='the path to transformers tokenizer')
=======
>>>>>>> 088d1918
    args = parser.parse_args()
    
    main(args)<|MERGE_RESOLUTION|>--- conflicted
+++ resolved
@@ -247,11 +247,9 @@
                         help="the path to embedding model path")
     parser.add_argument('-n','--n-predict', type=int, default=32,
                         help='max number of predict tokens')
-<<<<<<< HEAD
     parser.add_argument('-t','--tokenizer-path',type=str,required=True,
                         help='the path to transformers tokenizer')
-=======
->>>>>>> 088d1918
+
     args = parser.parse_args()
     
     main(args)