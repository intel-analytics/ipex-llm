# BigDL-LLM INT4 Optimization for Large Language Model on Intel GPUs
You can use `optimize_model` API to accelerate general PyTorch models on Intel GPUs. This directory contains example scripts to help you quickly get started using BigDL-LLM to run some popular open-source models in the community. Each model has its own dedicated folder, where you can find detailed instructions on how to install and run it.

## Verified models
| Model          | Example                                                  |
|----------------|----------------------------------------------------------|
| Mistral        | [link](mistral)                                          |
| LLaMA 2        | [link](llama2)                                           |
| ChatGLM2       | [link](chatglm2)                                         |
<<<<<<< HEAD
| Replit         | [link](replit)                                           |
| StarCoder      | [link](starcoder)                                        |
=======
| Baichuan       | [link](baichuan)                                         |
| Baichuan2      | [link](baichuan2)                                        |
>>>>>>> 5b300267

## Verified Hardware Platforms

- Intel Arc™ A-Series Graphics
- Intel Data Center GPU Flex Series
- Intel Data Center GPU Max Series

## Recommended Requirements
To apply Intel GPU acceleration, there’re several steps for tools installation and environment preparation.

Step 1, only Linux system is supported now, Ubuntu 22.04 is prefered.

Step 2, please refer to our [driver installation](https://dgpu-docs.intel.com/driver/installation.html) for general purpose GPU capabilities.
> **Note**: IPEX 2.0.110+xpu requires Intel GPU Driver version is [Stable 647.21](https://dgpu-docs.intel.com/releases/stable_647_21_20230714.html).

Step 3, you also need to download and install [Intel® oneAPI Base Toolkit](https://www.intel.com/content/www/us/en/developer/tools/oneapi/base-toolkit-download.html). OneMKL and DPC++ compiler are needed, others are optional.
> **Note**: IPEX 2.0.110+xpu requires Intel® oneAPI Base Toolkit's version >= 2023.2.0.

## Best Known Configuration on Linux
For better performance, it is recommended to set environment variables on Linux:
```bash
export USE_XETLA=OFF
export SYCL_PI_LEVEL_ZERO_USE_IMMEDIATE_COMMANDLISTS=1
```<|MERGE_RESOLUTION|>--- conflicted
+++ resolved
@@ -7,13 +7,12 @@
 | Mistral        | [link](mistral)                                          |
 | LLaMA 2        | [link](llama2)                                           |
 | ChatGLM2       | [link](chatglm2)                                         |
-<<<<<<< HEAD
+| Baichuan       | [link](baichuan)                                         |
+| Baichuan2      | [link](baichuan2)                                        |
 | Replit         | [link](replit)                                           |
 | StarCoder      | [link](starcoder)                                        |
-=======
-| Baichuan       | [link](baichuan)                                         |
-| Baichuan2      | [link](baichuan2)                                        |
->>>>>>> 5b300267
+| Dolly v1       | [link](dolly-v1)                                         |
+| Dolly v2       | [link](dolly-v2)                                         |
 
 ## Verified Hardware Platforms
 
