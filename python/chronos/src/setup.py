--- conflicted
+++ resolved
@@ -53,16 +53,9 @@
         license='Apache License, Version 2.0',
         url='https://github.com/intel-analytics/BigDL',
         packages=get_bigdl_packages(),
-<<<<<<< HEAD
-        install_requires=['bigdl-orca-spark3=='+VERSION, 'torch>=1.7.1', 'pandas==1.0.3', 'scikit-learn'],
-        extras_require={'all': ['tensorflow>=1.15.0,<2.0.0', 'h5py==2.10.0',
-                                'aiohttp==3.7.4', 'aioredis==1.3.1',
-                                'ray[tune]==1.2.0', 'tensorboard', 'scipy==1.5',
-=======
         install_requires=['bigdl-orca=='+VERSION, 'bigdl-nano[pytorch]',
                           'pandas==1.0.3', 'scikit-learn'],
         extras_require={'all': ['bigdl-orca[automl]=='+VERSION, 'scipy==1.5',
->>>>>>> 7db8ecc5
                                 'protobuf==3.12.0', 'tsfresh==0.17.0']},
         dependency_links=['https://d3kbcqa49mib13.cloudfront.net/spark-2.0.0-bin-hadoop2.7.tgz'],
         include_package_data=True,
