--- conflicted
+++ resolved
@@ -156,14 +156,9 @@
 | Phi-1_5    | [link](python/llm/example/CPU/HF-Transformers-AutoModels/Model/phi-1_5)   | [link](python/llm/example/GPU/HF-Transformers-AutoModels/Model/phi-1_5)    |
 | Flan-t5    | [link](python/llm/example/CPU/HF-Transformers-AutoModels/Model/flan-t5)   | [link](python/llm/example/GPU/HF-Transformers-AutoModels/Model/flan-t5)    |
 | Qwen-VL    | [link](python/llm/example/CPU/HF-Transformers-AutoModels/Model/qwen-vl)   |    |
-<<<<<<< HEAD
-| LLaVA      | [link](python/llm/example/CPU/PyTorch-Models/Model/llava)                            |    |
-| InternLM-XComposer  | [link](python/llm/example/CPU/HF-Transformers-AutoModels/Model/internlm-xcomposer)   |    |
-=======
 | LLaVA      | [link](python/llm/example/CPU/PyTorch-Models/Model/llava)                 |  [link](python/llm/example/GPU/PyTorch-Models/Model/llava)                 |
 | Skywork      | [link](python/llm/example/CPU/HF-Transformers-AutoModels/Model/skywork)                 |    |
->>>>>>> e5a01cd1
-
+| InternLM-XComposer  | [link](python/llm/example/CPU/HF-Transformers-AutoModels/Model/internlm-xcomposer)   |    |
 
 ***For more details, please refer to the `bigdl-llm` [Document](https://test-bigdl-llm.readthedocs.io/en/main/doc/LLM/index.html), [Readme](python/llm), [Tutorial](https://github.com/intel-analytics/bigdl-llm-tutorial) and [API Doc](https://bigdl.readthedocs.io/en/latest/doc/PythonAPI/LLM/index.html).***
 
