--- conflicted
+++ resolved
@@ -1901,9 +1901,6 @@
 ```
 Gives the output,
 ```
-<<<<<<< HEAD
----
-
 ## MultiRNNCell ##
 
 **Scala:**
@@ -2031,22 +2028,11 @@
 0.0028391986	-0.005325649	-0.0028171889	
 
 [com.intel.analytics.bigdl.tensor.DenseTensor of size 2x2x2x3x3]
-=======
-1.096164	0.08578972
-0.2580359	1.629636
--0.7571692	0.28832582
-[com.intel.analytics.bigdl.tensor.DenseTensor of size 3x2]
-0.65883696	0.108842306
--0.032798193	0.047720015
--0.5495165	-0.16949607
-[com.intel.analytics.bigdl.tensor.DenseTensor of size 3x2]
->>>>>>> f530177e
 ```
 
 **Python example:**
 ```python
 from bigdl.nn.layer import *
-<<<<<<< HEAD
 from bigdl.nn.criterion import *
 import numpy as np
 input_size = 2
@@ -2065,7 +2051,6 @@
 gradient_input = model.backward(input, grad_output)
 
 states = model.get_states()
-model.set_states(states)
 -> print output
 [[[[[ 0.01858711  0.03114421  0.02070103]
     [ 0.01312863  0.00865137  0.02380039]
@@ -2573,9 +2558,6 @@
 output = layer.forward(input)
 layer.backward(input, grad_output)
 ```
-=======
-import numpy as np
->>>>>>> f530177e
 
 input = np.random.rand(3, 2)
 print "input is :",input
