## Recurrent ##

**Scala:**
```scala
val module = Recurrent()
```
**Python:**
```python
module = Recurrent()
```

Recurrent module is a container of rnn cells. Different types of rnn cells can be added using add() function.  

Recurrent supports returning state and cell of its rnn cells at last time step by using getHiddenState. output of getHiddenState
is an Activity and it can be directly used for setHiddenState function, which will set hidden state and cell at the first time step.  

If contained cell is simple rnn, getHiddenState return value is a tensor(hidden state) which is `batch x hiddenSize`.  
If contained cell is lstm, getHiddenState return value is a table [hidden state, cell], both size is `batch x hiddenSize`.  
If contained cell is convlstm, getHiddenState return value is a table [hidden state, cell], both size is `batch x outputPlane x height x width`.  
If contained cell is convlstm3D, getHiddenState return value is a table [hidden state, cell], both size is `batch x outputPlane x height x width x length`.
<<<<<<< HEAD
If contained cell is MultiRNNCell, getHiddenState return value is a nested table [index [hidden state, cell]], size of the table is number of cells.
=======
>>>>>>> b494590b

**Scala example:**
```scala
import com.intel.analytics.bigdl.tensor.Tensor
import com.intel.analytics.bigdl.nn._
import com.intel.analytics.bigdl.utils.RandomGenerator.RNG
import com.intel.analytics.bigdl.tensor.TensorNumericMath.TensorNumeric.NumericFloat

val hiddenSize = 4
val inputSize = 5
val module = Recurrent().add(RnnCell(inputSize, hiddenSize, Tanh()))
val input = Tensor(Array(1, 5, inputSize))
for (i <- 1 to 5) {
  val rdmInput = Math.ceil(RNG.uniform(0.0, 1.0)*inputSize).toInt
  input.setValue(1, i, rdmInput, 1.0f)
}

val output = module.forward(input)

val state = module.getHiddenState()
module.setHiddenState(state)

> input
(1,.,.) =
0.0	0.0	0.0	1.0	0.0	
0.0	0.0	0.0	0.0	1.0	
0.0	1.0	0.0	0.0	0.0	
0.0	1.0	0.0	0.0	0.0	
0.0	0.0	0.0	0.0	1.0	

[com.intel.analytics.bigdl.tensor.DenseTensor$mcF$sp of size 1x5x5]

> output
(1,.,.) =
0.23312	-0.5702369	-0.29894134	-0.46780553	
-0.020703634	-0.6821252	-0.71641463	-0.3367952	
0.031236319	-0.29233444	-0.730908	0.13494356	
-0.22310422	-0.25562853	-0.59091455	-0.25055867	
0.007001166	-0.7096118	-0.778529	-0.47429603	

[com.intel.analytics.bigdl.tensor.DenseTensor of size 1x5x4]

```

**Python example:**
```python
from bigdl.nn.layer import *
import numpy as np

hiddenSize = 4
inputSize = 5
module = Recurrent().add(RnnCell(inputSize, hiddenSize, Tanh()))
input = np.zeros((1, 5, 5))
input[0][0][4] = 1
input[0][1][0] = 1
input[0][2][4] = 1
input[0][3][3] = 1
input[0][4][0] = 1

output = module.forward(input)

res = module.get_hidden_state()
module.set_hidden_state(res)

> input
[[[ 0.  0.  0.  0.  1.]
  [ 1.  0.  0.  0.  0.]
  [ 0.  0.  0.  0.  1.]
  [ 0.  0.  0.  1.  0.]
  [ 1.  0.  0.  0.  0.]]]

> output
[[[-0.43169451 -0.27838707  0.41472727  0.4450382 ]
  [-0.10717546  0.59218317  0.67959404  0.62824875]
  [-0.56745911 -0.31170678  0.44158491  0.31494498]
  [ 0.13328044  0.41262615  0.37388939  0.10983802]
  [-0.51452565  0.13222042  0.59192103  0.8393243 ]]]

```
---
## BiRecurrent ##

**Scala:**
```scala
val module = BiRecurrent(merge=null)
```
**Python:**
```python
module = BiRecurrent(merge=None,bigdl_type="float")
```

This layer implement a bidirectional recurrent neural network

 * `merge` concat or add the output tensor of the two RNNs. Default is add

**Scala example:**
```scala
val module = BiRecurrent(CAddTable())
.add(RnnCell(6, 4, Sigmoid()))
val input = Tensor(Array(1, 2, 6)).rand()
input: com.intel.analytics.bigdl.tensor.Tensor[Float] =
(1,.,.) =
0.55511624      0.44330198      0.9025551       0.26096714      0.3434667       0.20060952
0.24903035      0.24026379      0.89252585      0.23025699      0.8131796       0.4013688

[com.intel.analytics.bigdl.tensor.DenseTensor$mcF$sp of size 1x2x6]

module.forward(input)
res10: com.intel.analytics.bigdl.tensor.Tensor[Float] =
(1,.,.) =
1.3577285       0.8861933       0.52908427      0.86278
1.2850789       0.82549953      0.5560188       0.81468254

[com.intel.analytics.bigdl.tensor.DenseTensor of size 1x2x4]
```

**Python example:**
```python
module = BiRecurrent(CAddTable()).add(RnnCell(6, 4, Sigmoid()))
input = np.random.rand(1, 2, 6)
array([[[ 0.75637438,  0.2642816 ,  0.61973312,  0.68565282,  0.73571443,
          0.17167681],
        [ 0.16439321,  0.06853251,  0.42257202,  0.42814042,  0.15706152,
          0.57866659]]])

module.forward(input)
array([[[ 0.69091094,  0.97150528,  0.9562254 ,  1.14894259],
        [ 0.83814102,  1.11358368,  0.96752423,  1.00913286]]], dtype=float32)
```
---

## RecurrentDecoder ##

**Scala:**
```scala
val module = RecurrentDecoder(outputLength = 5)
```
**Python:**
```python
module = RecurrentDecoder(output_length = 5)
```

RecurrentDecoder module is a container of rnn cells which used to make
a prediction of the next timestep based on the prediction we made from
the previous timestep.

Input for RecurrentDecoder has to be batch x stepShape(shape of the input at a single time step). 

During training, input at t(i) is output at t(i-1), input at t(0) is
user input.

Output for RecurrentDecoder has to be batch x outputLen x shape.
 
With RecurrentDecoder, inputsize and hiddensize of the cell must be the same.

Different types of rnn cells can be added using add() function.

Parameters:

* `outputLength` sequence length of output

**Scala example:**
```scala
import com.intel.analytics.bigdl.tensor.Tensor
import com.intel.analytics.bigdl.nn._
import com.intel.analytics.bigdl.utils.RandomGenerator.RNG
import com.intel.analytics.bigdl.tensor.TensorNumericMath.TensorNumeric.NumericFloat

val hiddenSize = 4
val inputSize = 4
val batchSize = 2
val module = RecurrentDecoder(5).add(LSTMPeephole(inputSize, hiddenSize))
val input = Tensor(Array(batchSize, inputSize)).rand()

val output = module.forward(input)

> input
0.32985476	0.5081215	0.95177317	0.24744023	
0.030384725	0.4868633	0.7781735	0.8046177	
[com.intel.analytics.bigdl.tensor.DenseTensor$mcF$sp of size 2x4]

> output
(1,.,.) =
-0.055717956	-0.14357334	0.011429226	0.10056843	
-0.013699859	-0.078585915	0.050289743	0.027037282	
0.011173044	-0.07941696	0.07381668	0.0020067326	
0.016142089	-0.081511036	0.08775896	-0.011746041	
0.0149942655	-0.08317861	0.09522702	-0.018894192	

(2,.,.) =
-0.041173447	-0.10931831	-0.04198869	0.1287807	
0.010115819	-0.07071178	0.011613955	0.04737701	
0.027745798	-0.07493171	0.054053202	0.010752724	
0.02633817	-0.07929653	0.07783712	-0.008406129	
0.020732995	-0.08214355	0.09030104	-0.017894702	

[com.intel.analytics.bigdl.tensor.DenseTensor of size 2x5x4]


```

**Python example:**
```python
from bigdl.nn.layer import *
import numpy as np

hidden_size = 4
input_size = 4
batch_size = 2
module = RecurrentDecoder(5).add(LSTMPeephole(input_size, hidden_size))
input = np.random.randn(batch_size, input_size)

output = module.forward(input)

> input
[[ 0.81779139 -0.55165689 -1.5898894   0.03572801]
 [ 0.77645041 -0.39702404  0.16826132  1.37081681]]

> output
[[[ 0.0492445  -0.26821002 -0.13461511  0.13712646]
  [ 0.11038809 -0.22399209 -0.15706871  0.17625453]
  [ 0.12579349 -0.20708388 -0.17392202  0.19129401]
  [ 0.12953098 -0.20042329 -0.1886536   0.20086248]
  [ 0.12905654 -0.19860952 -0.19987412  0.20697045]]

 [[ 0.146652   -0.12099689  0.05711044  0.03263233]
  [ 0.15229702 -0.12689863 -0.05258115  0.09761411]
  [ 0.14552552 -0.13706802 -0.11870711  0.13544162]
  [ 0.13672781 -0.15158641 -0.16068494  0.16216366]
  [ 0.13007095 -0.16579619 -0.18658556  0.18039529]]]
```
---
## RNN ##

**Scala:**
```scala
val rnnCell = RnnCell[Double](inputSize, hiddenSize, activation, wRegularizer, uRegularizer, bRegularizer)
```
**Python:**
```python
rnnCell = RnnCell(input_size, hidden_size, Tanh(), w_regularizer, u_regularizer, b_regularizer)
```

Implementation of vanilla recurrent neural network cell

The input tensor in `forward(input)` is expected to be a 3D tensor (`batch x time x inputSize`). output of
`forward(input)` is also expected to be a 3D tensor (`batch x time x hiddenSize`).

The updating is defined as:

```
h_t = f(i2h * x_t + h2h * h_{t-1})
```
where
* `i2h` weight matrix of input to hidden units
* `h2h` weight matrix of hidden units to themselves through time

Parameters:

* `inputSize` input size. Default: 4
* `hiddenSize`  hidden layer size. Default: 3
* `activation` activation function f for non-linearity
* `wRegularizer` instance of `Regularizer`(eg. L1 or L2 regularization), applied to the input weights matrices. Default: null
* `uRegularizer` instance of `Regularizer`(eg. L1 or L2 regularization), applied to the recurrent weights matrices. Default: null
* `bRegularizer` instance of `Regularizer`(eg. L1 or L2 regularization), applied to the bias. Default: null

**Scala example:**
```scala
import com.intel.analytics.bigdl.nn._
import com.intel.analytics.bigdl.utils.T
import com.intel.analytics.bigdl.tensor.Tensor
import com.intel.analytics.bigdl.tensor.TensorNumericMath.TensorNumeric.NumericFloat

val hiddenSize = 2
val inputSize = 2
val outputSize = 2
val seqLength = 2
val input = Tensor(T(
  T(1.0f, 2.0f),
  T(2.0f, 3.0f)
)).resize(Array(1, seqLength, inputSize))
val gradOutput = Tensor(T(
  T(2.0f, 3.0f),
  T(4.0f, 5.0f)
)).resize(Array(1, seqLength, inputSize))
val rec = Recurrent()

val model = Sequential()
    .add(rec.add(RnnCell(inputSize, hiddenSize, Tanh())))
    .add(TimeDistributed(Linear(hiddenSize, outputSize)))
val output = model.forward(input)
val gradient = model.backward(input, gradOutput)
-> print(output)
# There's random factor. An output could be
(1,.,.) =
0.41442442      0.1663357       
0.5339842       0.57332826      

[com.intel.analytics.bigdl.tensor.DenseTensor of size 1x2x2]
-> print(gradient)
# There's random factor. An output could be
(1,.,.) =
1.1512008       2.181274        
-0.4805725      1.6620052       

[com.intel.analytics.bigdl.tensor.DenseTensor of size 1x2x2]
```

**Python example:**
```python
from bigdl.nn.layer import *
from bigdl.nn.criterion import *
import numpy as np
hidden_size = 2
input_size = 2
output_size = 2
seq_length = 2
input = np.array([[
  [1.0, 2.0],
  [2.0, 3.0]
]])
grad_output = np.array([[
  [2.0, 3.0],
  [4.0, 5.0]
]])
rec = Recurrent()

model = Sequential() \
    .add(rec.add(RnnCell(input_size, hidden_size, Tanh()))) \
    .add(TimeDistributed(Linear(hidden_size, output_size)))
output = model.forward(input)
gradient = model.backward(input, grad_output)
-> print output
# There's random factor. An output could be
[[[-0.67860311  0.80307233]
  [-0.77462083  0.97191858]]]

-> print gradient
# There's random factor. An output could be
[[[-0.90771425  1.24791598]
  [-0.70141178  0.97821164]]]
```
---
## LSTM ##

**Scala:**
```scala
val lstm = LSTM(inputSize, hiddenSize)
```
**Python:**
```python
lstm = LSTM(input_size, hidden_size)
```

Long Short Term Memory architecture.
The input tensor in `forward(input)` is expected to be a 3D tensor (`batch x time x inputSize`). output of
`forward(input)` is also expected to be a 3D tensor (`batch x time x hiddenSize`).

Ref:

1. http://arxiv.org/pdf/1303.5778v1 (blueprint for this module)
2. http://web.eecs.utk.edu/~itamar/courses/ECE-692/Bobby_paper1.pdf
3. http://arxiv.org/pdf/1503.04069v1.pdf
4. https://github.com/wojzaremba/lstm

**Scala example:**
```scala
import com.intel.analytics.bigdl.nn._
import com.intel.analytics.bigdl.utils.T
import com.intel.analytics.bigdl.optim.SGD
import com.intel.analytics.bigdl.utils.RandomGenerator._
import com.intel.analytics.bigdl.tensor.{Storage, Tensor}
import com.intel.analytics.bigdl.tensor.TensorNumericMath.TensorNumeric.NumericFloat

val hiddenSize = 4
val inputSize = 6
val outputSize = 5
val seqLength = 5
val seed = 100

RNG.setSeed(seed)
val input = Tensor(Array(1, seqLength, inputSize))
val labels = Tensor(Array(1, seqLength))
for (i <- 1 to seqLength) {
  val rdmLabel = Math.ceil(RNG.uniform(0, 1) * outputSize).toInt
  val rdmInput = Math.ceil(RNG.uniform(0, 1) * inputSize).toInt
  input.setValue(1, i, rdmInput, 1.0f)
  labels.setValue(1, i, rdmLabel)
}

println(input)
val rec = Recurrent(hiddenSize)
val model = Sequential().add(
  rec.add(
      LSTM(inputSize, hiddenSize))).add(
        TimeDistributed(Linear(hiddenSize, outputSize)))

val criterion = TimeDistributedCriterion(
  CrossEntropyCriterion(), false)

val sgd = new SGD(learningRate=0.1, learningRateDecay=5e-7, weightDecay=0.1, momentum=0.002)

val (weight, grad) = model.getParameters()

val output = model.forward(input).toTensor
val _loss = criterion.forward(output, labels)
model.zeroGradParameters()
val gradInput = criterion.backward(output, labels)
model.backward(input, gradInput)

def feval(x: Tensor[Float]): (Float, Tensor[Float]) = {
  val output = model.forward(input).toTensor
  val _loss = criterion.forward(output, labels)
  model.zeroGradParameters()
  val gradInput = criterion.backward(output, labels)
  model.backward(input, gradInput)
  (_loss, grad)
}

var loss: Array[Float] = null
for (i <- 1 to 100) {
  loss = sgd.optimize(feval, weight)._2
  println(s"${i}-th loss = ${loss(0)}")
}
```

**Python example:**
```python
from bigdl.nn.layer import *
from bigdl.nn.criterion import *
from bigdl.optim.optimizer import *
from bigdl.util.common import *

hidden_size = 4
input_size = 6
output_size = 5
seq_length = 5

input = np.random.uniform(0, 1, [1, seq_length, input_size]).astype("float32")
labels = np.random.uniform(1, 5, [1, seq_length]).astype("int")

print labels
print input

rec = Recurrent()
rec.add(LSTM(input_size, hidden_size))

model = Sequential()
model.add(rec)
model.add(TimeDistributed(Linear(hidden_size, output_size)))

criterion = TimeDistributedCriterion(CrossEntropyCriterion(), False)

sgd = SGD(learningrate=0.1, learningrate_decay=5e-7)

weight, grad = model.parameters()

output = model.forward(input)
loss = criterion.forward(input, labels)
gradInput = criterion.backward(output, labels)
model.backward(input, gradInput)
```

---
## LSTMPeephole ##

**Scala:**
```scala
val model = LSTMPeephole(
  inputSize = 4,
  hiddenSize = 3,
  p = 0.0,
  wRegularizer = null,
  uRegularizer = null,
  bRegularizer = null)
```
**Python:**
```python
model = LSTMPeephole(
  input_size,
  hidden_size,
  p=0.0,
  wRegularizer=None,
  uRegularizer=None,
  bRegularizer=None)
```

Long Short Term Memory architecture with peephole.
Ref.
The input tensor in `forward(input)` is expected to be a 3D tensor (`batch x time x inputSize`). output of
`forward(input)` is also expected to be a 3D tensor (`batch x time x hiddenSize`).

1. http://arxiv.org/pdf/1303.5778v1 (blueprint for this module)
2. http://web.eecs.utk.edu/~itamar/courses/ECE-692/Bobby_paper1.pdf
3. http://arxiv.org/pdf/1503.04069v1.pdf
4. https://github.com/wojzaremba/lstm

Parameters:
* `inputSize` the size of each input vector
* `hiddenSize` Hidden unit size in the LSTM
* `p` is used for [[Dropout]] probability. For more details about
           RNN dropouts, please refer to
           [RnnDrop: A Novel Dropout for RNNs in ASR]
           (http://www.stat.berkeley.edu/~tsmoon/files/Conference/asru2015.pdf)
           [A Theoretically Grounded Application of Dropout in Recurrent Neural Networks]
           (https://arxiv.org/pdf/1512.05287.pdf)
* `wRegularizer` instance of [[Regularizer]]
                   (eg. L1 or L2 regularization), applied to the input weights matrices.
* `uRegularizer` instance [[Regularizer]]
          (eg. L1 or L2 regularization), applied to the recurrent weights matrices.
* `bRegularizer` instance of [[Regularizer]] applied to the bias.

**Scala example:**
```scala
import com.intel.analytics.bigdl.tensor.TensorNumericMath.TensorNumeric.NumericFloat
import com.intel.analytics.bigdl.nn._
import com.intel.analytics.bigdl.tensor.Tensor
import com.intel.analytics.bigdl.utils.RandomGenerator._

val hiddenSize = 4
val inputSize = 6
val outputSize = 5
val seqLength = 5
val batchSize = 1
               
val input = Tensor(Array(batchSize, seqLength, inputSize))
for (b <- 1 to batchSize) {
  for (i <- 1 to seqLength) {
    val rdmInput = Math.ceil(RNG.uniform(0.0, 1.0) * inputSize).toInt
    input.setValue(b, i, rdmInput, 1.0f)
  }
}

val rec = Recurrent(hiddenSize)
val model = Sequential().add(rec.add(LSTMPeephole(inputSize, hiddenSize))).add(TimeDistributed(Linear(hiddenSize, outputSize)))
val output = model.forward(input).toTensor

scala> print(input)
(1,.,.) =
1.0	0.0	0.0	0.0	0.0	0.0	
0.0	0.0	0.0	0.0	0.0	1.0	
0.0	1.0	0.0	0.0	0.0	0.0	
0.0	0.0	0.0	0.0	0.0	1.0	
1.0	0.0	0.0	0.0	0.0	0.0	

[com.intel.analytics.bigdl.tensor.DenseTensor$mcF$sp of size 1x5x6]

scala> print(output)
(1,.,.) =
0.34764957	-0.31453514	-0.45646006	-0.42966008	-0.13651063	
0.3624894	-0.2926056	-0.4347164	-0.40951455	-0.1775867	
0.33391106	-0.29304913	-0.4748538	-0.45285955	-0.14919288	
0.35499972	-0.29385415	-0.4419502	-0.42135617	-0.17544147	
0.32911295	-0.30237123	-0.47175884	-0.4409852	-0.15733294	

[com.intel.analytics.bigdl.tensor.DenseTensor of size 1x5x5]
```
**Python example:**
```python
from bigdl.nn.layer import *
import numpy as np

hiddenSize = 4
inputSize = 6
outputSize = 5
seqLength = 5
batchSize = 1
               
input = np.random.randn(batchSize, seqLength, inputSize)
rec = Recurrent(hiddenSize)
model = Sequential().add(rec.add(LSTMPeephole(inputSize, hiddenSize))).add(TimeDistributed(Linear(hiddenSize, outputSize)))
output = model.forward(input)

>>> print(input)
[[[ 0.73624017 -0.91135209 -0.30627796 -1.07902111 -1.13549159  0.52868762]
  [-0.07251559 -0.45596589  1.64020513  0.53218623  1.37993166 -0.47724947]
  [-1.24958366 -1.22220259 -0.52454306  0.17382396  1.77666173 -1.2961758 ]
  [ 0.45407533  0.82944329  0.02155243  1.82168093 -0.06022129  2.23823013]
  [ 1.09100802  0.28555387 -0.94312648  0.55774033 -0.54895792  0.79885853]]]
  
>>> print(output)
[[[ 0.4034881  -0.26156989  0.46799076  0.06283229  0.11794794]
  [ 0.37359846 -0.17925361  0.31623816  0.06038529  0.10813089]
  [ 0.34150451 -0.16565879  0.25264332  0.1187657   0.05118144]
  [ 0.40773875 -0.2028828   0.24765283  0.0986848   0.12132661]
  [ 0.40263647 -0.22403356  0.38489845  0.04720671  0.1686969 ]]]
```
---
## GRU ##

**Scala:**
```scala
val gru = GRU(inputSize, outputSize, p, wRegularizer, uRegularizer, bRegularizer)
```
**Python:**
```python
gru = GRU(inputSize, outputSize, p, w_regularizer, u_regularizer, b_regularizer)
```

Gated Recurrent Units architecture. The first input in sequence uses zero value for cell and hidden state.
The input tensor in `forward(input)` is expected to be a 3D tensor (`batch x time x inputSize`). output of
`forward(input)` is also expected to be a 3D tensor (`batch x time x outputSize`).

Ref.

1. http://www.wildml.com/2015/10/recurrent-neural-network-tutorial-part-4-implementing-a-grulstm-rnn-with-python-and-theano/
2. https://github.com/Element-Research/rnn/blob/master/GRU.lua
 
 
Parameters:

* `inputSize` the size of each input vector
* `outputSize` hidden unit size in GRU
* `p` is used for [[Dropout]] probability. For more details about
          RNN dropouts, please refer to
           [RnnDrop: A Novel Dropout for RNNs in ASR](http://www.stat.berkeley.edu/~tsmoon/files/Conference/asru2015.pdf)
            and [A Theoretically Grounded Application of Dropout in Recurrent Neural Networks](https://arxiv.org/pdf/1512.05287.pdf). Default: 0.0
* `wRegularizer` instance of `Regularizer`(eg. L1 or L2 regularization), applied to the input weights matrices. Default: null
* `uRegularizer` instance of `Regularizer`(eg. L1 or L2 regularization), applied to the recurrent weights matrices. Default: null
* `bRegularizer` instance of `Regularizer`(eg. L1 or L2 regularization), applied to the bias. Default: null

**Scala example:**
```scala
import com.intel.analytics.bigdl.nn._
import com.intel.analytics.bigdl.utils.T
import com.intel.analytics.bigdl.tensor.Tensor
import com.intel.analytics.bigdl.tensor.TensorNumericMath.TensorNumeric.NumericFloat

val hiddenSize = 2
val inputSize = 2
val outputSize = 2
val seqLength = 2
val input = Tensor(T(
  T(1.0f, 2.0f),
  T(2.0f, 3.0f)
)).resize(Array(1, seqLength, inputSize))
val gradOutput = Tensor(T(
  T(2.0f, 3.0f),
  T(4.0f, 5.0f)
)).resize(Array(1, seqLength, inputSize))
val rec = Recurrent()

val model = Sequential()
    .add(rec.add(GRU(inputSize, hiddenSize)))
    .add(TimeDistributed(Linear(hiddenSize, outputSize)))
val output = model.forward(input)
val gradient = model.backward(input, gradOutput)

-> print(output)
# There's random factor. An output could be
(1,.,.) =
0.3833429       0.0082434565    
-0.041063666    -0.08152798     

[com.intel.analytics.bigdl.tensor.DenseTensor of size 1x2x2]


-> print(gradient)
# There's random factor. An output could be
(1,.,.) =
-0.7684499      -0.49320614     
-0.98002595     -0.47857404     

[com.intel.analytics.bigdl.tensor.DenseTensor of size 1x2x2]
```
**Python example:**
```python
from bigdl.nn.layer import *
from bigdl.nn.criterion import *
import numpy as np
hidden_size = 2
input_size = 2
output_size = 2
seq_length = 2
input = np.array([[
  [1.0, 2.0],
  [2.0, 3.0]
]])
grad_output = np.array([[
  [2.0, 3.0],
  [4.0, 5.0]
]])
rec = Recurrent()

model = Sequential() \
    .add(rec.add(GRU(input_size, hidden_size))) \
    .add(TimeDistributed(Linear(hidden_size, output_size)))
output = model.forward(input)
gradient = model.backward(input, grad_output)
-> print output
# There's random factor. An output could be
[[[ 0.27857888  0.20263115]
  [ 0.29470384  0.22594413]]]
-> print gradient
[[[-0.32956457  0.27405274]
  [-0.32718879  0.32963118]]]
```
---
## ConvLSTMPeephole ##

**Scala:**
```scala
val model = ConvLSTMPeephole(
  inputSize = 2,
  outputSize = 4,
  kernelI = 3,
  kernelC = 3,
  stride = 1,
  wRegularizer = null,
  uRegularizer = null,
  bRegularizer = null,
  cRegularizer = null,
  withPeephole = true)
```

**Python:**
```python
model = ConvLSTMPeephole(
  input_size = 2,
  output_size = 4,
  kernel_i = 3,
  kernel_c = 3,
  stride = 1,
  wRegularizer=None,
  uRegularizer=None,
  bRegularizer=None,
  cRegularizer = None,
  with_peephole = True)
```

Convolution Long Short Term Memory architecture with peephole for 2 dimension images.
The input tensor in `forward(input)` is expected to be a 4D or 5D tensor
If ConvLSTM work with Recurrent, input is 5D tensor (`batch x time x nInputPlane x height x width`). output of
`forward(input)` is also expected to be a 5D tensor (`batch x time x outputPlane x height x width`).

If ConvLSTM work with RecurrentDecoder, input is 4D tensor (`batch x nInputPlane x height x width`). output of
`forward(input)` is expected to be a 5D tensor (`batch x outputLen x outputPlane x height x width`).

Ref.

1. https://arxiv.org/abs/1506.04214 (blueprint for this module)
2. https://github.com/viorik/ConvLSTM

Parameters:

* `inputSize` number of input planes in the image given into forward()
* `outputSize` number of output planes the convolution layer will produce
* `kernelI` convolutional filter size to convolve input
* `kernelC` convolutional filter size to convolve cell
* `stride` step of the convolution
* `wRegularizer` instance of [[Regularizer]]
                   (eg. L1 or L2 regularization), applied to the input weights matrices.
* `uRegularizer` instance [[Regularizer]]
          (eg. L1 or L2 regularization), applied to the recurrent weights matrices.
* `bRegularizer` instance of [[Regularizer]]
          applied to the bias.
* `cRegularizer` instance of [[Regularizer]]
        applied to peephole.
* `withPeephole` whether use last cell status control a gate

**Scala example:**
```scala
import com.intel.analytics.bigdl.tensor.TensorNumericMath.TensorNumeric.NumericFloat
import com.intel.analytics.bigdl.nn._
import com.intel.analytics.bigdl.tensor.Tensor
import com.intel.analytics.bigdl.utils.RandomGenerator._

val outputSize = 4
val inputSize = 3
val seqLength = 2
val batchSize = 1
               
val input = Tensor(Array(batchSize, seqLength, inputSize, 3, 3)).rand()

val rec = Recurrent()
    val model = Sequential()
      .add(rec
        .add(ConvLSTMPeephole(inputSize, outputSize, 3, 3, 1, withPeephole = false)))
        
val output = model.forward(input).toTensor

scala> print(input)
input: com.intel.analytics.bigdl.tensor.Tensor[Float] =
(1,1,1,.,.) =
0.32810056      0.23436882      0.1387327
0.98273766      0.76427716      0.73554766
0.47947738      0.72805804      0.43982902

(1,1,2,.,.) =
0.58144385      0.7534736       0.94412255
0.05087549      0.021427812     0.91333073
0.6844351       0.62977004      0.68027127

(1,1,3,.,.) =
0.48504198      0.16233416      0.7612549
0.5387952       0.8391377       0.3687795
0.85271466      0.71726906      0.79466575

(1,2,1,.,.) =
0.727532        0.05341824      0.32531977
0.79593664      0.60162276      0.99931896
0.7534103       0.71214366      0.031062916

(1,2,2,.,.) =
0.7343414       0.053005006     0.7448063
0.2277985       0.47414783      0.21945253
0.0034818714    0.11545401      0.73085403

(1,2,3,.,.) =
0.9644807       0.30755267      0.42099005
0.6831594       0.50683653      0.14237563
0.65172654      0.86954886      0.5077393

[com.intel.analytics.bigdl.tensor.DenseTensor$mcF$sp of size 1x2x3x3x3]

scala> print(output)
(1,1,1,.,.) =
-0.04460164     -0.023752786    -0.014343993
0.0067705153    0.08542874      0.020885356
-0.042719357    -0.012113815    -0.030324051

(1,1,2,.,.) =
-0.038318213    -0.056998547    -0.02303889
0.027873239     -0.040311974    -0.03261278
0.015056128     0.11064132      0.0034682436

(1,1,3,.,.) =
0.006952648     0.011758738     -0.047590334
0.052022297     0.040250845     -0.046224136
-0.0084472215   -0.02629062     -0.0737972

(1,1,4,.,.) =
-0.087721705    0.0382758       0.027436329
-0.030658737    -0.022953996    0.15838619
0.055106055     0.004877564     0.098199464

(1,2,1,.,.) =
-0.069991425    -0.022071177    -0.06291955
-0.006841902    0.010781053     0.05410414
-0.03933395     -0.003422904    -0.106903486

(1,2,2,.,.) =
-0.059429795    -0.098534085    -0.068920344
0.008100101     0.01948546      -0.040567685
0.048763007     0.06001041      0.003068042

(1,2,3,.,.) =
0.02817994      0.006684172     -0.0962587
0.022453573     0.014425971     -0.06118475
-0.013392928    -0.04574135     -0.12722406

(1,2,4,.,.) =
-0.074006446    -0.028510522    0.06808455
-0.021926142    0.036675904     0.18708621
0.08240187      0.12469789      0.17341805

[com.intel.analytics.bigdl.tensor.DenseTensor of size 1x2x4x3x3]
```
**Python example:**
```python
from bigdl.nn.layer import *
import numpy as np

output_size = 4
input_size= 3
seq_len = 2
batch_size = 1
               
input = np.random.randn(batch_size, seq_len, input_size, 3, 3)
rec = Recurrent()
model = Sequential().add(
    rec.add(ConvLSTMPeephole(input_size, output_size, 3, 3, 1, with_peephole = False)))
output = model.forward(input)

>>> print(input)
[[[[[ 2.39979422  0.75647109  0.88928214]
    [-0.07132477 -0.4348564   0.38270011]
    [-1.03522309  0.38399781  0.20369625]]

   [[-0.48392771  0.54371842 -1.42064221]
    [-0.3711481  -0.16019682  0.82116693]
    [ 0.15922215  1.79676148  0.38362552]]

   [[-0.69402482  1.11930766 -1.29138064]
    [ 0.92755002 -0.31138235  0.34953374]
    [-0.0176643   1.13839126  0.02133309]]]


  [[[-0.40704988  0.1819258  -0.21400335]
    [ 0.65717965  0.75912824  1.49077775]
    [-0.74917913 -1.48460681  1.06098727]]

   [[ 1.04942415  1.2558929  -1.24367776]
    [-0.13452707  0.01485188  2.41215047]
    [ 0.59776321 -0.38602613  0.57937933]]

   [[ 0.55007301  1.22571134  0.11656841]
    [-0.4722457   1.79801493  0.59698431]
    [ 0.25119458 -0.27323404  1.5516505 ]]]]]
  
>>> print(output)
[[[[[-0.22908808 -0.08243818 -0.10530333]
    [ 0.04545299  0.0347576   0.06448466]
    [ 0.00148075 -0.01422587 -0.04424585]]

   [[-0.08625289  0.00121372  0.00961097]
    [-0.08068027  0.2389598  -0.08875058]
    [-0.10860988 -0.08109165  0.05274875]]

   [[ 0.01545026 -0.14079301  0.0162897 ]
    [ 0.0114354   0.01696588  0.09375648]
    [ 0.06766916  0.16015787 -0.01530124]]

   [[-0.00311095  0.07033439  0.05258823]
    [-0.04846094 -0.11335927 -0.22434352]
    [-0.09923813 -0.064981   -0.05341392]]]


  [[[-0.01070079  0.01705431 -0.10199456]
    [-0.19023973 -0.1359819   0.11552753]
    [ 0.04331793  0.00603994 -0.19059387]]

   [[-0.12100818 -0.01191896  0.08049219]
    [-0.10134248  0.02910084 -0.00024394]
    [-0.09548382 -0.18623565  0.18261637]]

   [[-0.00644266  0.03494127  0.09105418]
    [ 0.03467004 -0.1236406   0.23844369]
    [ 0.12281432  0.09469442  0.04526915]]

   [[ 0.00190313  0.01997324 -0.17609949]
    [-0.0937     -0.03763293 -0.04860835]
    [-0.15700462 -0.17341313 -0.06551415]]]]]
```

---
## ConvLSTMPeephole3D ##

**Scala:**
```scala
val model = ConvLSTMPeephole3D(
  inputSize = 2,
  outputSize = 4,
  kernelI = 3,
  kernelC = 3,
  stride = 1,
  wRegularizer = null,
  uRegularizer = null,
  bRegularizer = null,
  cRegularizer = null,
  withPeephole = true)
```

**Python:**
```python
model = ConvLSTMPeephole3D(
  input_size = 2,
  output_size = 4,
  kernel_i = 3,
  kernel_c = 3,
  stride = 1,
  wRegularizer=None,
  uRegularizer=None,
  bRegularizer=None,
  cRegularizer=None,
  with_peephole = True)
```

Similar to Convlstm2D, it's a Convolution Long Short Term Memory architecture with peephole but for 3 spatial dimension images.
The input tensor in `forward(input)` is expected to be a 5D or 6D tensor
If work with Recurrent, input is 6D tensor (`batch x time x nInputPlane x height x width x length`). output of
`forward(input)` is also expected to be a 6D tensor (`batch x time x outputPlane x height x width x length`).

If work with RecurrentDecoder, input is 5D tensor (`batch x nInputPlane x height x width x length`). output of
`forward(input)` is expected to be a 6D tensor (`batch x outputLen x outputPlane x height x width x length`).

Parameters:

* `inputSize` number of input planes in the image given into forward()
* `outputSize` number of output planes the convolution layer will produce
* `kernelI` convolutional filter size to convolve input
* `kernelC` convolutional filter size to convolve cell
* `stride` step of the convolution
* `wRegularizer` instance of [[Regularizer]]
                   (eg. L1 or L2 regularization), applied to the input weights matrices.
* `uRegularizer` instance [[Regularizer]]
          (eg. L1 or L2 regularization), applied to the recurrent weights matrices.
* `bRegularizer` instance of [[Regularizer]]
          applied to the bias.
* `cRegularizer` instance of [[Regularizer]]
          applied to peephole.
* `withPeephole` whether use last cell status control a gate

**Scala example:**
```scala
import com.intel.analytics.bigdl.tensor.TensorNumericMath.TensorNumeric.NumericFloat
import com.intel.analytics.bigdl.nn._
import com.intel.analytics.bigdl.tensor.Tensor
import com.intel.analytics.bigdl.utils.RandomGenerator._

val outputSize = 4
val inputSize = 3
val seqLength = 2
val batchSize = 1
               
val input = Tensor(Array(batchSize, seqLength, inputSize, 3, 3, 3)).rand()

val rec = Recurrent()
    val model = Sequential()
      .add(rec
        .add(ConvLSTMPeephole3D(inputSize, outputSize, 3, 3, 1, withPeephole = false)))
        
val output = model.forward(input).toTensor

scala> print(input)
(1,1,1,1,.,.) =
0.42592695	0.32742274	0.7926296	
0.21923159	0.7427106	0.31764257	
0.121872835	0.54231954	0.32091624	

(1,1,1,2,.,.) =
0.06762145	0.8054027	0.8297814	
0.95535785	0.20807801	0.46387103	
0.90996957	0.7849159	0.79179865	

(1,1,1,3,.,.) =
0.22927228	0.29869995	0.1145133	
0.12646529	0.8917339	0.7545332	
0.8044227	0.5340327	0.9784876	

(1,1,2,1,.,.) =
0.68444395	0.47932255	0.28224406	
0.5083046	0.9364489	0.27006733	
0.24699332	0.55712855	0.50037974	

(1,1,2,2,.,.) =
0.46334672	0.10979338	0.6378528	
0.8557069	0.10780747	0.73767877	
0.12505454	0.72492164	0.5440267	

(1,1,2,3,.,.) =
0.15598479	0.52033675	0.64091414	
0.15149859	0.64515823	0.6023936	
0.31461328	0.1901752	0.98015004	

(1,1,3,1,.,.) =
0.9700778	0.24109624	0.23764393	
0.16602103	0.97310185	0.072756775	
0.849201	0.825025	0.2753475	

(1,1,3,2,.,.) =
0.8621034	0.24596989	0.56645423	
0.004375741	0.9873366	0.89219636	
0.56948274	0.291723	0.5503815	

(1,1,3,3,.,.) =
0.626368	0.9389012	0.8974684	
0.8553843	0.39709046	0.372683	
0.38087663	0.94703597	0.71530545	

(1,2,1,1,.,.) =
0.74050623	0.39862877	0.57509166	
0.87832487	0.41345102	0.6262451	
0.665165	0.49570015	0.8304163	

(1,2,1,2,.,.) =
0.30847755	0.51876235	0.10555197	
0.10103849	0.9479695	0.11847988	
0.60081536	0.003097216	0.22800316	

(1,2,1,3,.,.) =
0.113101795	0.76638913	0.091707565	
0.30347276	0.029687135	0.37973404	
0.67719024	0.02180517	0.12747364	

(1,2,2,1,.,.) =
0.12513511	0.74210113	0.82569206	
0.1406212	0.7400157	0.041633762	
0.26903376	0.6195371	0.618376	

(1,2,2,2,.,.) =
0.068732955	0.09746146	0.15479624	
0.57418007	0.7181547	0.6494809	
0.29213288	0.35022008	0.15421997	

(1,2,2,3,.,.) =
0.47196773	0.55650383	0.938309	
0.70717365	0.68351734	0.32646814	
0.99775004	0.2596666	0.6803594	

(1,2,3,1,.,.) =
0.6320722	0.105437785	0.36752152	
0.8347324	0.38376364	0.641918	
0.40254018	0.5421287	0.792421	

(1,2,3,2,.,.) =
0.2652298	0.6261154	0.21971565	
0.31418183	0.44987184	0.43880364	
0.76821107	0.17070894	0.47295105	

(1,2,3,3,.,.) =
0.16514553	0.37016368	0.23397927	
0.19776458	0.07518195	0.48995376	
0.13584352	0.23562871	0.41726747	

[com.intel.analytics.bigdl.tensor.DenseTensor$mcF$sp of size 1x2x3x3x3x3]

scala> print(output)
(1,1,1,1,.,.) =
0.014528348	0.03160259	0.05313618	
-0.011796958	0.027994404	0.028153816	
-0.010374474	0.029486801	0.033610236	

(1,1,1,2,.,.) =
0.07966786	0.041255455	0.09181337	
0.025984935	0.06594588	0.07572434	
0.019637575	0.0068716113	0.03775029	

(1,1,1,3,.,.) =
0.07043511	0.044567406	0.08229201	
0.10589862	0.109124646	0.0888148	
0.018544039	0.04097363	0.09130414	

(1,1,2,1,.,.) =
0.1032162	-0.01981514	-0.0016546922	
0.026028564	0.0100736385	0.009424217	
-0.048695907	-0.009172593	-0.029458746	

(1,1,2,2,.,.) =
0.058081806	0.101963215	0.056670886	
0.09300327	0.035424378	0.02410931	
0.056604195	-0.0032351227	0.027961217	

(1,1,2,3,.,.) =
0.11710516	0.09371774	-0.013825272	
0.02930173	0.06391968	0.04034334	
0.010447707	-0.004905071	0.011929871	

(1,1,3,1,.,.) =
-0.020980358	0.08554982	-0.07644813	
0.06367171	-0.06037125	0.019925931	
0.0026421212	0.051610045	0.023478134	

(1,1,3,2,.,.) =
-0.033074334	-0.0381583	-0.019341394	
-0.0625153	-0.06907081	-0.019746307	
-0.010362335	0.0062695937	0.054116223	

(1,1,3,3,.,.) =
0.00461099	-0.03308314	-6.8137434E-4	
-0.075023845	-0.024970314	0.008133534	
0.019836657	0.051302493	0.043689556	

(1,1,4,1,.,.) =
0.027088374	0.008537832	-0.020948375	
0.021569671	0.016515112	-0.019221392	
-0.0074050943	-0.03274501	0.003256779	

(1,1,4,2,.,.) =
8.967657E-4	0.019020535	-0.05990117	
0.06226491	-0.017516658	-0.028854925	
0.048010994	0.031080479	-4.8373322E-4	

(1,1,4,3,.,.) =
0.03253352	-0.023469497	-0.047273926	
-0.03765316	0.011091222	0.0036612307	
0.050733108	0.01736545	0.0061482657	

(1,2,1,1,.,.) =
-0.0037416879	0.03895818	0.102294624	
0.011019588	0.03201482	0.07654998	
-0.015550408	0.009587483	0.027655594	

(1,2,1,2,.,.) =
0.089279816	0.03306113	0.11713534	
0.07299529	0.057692382	0.11090511	
-0.0031341386	0.091527686	0.07210587	

(1,2,1,3,.,.) =
0.080724075	0.07707712	0.07624206	
0.06552311	0.104010254	0.09213451	
0.07030998	0.0022800618	0.12461836	

(1,2,2,1,.,.) =
0.10180804	0.020320226	-0.0025817656	
0.016294254	-0.024293585	-0.004399727	
-0.032854877	1.1120379E-4	-0.02109197	

(1,2,2,2,.,.) =
0.0968586	0.07098973	0.07648221	
0.0918679	0.10268471	0.056947876	
0.027774762	-0.03927014	0.04663368	

(1,2,2,3,.,.) =
0.10225944	0.08460646	-8.393754E-4	
0.051307157	0.011988232	0.037762236	
0.029469138	0.023369621	0.037675448	

(1,2,3,1,.,.) =
-0.017874755	0.08561468	-0.066132575	
0.010558257	-0.01448278	0.0073027355	
-0.007930762	0.052643955	0.008378773	

(1,2,3,2,.,.) =
-0.009250246	-0.06543376	-0.025082456	
-0.093004115	-0.08637037	-0.063408665	
-0.06941878	0.010163672	0.07595171	

(1,2,3,3,.,.) =
0.014756428	-0.040423956	-0.011537984	
-0.046337806	-0.008416044	0.068246834	
3.5782385E-4	0.056929104	0.052956138	

(1,2,4,1,.,.) =
0.033539586	0.013915413	-0.024538055	
0.042590756	0.034134552	0.021031722	
-0.026687687	0.0012957935	-0.0053077694	

(1,2,4,2,.,.) =
0.0033482902	-0.037335612	-0.0956953	
0.007350738	-0.05237038	-0.08849126	
0.016356941	0.032067236	-0.0012172575	

(1,2,4,3,.,.) =
-0.020006038	-0.030038685	-0.054900024	
-0.014171911	0.01270077	-0.004130667	
0.04607582	0.040028486	0.011846061	

[com.intel.analytics.bigdl.tensor.DenseTensor of size 1x2x4x3x3x3]

```
**Python example:**
```python
from bigdl.nn.layer import *
import numpy as np

output_size = 4
input_size= 3
seq_len = 2
batch_size = 1
               
input = np.random.randn(batch_size, seq_len, input_size, 3, 3, 3)
rec = Recurrent()
model = Sequential().add(
    rec.add(ConvLSTMPeephole3D(input_size, output_size, 3, 3, 1, with_peephole = False)))
output = model.forward(input)

>>> print(input)
[[[[[[ -8.92954769e-02  -9.77685543e-03   1.97566296e+00]
     [ -5.76910662e-01  -9.08404346e-01  -4.70799006e-01]
     [ -9.86229768e-01   7.87303916e-01   2.29691167e+00]]

    [[ -7.48240036e-01   4.12766483e-01  -3.88947296e-01]
     [ -1.39879028e+00   2.43984720e+00  -2.43947000e-01]
     [  1.86468980e-01   1.34599111e+00  -6.97932324e-01]]

    [[  1.23278710e+00  -4.02661913e-01   8.50721265e-01]
     [ -1.79452089e-01  -5.58813385e-01   1.10060751e+00]
     [ -6.27181580e-01  -2.69531726e-01  -1.07857962e-01]]]


   [[[ -1.01462355e+00   5.47520811e-02   3.06976674e-01]
     [  9.64871158e-01  -1.16953916e+00   1.41880629e+00]
     [  1.19127007e+00   1.71403439e-01  -1.30787798e+00]]

    [[ -6.44313121e-01  -8.45131087e-01   6.99275525e-02]
     [ -3.07656855e-01   1.25746926e+00   3.89980508e-02]
     [ -2.59853355e-01   8.78915612e-01  -9.37204072e-02]]

    [[  7.69958423e-02  -3.22523203e-01  -7.31295167e-01]
     [  1.46184856e+00   1.88641278e+00   1.46645372e-01]
     [  4.38390570e-01  -2.85102515e-01  -1.81269541e+00]]]


   [[[  2.95126419e-01  -1.13715815e+00   9.36848777e-01]
     [ -1.62071909e+00  -1.06018926e+00   1.88416944e+00]
     [ -5.81248254e-01   1.05162543e+00  -3.58790528e-01]]

    [[ -7.54710826e-01   2.29994522e+00   7.24276828e-01]
     [  5.77031441e-01   7.36132125e-01   2.24719266e+00]
     [ -4.53710071e-05   1.98478259e-01  -2.62825655e-01]]

    [[  1.68124733e+00  -9.97417864e-01  -3.73490116e-01]
     [ -1.12558844e+00   2.60032255e-01   9.67994680e-01]
     [  1.78486852e+00   1.17514142e+00  -1.96871551e-01]]]]



  [[[[  4.43156770e-01  -4.42279658e-01   8.00893010e-01]
     [ -2.04817319e-01  -3.89658940e-01  -1.10950351e+00]
     [  6.61008455e-01  -4.07251176e-01   1.14871901e+00]]

    [[ -2.07785815e-01  -8.92450022e-01  -4.23830113e-02]
     [ -5.26555807e-01   3.76671145e-02  -2.17877979e-01]
     [ -7.68371469e-01   1.53052409e-01   1.02405949e+00]]

    [[  5.75018628e-01  -9.47162716e-01   6.47917376e-01]
     [  4.66967303e-01   1.00917068e-01  -1.60894238e+00]
     [ -1.46491032e-01   3.17782758e+00   1.12581079e-01]]]


   [[[  9.32343396e-01  -1.03853742e+00   5.67577254e-02]
     [  1.25266813e+00   3.52463164e-01  -1.86783652e-01]
     [ -1.20321270e+00   3.95144053e-01   2.09975625e-01]]

    [[  2.68240844e-01  -1.34931544e+00   1.34259455e+00]
     [  6.34339337e-01  -5.21231073e-02  -3.91895492e-01]
     [  1.53872699e-01  -5.07236962e-02  -2.90772390e-01]]

    [[ -5.07933749e-01   3.78036493e-01   7.41781186e-01]
     [  1.62736825e+00   1.24125644e+00  -3.97490478e-01]
     [  5.77762257e-01   1.10372911e+00   1.58060183e-01]]]


   [[[  5.31859839e-01   1.72805654e+00  -3.77124271e-01]
     [  1.24638369e+00  -1.54061928e+00   6.22001793e-01]
     [  1.92447446e+00   7.71351435e-01  -1.59998400e+00]]

    [[  1.44289958e+00   5.41433535e-01   9.19769038e-01]
     [  9.92873720e-01  -9.05746035e-01   1.35906705e+00]
     [  1.38994943e+00   2.11451648e+00  -1.58783119e-01]]

    [[ -1.44024889e+00  -5.12269041e-01   8.56761529e-02]
     [  1.16668889e+00   7.58164067e-01  -1.04304927e+00]
     [  6.34138215e-01  -7.89939971e-01  -5.52376307e-01]]]]]]

>>> print(output)
[[[[[[ 0.08801123 -0.15533912 -0.08897342]
     [ 0.01158205 -0.01103314  0.02793931]
     [-0.01269898 -0.09544773  0.03573112]]

    [[-0.15603164 -0.16063154 -0.09672774]
     [ 0.15531734  0.05808824 -0.01653268]
     [-0.06348733 -0.10497692 -0.13086422]]

    [[ 0.002062   -0.01604773 -0.14802884]
     [-0.0934701  -0.06831796  0.07375477]
     [-0.01157693  0.17962074  0.13433206]]]


   [[[ 0.03571969 -0.20905718 -0.05286504]
     [-0.18766534 -0.10728011  0.04605131]
     [-0.07477143  0.02631984  0.02496208]]

    [[ 0.06653454  0.06536704  0.01587131]
     [-0.00348636 -0.04439256  0.12680793]
     [ 0.00328905  0.01904229 -0.06607334]]

    [[-0.04666118 -0.06754828  0.07643934]
     [-0.05434367 -0.09878142  0.06385987]
     [ 0.02643086 -0.01466259 -0.1031612 ]]]


   [[[-0.0572568   0.13133277 -0.0435285 ]
     [-0.11612531  0.09036689 -0.09608591]
     [-0.01049453 -0.02091818 -0.00642477]]

    [[ 0.1255362  -0.07545673 -0.07554446]
     [ 0.07270454 -0.24932131 -0.13024282]
     [ 0.05507039 -0.0109083   0.00408967]]

    [[-0.1099453  -0.11417828  0.06235902]
     [ 0.03701246 -0.02138007 -0.05719795]
     [-0.02627739 -0.15853535 -0.01103899]]]


   [[[ 0.10380347 -0.05826453 -0.00690799]
     [ 0.01000955 -0.11808137 -0.039118  ]
     [ 0.02591963 -0.03464907 -0.21320052]]

    [[-0.03449376 -0.00601143  0.05562805]
     [ 0.09242225  0.01035819  0.09432289]
     [-0.12854564  0.189775   -0.06698175]]

    [[ 0.03462109  0.02545513 -0.14716192]
     [ 0.02003146 -0.03616474  0.04574323]
     [ 0.04782774 -0.04594192  0.01773669]]]]



  [[[[ 0.04205685 -0.05454008 -0.0389443 ]
     [ 0.07172828  0.03370164  0.00703573]
     [ 0.01299563 -0.06371058  0.02505058]]

    [[-0.09191396  0.06227853 -0.15412274]
     [ 0.09069916  0.01907965 -0.05783302]
     [-0.03441796 -0.11438221 -0.1011953 ]]

    [[-0.00837748 -0.06554071 -0.14735688]
     [-0.04640726  0.01484136  0.14445931]
     [-0.09255736 -0.12196805 -0.0444463 ]]]


   [[[ 0.01632853  0.01925437  0.02539274]
     [-0.09239745 -0.13713452  0.06149488]
     [-0.01742462  0.06624916  0.01490385]]

    [[ 0.03866836  0.19375585  0.06069621]
     [-0.11291414 -0.29582706  0.11678439]
     [-0.09451667  0.05238266 -0.05152772]]

    [[-0.11206269  0.09128021  0.09243178]
     [ 0.01127258 -0.05845089  0.09795895]
     [ 0.00747248  0.02055444  0.0121724 ]]]


   [[[-0.11144694 -0.0030012  -0.03507657]
     [-0.15461211 -0.00992483  0.02500556]
     [-0.07733752 -0.09037463  0.02955181]]

    [[-0.00988597  0.0264726  -0.14286363]
     [-0.06936073 -0.01345975 -0.16290392]
     [-0.07821255 -0.02489748  0.05186536]]

    [[-0.12142604  0.04658077  0.00509979]
     [-0.16115788 -0.19458961 -0.04082467]
     [ 0.10544231 -0.10425973  0.01532217]]]


   [[[ 0.08169251  0.05370622  0.00506061]
     [ 0.08195242  0.08890768  0.03178475]
     [-0.03648232  0.02655745 -0.18274172]]

    [[ 0.07358464 -0.09604233  0.06556321]
     [-0.02229194  0.17364709  0.07240117]
     [-0.18307404  0.04115544 -0.15400645]]

    [[ 0.0156146  -0.15857749 -0.12837477]
     [ 0.07957774  0.06684072  0.0719762 ]
     [-0.13781127 -0.03935293 -0.096707  ]]]]]]

```

---
## TimeDistributed ##

**Scala:**
```scala
val layer = TimeDistributed(layer)
```
**Python:**
```python
layer = TimeDistributed(layer)
```

This layer is intended to apply contained layer to each temporal time slice
of input tensor.

The input data format is [Batch, Time, Other dims]. For the contained layer, it must not change
the Other dims length.

**Scala example:**
```scala
import com.intel.analytics.bigdl.nn._
import com.intel.analytics.bigdl.utils.T
import com.intel.analytics.bigdl.tensor.Tensor
import com.intel.analytics.bigdl.tensor.TensorNumericMath.TensorNumeric.NumericFloat

val layer = TimeDistributed(Sum(1, squeeze = false, nInputDims = 2))
val input = Tensor(T(T(
  T(
    T(1.0f, 2.0f),
    T(3.0f, 4.0f)
  ),
  T(
    T(2.0f, 3.0f),
    T(4.0f, 5.0f)
  )
)))
layer.forward(input)
layer.backward(input, Tensor(T(T(
  T(
    T(0.1f, 0.2f)
  ),
  T(
    T(0.3f, 0.4f)
  )
))))
```
Gives the output,
```
(1,1,.,.) =
4.0     6.0

(1,2,.,.) =
6.0     8.0

[com.intel.analytics.bigdl.tensor.DenseTensor of size 1x2x1x2]

(1,1,.,.) =
0.1     0.2
0.1     0.2

(1,2,.,.) =
0.3     0.4
0.3     0.4

[com.intel.analytics.bigdl.tensor.DenseTensor of size 1x2x2x2]

```

**Python example:**
```python
from bigdl.nn.layer import TimeDistributed,Sum
import numpy as np

layer = TimeDistributed(Sum(1, squeeze = False, n_input_dims = 2))

input = np.array([[
  [
    [1.0, 2.0],
    [3.0, 4.0]
  ],
  [
    [2.0, 3.0],
    [4.0, 5.0]
  ]
]])
layer.forward(input)
layer.backward(input, np.array([[
  [
    [0.1, 0.2]
  ],
  [
    [0.3, 0.4]
  ]
]]))
```
Gives the output,
```
array([[[[ 4.,  6.]],

        [[ 6.,  8.]]]], dtype=float32)
        
array([[[[ 0.1       ,  0.2       ],
         [ 0.1       ,  0.2       ]],

        [[ 0.30000001,  0.40000001],
         [ 0.30000001,  0.40000001]]]], dtype=float32)
```
---

## MultiRNNCell ##

**Scala:**
```scala
val model = MultiRNNCell(cells = multiRNNCells)

```
**Python:**
```python
model = MultiRNNCell(cells = multiRNNCells)
```

A cell that stack multiple rnn cells(simpleRNN/LSTM/LSTMPeephole/GRU/ConvLSTMPeephole/ConvLSTMPeephole3D).
Only works with RecurrentDecoder. If you want to stack multiple cells with Recurrent. Use Sequential().add(Recurrent(cell)).add(Recurrent(cell))... instead

Parameters:

* `cells` list of RNNCells that will be composed in this order.

**Scala example:**
```scala
import com.intel.analytics.bigdl.nn._
import com.intel.analytics.bigdl.utils.T
import com.intel.analytics.bigdl.tensor.Tensor
import com.intel.analytics.bigdl.tensor.TensorNumericMath.TensorNumeric.NumericFloat

val hiddenSize = 2
val inputSize = 2
val batchSize = 2
val seqLength = 2
val input = Tensor(batchSize, inputSize, 3, 3).rand()
val gradOutput = Tensor(batchSize, seqLength, hiddenSize, 3, 3).rand()

val cells = Array(ConvLSTMPeephole(
  inputSize, hiddenSize, 3, 3, 1), ConvLSTMPeephole(
  inputSize, hiddenSize, 3, 3, 1)).asInstanceOf[Array[Cell[Float]]]
val model = RecurrentDecoder(seqLength).add(MultiRNNCell[Float](cells))

val output = model.forward(input)
val gradientInput = model.backward(input, gradOutput)

val states = model.getHiddenState()
model.setHiddenState(states)
-> print(output)
(1,1,1,.,.) =
0.035993136	0.04062611	0.038863156	
0.038338557	0.035591327	0.030849852	
0.03203216	0.026839556	0.033618193	

(1,1,2,.,.) =
-0.011673012	-0.013518209	-0.0079738535	
-0.013537201	-0.018129712	-0.013903147	
-0.015891023	-0.016045166	-0.015133085	

(1,2,1,.,.) =
0.051638972	0.06415851	0.0562743	
0.052649997	0.0433068	0.03683649	
0.0408955	0.0315791	0.043429054	

(1,2,2,.,.) =
-0.019818805	-0.024628056	-0.014551916	
-0.028422609	-0.036376823	-0.027259855	
-0.030024627	-0.033032943	-0.030440552	

(2,1,1,.,.) =
0.037235383	0.03971467	0.039468434	
0.032075796	0.031177454	0.029096292	
0.03708834	0.031535562	0.036211465	

(2,1,2,.,.) =
-0.010179557	-0.011387618	-0.008739926	
-0.013536877	-0.015962215	-0.017361978	
-0.014717996	-0.014296502	-0.016867846	

(2,2,1,.,.) =
0.053095814	0.05863748	0.05486801	
0.048524074	0.043160528	0.040398546	
0.04628137	0.04125476	0.043807983	

(2,2,2,.,.) =
-0.017849356	-0.019537563	-0.018888	
-0.025026768	-0.034455147	-0.02970969	
-0.026703741	-0.033036336	-0.027824042	

[com.intel.analytics.bigdl.tensor.DenseTensor$mcF$sp of size 2x2x2x3x3]
-> print(gradientInput)
(1,1,1,.,.) =
-0.021843424	-0.015910733	-0.013524098	
-0.019261343	-0.017457811	-0.013539563	
-0.016062422	-0.00383057	-0.0021248849	

(1,1,2,.,.) =
-0.0067594885	-0.012176989	-0.009976602	
-0.007914364	-0.012559764	-7.768459E-4	
-0.0026864496	-3.4671678E-4	-0.004467619	

(1,2,1,.,.) =
-0.011175868	-0.011886302	-0.0074315416	
-0.009660093	-0.009753445	-0.008733444	
-0.007047931	-0.0055002044	8.1458344E-4	

(1,2,2,.,.) =
-0.0016122719	-0.003776702	-0.006306042	
-0.0032693855	-0.005982614	-0.0010739439	
-0.0020354516	-9.59815E-4	-0.0010912241	

(2,1,1,.,.) =
-0.01399023	-0.01809205	-0.015330672	
-0.025769815	-0.00905557	-0.021059947	
4.068871E-4	-0.0060698274	-0.0048879837	

(2,1,2,.,.) =
-0.0013799625	-0.012721367	-0.008014497	
-0.014288196	-0.0185386	-0.017980032	
-0.0022621946	-0.015537363	-0.0024578157	

(2,2,1,.,.) =
-0.009561457	-0.007107652	-0.009356419	
-0.009839717	-0.0021937331	-0.011457165	
-0.0044140965	-0.0031195688	-0.0034824142	

(2,2,2,.,.) =
-3.2559165E-4	-0.0054697054	-0.0073612086	
-0.0014059425	-0.006272946	-0.0028436938	
0.0028391986	-0.005325649	-0.0028171889	

[com.intel.analytics.bigdl.tensor.DenseTensor of size 2x2x2x3x3]
```

**Python example:**
```python
from bigdl.nn.layer import *
from bigdl.nn.criterion import *
import numpy as np
input_size = 2
output_size = 2
seq_length = 2
batch_size = 2
input = np.random.randn(batch_size, input_size, 3, 3)
grad_output = np.random.randn(batch_size, seq_length, output_size, 3, 3)
cells = []
cells.append(ConvLSTMPeephole(input_size, output_size, 3, 3, 1, with_peephole = False))
cells.append(ConvLSTMPeephole(input_size, output_size, 3, 3, 1, with_peephole = False))

model = RecurrentDecoder(seq_length).add(MultiRNNCell(cells))

output = model.forward(input)
gradient_input = model.backward(input, grad_output)

states = model.get_states()
model.set_states(states)
-> print output
[[[[[ 0.01858711  0.03114421  0.02070103]
    [ 0.01312863  0.00865137  0.02380039]
    [ 0.02127378  0.02221535  0.02805275]]

   [[ 0.05865936  0.06254016  0.07285608]
    [ 0.07795827  0.06420417  0.06744433]
    [ 0.07241444  0.06128554  0.0572256 ]]]


  [[[ 0.01813958  0.0388087   0.03606314]
    [ 0.00914392  0.01012017  0.03544089]
    [ 0.02192647  0.02542255  0.04978891]]

   [[ 0.06317041  0.07505058  0.10311646]
    [ 0.10012341  0.06632978  0.09895241]
    [ 0.10852461  0.08559311  0.07942865]]]]



 [[[[ 0.01352384  0.02394648  0.02436183]
    [ 0.00793007  0.01043395  0.03022798]
    [ 0.01539317  0.01955615  0.01543968]]

   [[ 0.05844339  0.05187995  0.05877664]
    [ 0.06405409  0.08493486  0.07711712]
    [ 0.0737301   0.05892281  0.05127344]]]


  [[[ 0.01918509  0.037876    0.04408969]
    [ 0.01470916  0.01985376  0.03152689]
    [ 0.02578159  0.04284319  0.0319238 ]]

   [[ 0.08844157  0.07580076  0.07929584]
    [ 0.09811849  0.08237181  0.09161879]
    [ 0.11196285  0.08747569  0.09312635]]]]]
    
-> print gradient_input
[[[[[-0.01967927  0.0118104   0.00034992]
    [-0.0132792  -0.0127134   0.01193821]
    [ 0.01297736  0.00550178  0.00874622]]

   [[-0.00718097  0.01717402  0.00893286]
    [-0.01143209  0.00079105  0.00920936]
    [ 0.01638926  0.02479215  0.01613754]]]


  [[[-0.02959971 -0.00214246 -0.00665301]
    [-0.02010076  0.00135842  0.01485039]
    [ 0.01877127  0.00205219 -0.01012903]]

   [[-0.01455194  0.00882864  0.00075077]
    [-0.0089175  -0.00774059  0.00534623]
    [ 0.00421638  0.01152828  0.00886414]]]]



 [[[[ 0.00945553  0.01345219 -0.01787379]
    [-0.02221245 -0.0047606   0.03430083]
    [ 0.01496986 -0.01156155  0.00733263]]

   [[ 0.02018309  0.00937438 -0.00253335]
    [-0.00616324  0.00972739  0.02758386]
    [ 0.01057806  0.01101648  0.00341856]]]


  [[[ 0.00486301 -0.00717946 -0.01368812]
    [-0.01296435  0.0466785  -0.0126987 ]
    [ 0.01161697 -0.01207331  0.01638841]]

   [[ 0.02077198 -0.00770913 -0.00807941]
    [-0.00096983  0.01721167  0.0265876 ]
    [ 0.00845431  0.01232574  0.0126167 ]]]]]

```

<<<<<<< HEAD
## Seq2seq ##

**Scala:**
```scala
val model = Seq2seq(encoderRecs, decoderRecs, preEncoder = null,
  preDecoder = null, decoderInputType = DecoderInputType.ENCODERINPUTLASTTIME)

```
**Python:**
```python
model = Seq2seq(encoderRecs, decoderRecs)
```

Sequence to sequence model.
Size of input in `forward(input)` is depenced on the first cell type set in encoderRecs
If first cell is SimpleRnn/LSTM/LSTMPeephole/GRU, input is 3D tensor (`batch x time x inputSize`). output of
`forward(input)` is also expected to be a 3D tensor (`batch x time x outputSize`).
If first cell is ConvLSTMPeephole, input is 5D tensor (`batch x time x nInputPlane x height x width`). output of
`forward(input)` is also expected to be a 5D tensor (`batch x time x outputPlane x height x width`).
If first cell is ConvLSTMPeephole3D, input is 6D tensor (`batch x time x nInputPlane x length x height x width`). output of
`forward(input)` is expected to be a 5D tensor (`batch x time x outputLen x outputPlane x length x height x width`).

Ref.

1. http://arxiv.org/abs/1409.3215

Parameters:

* `encoderRecs` List of Recurrents used for encodering
* `decoderRecs` List of Recurrents/RecurrentDecoders userd for decodering
* `PreEncoder` Modules that used to process input before feeding data to encoder
* `PreDecoder` Modules that used to process before feeding data to decoder
* `decoderInputType` decoder input type. Currently support ZEROS, ENCODERINPUTSPLIT, ENCODERINPUTLASTTIME 
                     ZEROS: Input for seq2seq should be a tensor and will be feed to preEncoder/encoder. Data feed to decoder is a tensor of zeros
                     ENCODERINPUTSPLIT: Input for seq2seq should be a table, the first element is feed to preEncoder/encoder while the second is to preDecoder/decoder.
                     ENCODERINPUTLASTTIME: Input for seq2seq should be a tensor. And it's feed to preEncoder/encoder. Data at last time step of input is feed to preDecoder/decoder.    

**Scala example:**
```scala
import com.intel.analytics.bigdl.nn._
import com.intel.analytics.bigdl.utils.T
import com.intel.analytics.bigdl.tensor.Tensor
import com.intel.analytics.bigdl.tensor.TensorNumericMath.TensorNumeric.NumericFloat

val hiddenSize = 2
val inputSize = 2
val kernalW = 3
val kernalH = 3
val seqLength = 2
val batchSize = 2

val input = Tensor(batchSize, seqLength, inputSize, 3, 3).rand
val gradOutput = Tensor(batchSize, seqLength, hiddenSize, 3, 3).rand

val encoderRecs = Array(Recurrent().add(ConvLSTMPeephole[Float](
  inputSize,
  hiddenSize,
  kernalW, kernalH,
  1)), Recurrent().add(ConvLSTMPeephole[Float](
  inputSize,
  hiddenSize,
  kernalW, kernalH,
  1)), Recurrent().add(ConvLSTMPeephole[Float](
  inputSize,
  hiddenSize,
  kernalW, kernalH,
  1)))

val decoderCells = Array(ConvLSTMPeephole[Float](
  inputSize,
  hiddenSize,
  kernalW, kernalH,
  1), ConvLSTMPeephole[Float](
  inputSize,
  hiddenSize,
  kernalW, kernalH,
  1), ConvLSTMPeephole[Float](
  inputSize,
  hiddenSize,
  kernalW, kernalH,
  1).asInstanceOf[Cell[Float]])

var decoderRecs = Array(RecurrentDecoder(seqLength).add(MultiRNNCell(decoderCells))
  .asInstanceOf[Recurrent[Float]])
val model = Seq2seq(encoderRecs, decoderRecs,
  decoderInputType = DecoderInputType.ENCODERINPUTLASTTIME)
  
val output = model.forward(input).toTensor
val gradInput = model.backward(input, gradOutput)
print(output)
(1,1,1,.,.) =
0.09377811	0.087361485	0.08845293	
0.08399979	0.08004771	0.07581956	
0.08227642	0.08598123	0.08756879	

(1,1,2,.,.) =
-0.015245175	-0.009391416	-0.017192945	
-0.021153765	-0.018428003	-0.020675952	
-0.030651921	-0.028933076	-0.028453384	

(1,2,1,.,.) =
0.11834409	0.11413989	0.10741178	
0.101260744	0.105522074	0.096976765	
0.09272581	0.103773616	0.10760765	

(1,2,2,.,.) =
-0.008274932	-0.008004173	-0.01991817	
-0.0113132	-0.013861701	-0.023674397	
-0.02634751	-0.029778276	-0.033276256	

(2,1,1,.,.) =
0.09299462	0.08918527	0.08852013	
0.08312476	0.07971387	0.07505075	
0.08281709	0.08685498	0.08782833	

(2,1,2,.,.) =
-0.015723152	-0.008590006	-0.017468799	
-0.021068955	-0.018229088	-0.02036657	
-0.029713785	-0.02776999	-0.028017918	

(2,2,1,.,.) =
0.11709351	0.11615646	0.107678406	
0.09978042	0.10568939	0.09596709	
0.09349913	0.10513644	0.10719794	

(2,2,2,.,.) =
-0.008543567	-0.007743992	-0.02006805	
-0.010809418	-0.013622663	-0.023199294	
-0.025700169	-0.028778322	-0.03277739	

[com.intel.analytics.bigdl.tensor.DenseTensor$mcF$sp of size 2x2x2x3x3]

print(gradInput)
(1,1,1,.,.) =
1.916746E-4	-0.002308734	-0.0011944541	
8.1199245E-4	-0.0018709629	3.869338E-4	
-7.47049E-4	-7.9238473E-4	0.0011585366	

(1,1,2,.,.) =
2.0892825E-4	9.2878146E-4	-9.178977E-5	
-0.0019250205	-0.0033665225	-0.0018433356	
0.0011942331	-2.9077602E-4	5.189262E-4	

(1,2,1,.,.) =
0.0012569914	-0.0016914873	-8.2268304E-4	
0.0014652155	-0.0023586575	1.2544647E-4	
-3.4083013E-4	-0.0016782478	2.4988948E-4	

(1,2,2,.,.) =
4.073592E-4	9.887527E-4	-5.298236E-6	
-0.0023630464	-0.0035406991	-0.0015248362	
0.001687992	-3.3586111E-6	9.8497825E-5	

(2,1,1,.,.) =
2.2035567E-4	-0.0016975375	-0.0013399533	
1.8093738E-4	-0.0034471096	9.061664E-5	
1.3480757E-4	-3.3502805E-4	9.1435626E-4	

(2,1,2,.,.) =
9.1947964E-4	7.6260674E-4	2.6205048E-4	
-0.0025965553	-0.0024062393	-3.2449752E-4	
0.0018706968	-0.0013914269	-0.002036764	

(2,2,1,.,.) =
8.1992685E-4	-8.8625564E-4	-2.802831E-4	
3.848227E-4	-0.0030158446	-3.9309048E-4	
1.8604717E-4	-0.0010252773	1.9580754E-4	

(2,2,2,.,.) =
8.2485337E-4	6.2603055E-4	-7.2991694E-5	
-0.002423973	-0.0023977659	-5.807263E-4	
0.0013414564	-0.0010619332	-6.874731E-4	

[com.intel.analytics.bigdl.tensor.DenseTensor of size 2x2x2x3x3]
```

**Python example:**
```python
from bigdl.nn.layer import *
from bigdl.nn.criterion import *
import numpy as np
input_size = 2
output_size = 2
seq_length = 2
batch_size = 2
# seq2seq with single cell in encoder and decoder
encoderRecs = []
encoderRecs.append(Recurrent().add(ConvLSTMPeephole3D(batch_size, seq_length, 3, 3, 1)))
decoderRecs = []
decoderRecs.append(RecurrentDecoder(seq_length).add(ConvLSTMPeephole3D(2, 2, 3, 3, 1)))

input = np.random.randn(batch_size, seq_length, input_size, 3, 3, 3)
grad_output = np.random.randn(batch_size, seq_length, input_size, 3, 3, 3)

layer = Seq2seq(encoderRecs, decoderRecs)
output = layer.forward(input)
grad_input = layer.backward(input, grad_output)

print output
[[[[[[-0.1011508  -0.09621368 -0.06068759]
     [-0.03697032 -0.06041487 -0.05961777]
     [-0.03247637  0.00268706 -0.10710604]]

    [[-0.04061839 -0.19154598 -0.08930088]
     [-0.07140718 -0.00835474 -0.01959297]
     [-0.06022812 -0.09966736 -0.09722332]]

    [[-0.00615657 -0.07040907 -0.05468877]
     [-0.09845187 -0.13043909 -0.07227293]
     [-0.00324269  0.00664256 -0.06544033]]]


   [[[ 0.02128923  0.00369536  0.08160446]
     [ 0.06821559 -0.04109773  0.0798748 ]
     [ 0.03249834  0.05952019 -0.01544324]]

    [[ 0.03870401  0.06568822 -0.02812445]
     [-0.02480623 -0.00268553  0.10973474]
     [ 0.03547898  0.06611893  0.0603447 ]]

    [[ 0.01523988  0.06077055 -0.03171252]
     [ 0.10198921  0.03022584  0.03646833]
     [ 0.01934103  0.01450784  0.02934781]]]]



  [[[[-0.07697339 -0.08408429 -0.06125683]
     [-0.04133455 -0.06310491 -0.06518473]
     [-0.04442713 -0.02259536 -0.0865804 ]]

    [[-0.05706632 -0.15614332 -0.08344298]
     [-0.05407604 -0.03616888 -0.03614516]
     [-0.06879559 -0.08691658 -0.08449215]]

    [[-0.03630486 -0.06959733 -0.06346893]
     [-0.09480549 -0.10513148 -0.05909691]
     [-0.02839164 -0.02692134 -0.06032665]]]


   [[[ 0.05253121  0.03873529  0.08480597]
     [ 0.06569429  0.00546861  0.07004893]
     [ 0.05229807  0.07842311  0.02052009]]

    [[ 0.0579274   0.0674346   0.02595129]
     [ 0.03272696  0.02691688  0.0896203 ]
     [ 0.04256178  0.06286748  0.0658799 ]]

    [[ 0.03229903  0.05973743  0.01618223]
     [ 0.10130586  0.05046812  0.05150994]
     [ 0.04203159  0.03429691  0.04237018]]]]]




 [[[[[-0.07634043 -0.00090713 -0.06124327]
     [-0.04056874 -0.10887274 -0.04010595]
     [-0.06638715  0.01518711 -0.11787438]]

    [[-0.04472831 -0.0246351  -0.08864006]
     [-0.13358392 -0.10411103 -0.10946485]
     [ 0.02967595 -0.11802052 -0.05360211]]

    [[-0.03631561 -0.05248572 -0.05023096]
     [-0.12424619 -0.09120964 -0.04686933]
     [ 0.00395403 -0.0239003  -0.11428692]]]


   [[[ 0.0330588   0.0739724   0.07119788]
     [ 0.01878985 -0.0076813   0.11206997]
     [ 0.02225247  0.15580337 -0.01202303]]

    [[ 0.04759425  0.11564463  0.06588775]
     [ 0.02429484  0.12637363  0.07381675]
     [ 0.06839464 -0.03185821  0.08993083]]

    [[ 0.11576739  0.05724104  0.01538792]
     [ 0.05626165  0.10193904  0.01163712]
     [-0.02227624  0.11587392  0.0213838 ]]]]



  [[[[-0.06277011 -0.03728988 -0.07359491]
     [-0.03895733 -0.0770634  -0.06037688]
     [-0.06727894 -0.02335832 -0.09506878]]

    [[-0.0584239  -0.05924298 -0.08432288]
     [-0.09086744 -0.09613816 -0.10432541]
     [-0.01072768 -0.08719076 -0.05812988]]

    [[-0.05824835 -0.06636126 -0.06451297]
     [-0.11037287 -0.08797259 -0.0482407 ]
     [-0.025469   -0.04145216 -0.08430223]]]


   [[[ 0.06024687  0.081136    0.07390807]
     [ 0.0482241   0.04428155  0.08495448]
     [ 0.0332134   0.12305321  0.02094404]]

    [[ 0.06955095  0.09734795  0.07035015]
     [ 0.04528818  0.11721351  0.08787243]
     [ 0.08167917  0.01221857  0.07725131]]

    [[ 0.09096033  0.06804397  0.04582097]
     [ 0.06729616  0.09776539  0.03968565]
     [ 0.02566476  0.09568699  0.04110873]]]]]]

print grad_input
[[[[[[ 0.02344248  0.01511547  0.01713175]
     [ 0.02269241  0.04227861  0.00711118]
     [ 0.00229808 -0.02148689  0.04902251]]

    [[ 0.01306898 -0.04317803  0.01519087]
     [ 0.0363079   0.03559739 -0.01932799]
     [-0.02974268  0.04031081 -0.0398538 ]]

    [[-0.01216996 -0.00363822 -0.00337593]
     [ 0.03206872 -0.0073173   0.02892859]
     [-0.00094824  0.00169231 -0.03303275]]]


   [[[-0.0059578  -0.00131863  0.00600606]
     [ 0.04212404  0.00906473 -0.02076549]
     [-0.02813034 -0.00848385 -0.04526396]]

    [[-0.01714826  0.0405824   0.00889577]
     [ 0.01266021 -0.02076012 -0.01088968]
     [-0.02532111  0.02229481 -0.01214271]]

    [[-0.01890014  0.00421102 -0.00349678]
     [ 0.00706229  0.00378337  0.03230501]
     [ 0.02028202 -0.01625987  0.01667957]]]]



  [[[[ 0.04987922  0.01845289  0.02875098]
     [-0.01098129  0.09280834 -0.04362979]
     [ 0.02347034 -0.09200174  0.12913007]]

    [[ 0.02069676 -0.03822296  0.02394571]
     [ 0.06860939  0.0236428   0.02644894]
     [-0.0595833   0.07606134 -0.07842013]]

    [[-0.00034429 -0.00885015 -0.01729249]
     [ 0.03474656  0.04451769  0.03968178]
     [-0.01922787 -0.00518654 -0.01825218]]]


   [[[-0.01957604 -0.01094339  0.01465523]
     [ 0.07405359  0.0205412  -0.00113074]
     [-0.02350687  0.05326585 -0.08031672]]

    [[-0.01485366 -0.01744455  0.06823603]
     [-0.02037457  0.00351703 -0.07053904]
     [ 0.0123528   0.08643614 -0.04106796]]

    [[-0.03265826 -0.00422247 -0.00405523]
     [ 0.01849398 -0.00828499  0.11343793]
     [ 0.02224174  0.03095467 -0.0624096 ]]]]]




 [[[[[-0.00572288 -0.02556941  0.00041958]
     [ 0.02404802 -0.01552757 -0.04756732]
     [-0.0057325  -0.00164765  0.01843918]]

    [[-0.01752234 -0.00057781 -0.01298503]
     [ 0.01800611 -0.02816303  0.00660089]
     [ 0.0385845  -0.00813232 -0.04157929]]

    [[-0.00329099 -0.01596137 -0.01093881]
     [-0.00237502 -0.01758038 -0.01328683]
     [-0.01033991 -0.01380171  0.0063542 ]]]


   [[[ 0.01237468  0.03733168 -0.00490518]
     [ 0.01436013 -0.03380769  0.00513401]
     [ 0.01754563  0.04087592 -0.00443493]]

    [[ 0.02025319  0.01700382 -0.00859886]
     [ 0.07740035  0.00442001 -0.03747907]
     [ 0.01187311 -0.01800647 -0.00882681]]

    [[-0.01348783  0.04637632 -0.00496997]
     [ 0.00839395 -0.02826494 -0.02536379]
     [ 0.03778552 -0.02393785 -0.0077814 ]]]]



  [[[[-0.01501311 -0.02504806  0.00423239]
     [ 0.04528151 -0.01840566 -0.07110151]
     [ 0.01455334  0.03333855  0.00086832]]

    [[-0.03709995  0.04282137 -0.03632485]
     [ 0.07606447 -0.04285651  0.02405355]
     [ 0.01446454 -0.02148958 -0.08436391]]

    [[ 0.00133082 -0.02719201 -0.00334639]
     [-0.02400598 -0.07458806 -0.03988137]
     [-0.02461842  0.02021143  0.02112163]]]


   [[[ 0.00230603  0.09808153 -0.04725538]
     [ 0.02560046 -0.08162209  0.03854931]
     [ 0.00571524  0.04465967 -0.00753822]]

    [[ 0.03666142  0.02992773 -0.01547549]
     [ 0.07759072 -0.02146211 -0.049746  ]
     [ 0.04294893  0.01807866 -0.0506611 ]]

    [[-0.00837765  0.02776322 -0.00291457]
     [ 0.03995193 -0.0324218  -0.0035981 ]
     [ 0.04257021  0.00660692 -0.05767066]]]]]]

# seq2seq with multiple cell in encoder and decoder
encoderRecs = []
encoderRecs.append(Recurrent().add(ConvLSTMPeephole3D(batch_size, seq_length, 3, 3, 1)))
encoderRecs.append(Recurrent().add(ConvLSTMPeephole3D(batch_size, seq_length, 3, 3, 1)))
decodercells = []
decodercells.append(ConvLSTMPeephole3D(batch_size, seq_length, 3, 3, 1))
decodercells.append(ConvLSTMPeephole3D(batch_size, seq_length, 3, 3, 1))
decoderRecs = []
decoderRecs.append(RecurrentDecoder(seq_length).add(MultiRNNCell(decodercells)))

input = np.random.randn(batch_size, seq_length, input_size, 3, 3, 3)
grad_output = np.random.randn(batch_size, seq_length, input_size, 3, 3, 3)

layer = Seq2seq(encoderRecs, decoderRecs)
output = layer.forward(input)
layer.backward(input, grad_output)
```
=======
>>>>>>> b494590b
<|MERGE_RESOLUTION|>--- conflicted
+++ resolved
@@ -18,10 +18,6 @@
 If contained cell is lstm, getHiddenState return value is a table [hidden state, cell], both size is `batch x hiddenSize`.  
 If contained cell is convlstm, getHiddenState return value is a table [hidden state, cell], both size is `batch x outputPlane x height x width`.  
 If contained cell is convlstm3D, getHiddenState return value is a table [hidden state, cell], both size is `batch x outputPlane x height x width x length`.
-<<<<<<< HEAD
-If contained cell is MultiRNNCell, getHiddenState return value is a nested table [index [hidden state, cell]], size of the table is number of cells.
-=======
->>>>>>> b494590b
 
 **Scala example:**
 ```scala
@@ -1791,7 +1787,6 @@
 
 ```
 
-<<<<<<< HEAD
 ## Seq2seq ##
 
 **Scala:**
@@ -2223,5 +2218,4 @@
 output = layer.forward(input)
 layer.backward(input, grad_output)
 ```
-=======
->>>>>>> b494590b
+
