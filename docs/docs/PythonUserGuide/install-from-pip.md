--- conflicted
+++ resolved
@@ -7,11 +7,7 @@
 - Note that __Python 3.6__ is only compatible with Spark 1.6.4, 2.0.3, 2.1.1 and 2.2.0. See [this issue](https://issues.apache.org/jira/browse/SPARK-19019) for more discussion.
 
 
-<<<<<<< HEAD
-## **Install BigDL-0.7.1.dev0**
-=======
 ## **Install BigDL-0.8.0.dev0**
->>>>>>> f5563724
 
 Install BigDL release via pip (we tested this on pip 9.0.1)
 
@@ -22,11 +18,6 @@
 - `pyspark` will be automatically installed first before installing BigDL if it hasn't been detected locally.
 ```bash
 pip install --upgrade pip
-<<<<<<< HEAD
-pip install BigDL==0.7.1.dev0     # for Python 2.7
-pip3 install BigDL==0.7.1.dev0    # for Python 3.5 and Python 3.6
-=======
 pip install BigDL==0.8.0.dev0     # for Python 2.7
 pip3 install BigDL==0.8.0.dev0    # for Python 3.5 and Python 3.6
->>>>>>> f5563724
 ```