---
## **Before using BigDL**

Before using BigDL, you need to install Apache Spark and obtain BigDL libraries. Then in your program, you need to ensure the SparkContext is created successfully and initialize BigDL engine before calling BigDL APIs. Navigate to *Scala User Guide/Install* or *Python User Guide/Install* for details about how to install BigDL, and *Scala User Guide/Run* or *Python User Guide/Run* for how to run programs.  


---

## **Prepare your Data**

Your data need to be transformed into RDD of [Sample](APIGuide/Data.md#sample) in order to be fed into BigDL for training, evaluation and prediction (also refer to [Optimization](ProgrammingGuide/optimization.md) and [Optimizer API guide](APIGuide/Optimizers/Optimizer.md)). 

[Tensor](APIGuide/Data.md#tensor), [Table](APIGuide/Data.md#table) are essential data structures that composes the basic dataflow inside the nerual network( e.g. input/output, gradients, weights, etc.). You will need to understand them to get a better idea of layer behaviors. 


---

## **Use BigDL for Prediction only**

If you have an existing model and want to use BigDL only for prediction, you need first load the model, and then do prediction or evaluation. 

BigDL supports loading models trained and saved in BigDL, or a trained Caffe or Tensorflow model. 

* To load a BigDL model, you can use `Module.load` interface (Scala) or `Model.load` (in Python). Refer to [Model Save](APIGuide/Module/#model-save) for details.  
* To load a Tensorflow model, refer to [Tensorflow Support](ProgrammingGuide/tensorflow-support.md) for details.
* To load a Caffe model, refer to [Caffe Support](ProgrammingGuide/caffe-support.md) for details.

Refer to [Model Predict](APIGuide/Module/#model-prediction) for details about how to use a model for prediction.

If you are using the trained model as a component inside a Spark ML pipeline, refer to
[Using BigDL in Spark ML Pipeline](ProgrammingGuide/MLPipeline.md) page for usage. 

---

## **Train a Model from Scratch**

The procedure of training a model from scratch usually involves following steps:

1. define your model (by connecting layers/activations into a network)
2. decide your loss function (which function to optimize)
3. optimization (choose a proper algorithm and hyper parameters, and train)
4. evaluation (evaluate your model) 

Before training models, please make sure BigDL is installed, BigDL engine initialized properly, and your data is in proper format. Refer to [Before using BigDL](#before-using-bigdl) and [Prepare Your Data](#prepare-your-data) for details.  

The most recommended way to create your first model is to modify from an existing one. BigDL provides plenty of models for you to refer to. See [Scala Models/Examples](ScalaUserGuide/resources.md) and [Python Models/Examples and Tutorials](PythonUserGuide/python-resources.md). 

To define a model, you can either use the Sequential API or Functional API. The Functional API is more flexible than Sequential API. Refer to [Sequential API](ProgrammingGuide/Model/Sequential.md) and [Functional API](ProgrammingGuide/Model/Functional.md) for how to define models in different shapes. Navigate to *API Guide/Layers* on the side bar to find the documenations of available layers and activation.

After creating the model, you will have to deside which loss function to use in training. Find the details of losses defined in BigDL in [Losses](APIGuide/Losses.md).  

Now you create an `Optimizer` and set the loss function, input dataset along with other hyper parameters into the Optimizer. Then call `Optimizer.optimize` to train. Refer to [Optimization](ProgrammingGuide/optimization.md) and [Optimizer API guide](APIGuide/Optimizers/Optimizer.md) for details. 

Model Evaluation can be performed periodically during a training. Refer to [Validate your Model in Training](ProgrammingGuide/optimization.md#validate-your-model-in-training) for details.  For a list of defined metrics, refer to [Metrics](APIGuide/Metrics.md).

When `Optimizer.optimize` finishes, it will return a trained model. You can then use the trained model for prediction or evaluation. Refer to [Model Prediction](APIGuide/Module.md#model-prediction) and [Model Evaluation](APIGuide/Module.md#model-evaluation) for detailed usage.    

If you prefer to train a model inside a Spark ML pipeline, please refer to  [Using BigDL in Spark ML Pipeline](ProgrammingGuide/MLPipeline.md) page for usage.

---

## **Save a Model**

When training is finished, you may need to save the final model for later use. 

BigDL allows you to save your BigDL model on local filesystem, HDFS, or Amazon s3 (refer to [Model Save](APIGuide/Module.md#model-save)). 

You may also save the model to Tensorflow or Caffe format (refer to [Caffe Support](ProgrammingGuide/caffe-support.md), and [Tensorflow Support](ProgrammingGuide/tensorflow-support.md) respectively).  

---

## **Stop and Resume a Training**

Training a deep learning model sometimes takes a very long time. It may be stopped or interrupted and we need the training to resume from where we have left. 

To enable this, you have to configure `Optimizer` to periodically take snapshots of the model (trained weights, biases, etc.) and optim-method (configurations and states of the optimization) and dump them into files. Refer to [Checkpointing](ProgrammingGuide/optimization/#checkpointing) for details. 

To resume a training after it stops, refer to [Resume Training](ProgrammingGuide/optimization.md#resume-training).
 

--- 

## **Use Pre-trained Models/Layers**

Pre-train is a useful strategy when training deep learning models. You may use the pre-trained features (e.g. embeddings) in your model, or do a fine-tuning for a different dataset or target.
 
To use a learnt model as a whole, you can use `Module.load` to load the entire model, Then create an `Optimizer` with the loaded model set into it. Refer to [Optmizer API](APIGuide/Optimizers/Optimizer.md) and [Module API](APIGuide/Module.md) for details. 

Instead of using an entire model, you can also use pre-trained weights/biases in certain layers. After a layer is created, use `setWeightsBias` (in Scala) or `set_weights` (in Python) on the layer to initialize the weights with pre-trained weights. Then continue to train your model as usual. 


---

## **Monitor your training**


BigDL provides a convinient way to monitor/visualize your training progress. It writes the statistics collected during training/validation and they can be visualized in real-time using tensorboard. These statistics can also be retrieved into readable data structures later and visualized in other tools (e.g. Jupyter notebook). For details, refer to [Visualization](ProgrammingGuide/visualization.md). 

---

## **Tuning**

There're several strategies that may be useful when tuning an optimization. 

<<<<<<< HEAD
 * Change the learning Rate Schedule in SGD. Refer to [SGD docs](APIdocs/Optimizers/Optim-Methods.md#sgd) for details. 
 * If overfit is seen, try use Regularization. Refer to [Regularizers](APIdocs/Regularizers.md). 
 * Try change the initialization methods. Refer to [Initailizers](APIdocs/Initializers.md).
 * Try Adam or Adagrad at the first place. If they can't achive a good score, use SGD and find a proper learning rate schedule - it usually takes time, though. RMSProp is recommended for RNN models. Refer to [Optimization Algorithms](APIdocs/Optimizers/Optim-Methods.md) for a list of supported optimization methods. 
## Use log4j properity file to investigate issue using Debug log
1.an example log4j properity file
```
# Root logger option
log4j.rootLogger=INFO, stdout

# Direct log messages to stdout
log4j.appender.stdout=org.apache.log4j.ConsoleAppender
log4j.appender.stdout.Target=System.out
log4j.appender.stdout.layout=org.apache.log4j.PatternLayout
log4j.appender.stdout.layout.ConversionPattern=%d{yyyy-MM-dd HH:mm:ss} %-5p %c{1}:%L - %m%n

log4j.logger.com.intel.analytics.bigdl.optim=DEBUG,myappender
log4j.addivity.com.intel.analytics.bigdl.optim=false

log4j.appender.myappender=org.apache.log4j.ConsoleAppender
log4j.appender.myappender.Target=System.out
log4j.appender.myappender.layout=org.apache.log4j.PatternLayout
log4j.appender.myappender.layout.ConversionPattern=%d{yyyy-MM-dd HH:mm:ss} %-5p %c{1}:%L - %m%n
```
This file makes the classes in com.intel.analytics.bigdl.optim to output log on Debug level and the other classes on Info level.
2.To make the properity file work you have to add the following argument in the command that you are going to input.
```
--conf "spark.driver.extraJavaOptions=-Dlog4j.configuration=file:/xxx/xxx/..."
```
/xxx/xxx/... is the position where you put the properity file.
For example you can view the Debug level log of ./models/lenet/Train.scala (Details of this file can be found here:https://github.com/intel-analytics/BigDL/tree/master/spark/dl/src/main/scala/com/intel/analytics/bigdl/models/lenet) in Spark local mode using the following command:
```
spark-submit --master local[core_number] \
--driver-class-path dist/lib/bigdl-VERSION-jar-with-dependencies.jar \
--class com.intel.analytics.bigdl.models.lenet.Train \
--conf "spark.driver.extraJavaOptions=-Dlog4j.configuration=file:/xxx/xxx/..." \
dist/lib/bigdl-0.3.0-SNAPSHOT-jar-with-dependencies.jar \
-f path_to_your_mnist_folder \

```
=======
 * Change the learning Rate Schedule in SGD. Refer to [SGD docs](APIGuide/Optimizers/Optim-Methods.md#sgd) for details. 
 * If overfit is seen, try use Regularization. Refer to [Regularizers](APIGuide/Regularizers.md). 
 * Try change the initialization methods. Refer to [Initailizers](APIGuide/Initializers.md).
 * Try Adam or Adagrad at the first place. If they can't achive a good score, use SGD and find a proper learning rate schedule - it usually takes time, though. RMSProp is recommended for RNN models. Refer to [Optimization Algorithms](APIGuide/Optimizers/Optim-Methods.md) for a list of supported optimization methods. 
>>>>>>> 08c148d5
<|MERGE_RESOLUTION|>--- conflicted
+++ resolved
@@ -101,12 +101,12 @@
 ## **Tuning**
 
 There're several strategies that may be useful when tuning an optimization. 
-
-<<<<<<< HEAD
  * Change the learning Rate Schedule in SGD. Refer to [SGD docs](APIdocs/Optimizers/Optim-Methods.md#sgd) for details. 
  * If overfit is seen, try use Regularization. Refer to [Regularizers](APIdocs/Regularizers.md). 
  * Try change the initialization methods. Refer to [Initailizers](APIdocs/Initializers.md).
  * Try Adam or Adagrad at the first place. If they can't achive a good score, use SGD and find a proper learning rate schedule - it usually takes time, though. RMSProp is recommended for RNN models. Refer to [Optimization Algorithms](APIdocs/Optimizers/Optim-Methods.md) for a list of supported optimization methods. 
+ 
+ 
 ## Use log4j properity file to investigate issue using Debug log
 1.an example log4j properity file
 ```
@@ -143,9 +143,4 @@
 -f path_to_your_mnist_folder \
 
 ```
-=======
- * Change the learning Rate Schedule in SGD. Refer to [SGD docs](APIGuide/Optimizers/Optim-Methods.md#sgd) for details. 
- * If overfit is seen, try use Regularization. Refer to [Regularizers](APIGuide/Regularizers.md). 
- * Try change the initialization methods. Refer to [Initailizers](APIGuide/Initializers.md).
- * Try Adam or Adagrad at the first place. If they can't achive a good score, use SGD and find a proper learning rate schedule - it usually takes time, though. RMSProp is recommended for RNN models. Refer to [Optimization Algorithms](APIGuide/Optimizers/Optim-Methods.md) for a list of supported optimization methods. 
->>>>>>> 08c148d5
+
