--- conflicted
+++ resolved
@@ -178,7 +178,6 @@
 Example command:
 ```bash
 az keyvault set-policy --name myKeyVault --object-id <systemManagedIdentityOfVMSS> --secret-permissions get --key-permissions all
-<<<<<<< HEAD
 ```
 #### 2.5.3.2 Set access for AKS
 ##### a. Enable Azure Key Vault Provider for Secrets Store CSI Driver support
@@ -224,8 +223,6 @@
 Then run:
 ```bash
 kubectl apply -f /ppml/trusted-big-data-ml/azure/secretProviderClass.yaml
-=======
->>>>>>> db2308b1
 ```
 
 ## 3. Run Spark PPML jobs
