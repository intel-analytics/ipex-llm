root: index
subtrees:
  - entries:
    - file: doc/LLM/index
      title: "IPEX-LLM Document"
      subtrees:
        - entries:
          - file: doc/LLM/Overview/llm
            title: "LLM in 5 minutes"
          - file: doc/LLM/Overview/install
            title: "Installation"
            subtrees:
              - entries:
                - file: doc/LLM/Overview/install_cpu
                  title: "CPU"
                - file: doc/LLM/Overview/install_gpu
                  title: "GPU"
          - file: doc/LLM/Quickstart/index
            title: "Quickstart"
            subtrees:
              - entries:
                - file: doc/LLM/Quickstart/bigdl_llm_migration
                - file: doc/LLM/Quickstart/install_linux_gpu
                - file: doc/LLM/Quickstart/install_windows_gpu
                - file: doc/LLM/Quickstart/docker_windows_gpu
                - file: doc/LLM/Quickstart/chatchat_quickstart
                - file: doc/LLM/Quickstart/webui_quickstart
                - file: doc/LLM/Quickstart/open_webui_with_ollama_quickstart
                - file: doc/LLM/Quickstart/continue_quickstart
                - file: doc/LLM/Quickstart/benchmark_quickstart
                - file: doc/LLM/Quickstart/llama_cpp_quickstart
                - file: doc/LLM/Quickstart/ollama_quickstart
                - file: doc/LLM/Quickstart/llama3_llamacpp_ollama_quickstart
                - file: doc/LLM/Quickstart/fastchat_quickstart
                - file: doc/LLM/Quickstart/axolotl_quickstart
<<<<<<< HEAD
                - file: doc/LLM/Quickstart/privateGPT_quickstart
=======
                - file: doc/LLM/Quickstart/deepspeed_autotp_fastapi_quickstart
>>>>>>> f4c615b1
          - file: doc/LLM/Overview/KeyFeatures/index
            title: "Key Features"
            subtrees:
              - entries:
                - file: doc/LLM/Overview/KeyFeatures/optimize_model
                - file: doc/LLM/Overview/KeyFeatures/transformers_style_api
                  subtrees:
                    - entries:
                      - file: doc/LLM/Overview/KeyFeatures/hugging_face_format
                      - file: doc/LLM/Overview/KeyFeatures/native_format
                - file: doc/LLM/Overview/KeyFeatures/langchain_api
                # - file: doc/LLM/Overview/KeyFeatures/cli
                - file: doc/LLM/Overview/KeyFeatures/gpu_supports
                  subtrees:
                    - entries:
                      - file: doc/LLM/Overview/KeyFeatures/inference_on_gpu
                      - file: doc/LLM/Overview/KeyFeatures/finetune
                      - file: doc/LLM/Overview/KeyFeatures/multi_gpus_selection
          - file: doc/LLM/Overview/examples
            title: "Examples"
            subtrees:
              - entries:
                - file: doc/LLM/Overview/examples_cpu
                  title: "CPU"
                - file: doc/LLM/Overview/examples_gpu
                  title: "GPU"
          # - file: doc/LLM/Overview/known_issues
          #   title: "Tips and Known Issues"
          - file: doc/PythonAPI/LLM/index
            title: "API Reference"
          - file: doc/LLM/Overview/FAQ/faq
            title: "FAQ"
<|MERGE_RESOLUTION|>--- conflicted
+++ resolved
@@ -26,6 +26,7 @@
                 - file: doc/LLM/Quickstart/chatchat_quickstart
                 - file: doc/LLM/Quickstart/webui_quickstart
                 - file: doc/LLM/Quickstart/open_webui_with_ollama_quickstart
+                - file: doc/LLM/Quickstart/privateGPT_quickstart
                 - file: doc/LLM/Quickstart/continue_quickstart
                 - file: doc/LLM/Quickstart/benchmark_quickstart
                 - file: doc/LLM/Quickstart/llama_cpp_quickstart
@@ -33,11 +34,7 @@
                 - file: doc/LLM/Quickstart/llama3_llamacpp_ollama_quickstart
                 - file: doc/LLM/Quickstart/fastchat_quickstart
                 - file: doc/LLM/Quickstart/axolotl_quickstart
-<<<<<<< HEAD
-                - file: doc/LLM/Quickstart/privateGPT_quickstart
-=======
                 - file: doc/LLM/Quickstart/deepspeed_autotp_fastapi_quickstart
->>>>>>> f4c615b1
           - file: doc/LLM/Overview/KeyFeatures/index
             title: "Key Features"
             subtrees:
