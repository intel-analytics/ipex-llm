--- conflicted
+++ resolved
@@ -62,12 +62,11 @@
                         <a href="doc/LLM/Quickstart/axolotl_quickstart.html">Finetune LLM with Axolotl on Intel GPU</a>
                     </li>
                     <li>
-<<<<<<< HEAD
                         <a href="doc/LLM/Quickstart/privateGPT_quickstart.html">Run PrivateGPT with IPEX-LLM on Intel GPU</a>
-=======
+                     </li>
+                     <li>
                         <a href="doc/LLM/Quickstart/deepspeed_autotp_fastapi_quickstart.html">Run IPEX-LLM serving on Multiple Intel GPUs
                             using DeepSpeed AutoTP and FastApi</a>
->>>>>>> f4c615b1
                     </li>
                 </ul>
             </li>
